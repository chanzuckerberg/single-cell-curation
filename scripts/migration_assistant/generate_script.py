--- conflicted
+++ resolved
@@ -16,24 +16,14 @@
     return template
 
 
-<<<<<<< HEAD
-def generate_script(template: Template, ontology_term_map: dict, include_gencode_conversion: bool):
-    output = template.render(ontology_term_map=ontology_term_map, include_gencode_conversion=include_gencode_conversion)
-=======
-def generate_script(template: Template, ontology_term_map: dict, gencode_term_map: list):
-    output = template.render(ontology_term_map=ontology_term_map, gencode_term_map=None)
->>>>>>> 3850cc37
+def generate_script(template: Template, ontology_term_map: dict, gencode_migrate: bool):
+    output = template.render(ontology_term_map=ontology_term_map, gencode_migrate=gencode_migrate)
 
     # Overwrite the existing migrate.py file
     with open(target_file, "w") as fp:
         fp.write(output)
 
 
-<<<<<<< HEAD
-def get_ontology_term_map() -> bool:
-    # TODO: read in the ontology term map
-    return len(get_deprecated_features()) > 1
-=======
 def get_ontology_term_map(term_map_filepath) -> dict:
     if os.path.exists(term_map_filepath):
         with open(term_map_filepath, "r") as fp:
@@ -41,23 +31,16 @@
         return replaced_by_map
 
 
-def get_genecode_term_map() -> List[str]:
+def migrate_gencode() -> bool:
     # TODO: read in the gencode term map
-    return []
->>>>>>> 3850cc37
+    return len(get_deprecated_features()) > 1
 
 
 def main():
     template = get_template()
-<<<<<<< HEAD
-    ontology_term_map = get_ontology_term_map()
-    include_gencode_conversion = len(get_deprecated_features()) > 1
-    generate_script(template, ontology_term_map, include_gencode_conversion)
-=======
     ontology_term_map = get_ontology_term_map("replaced-by.json")
-    gencode_term_map = get_genecode_term_map()
-    generate_script(template, ontology_term_map, gencode_term_map)
->>>>>>> 3850cc37
+    gencode_migrate = migrate_gencode()
+    generate_script(template, ontology_term_map, gencode_migrate)
 
 
 if __name__ == "__main__":
