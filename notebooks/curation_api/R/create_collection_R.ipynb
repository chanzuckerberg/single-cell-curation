--- conflicted
+++ resolved
@@ -38,11 +38,7 @@
    "cell_type": "code",
    "execution_count": null,
    "id": "a4b6087b",
-   "metadata": {
-    "pycharm": {
-     "name": "#%%\n"
-    }
-   },
+   "metadata": {},
    "outputs": [],
    "source": [
     "api_key_file_path <- \"path/to/api-key.txt\""
@@ -51,11 +47,7 @@
   {
    "cell_type": "markdown",
    "id": "edfb1272",
-   "metadata": {
-    "pycharm": {
-     "name": "#%% md\n"
-    }
-   },
+   "metadata": {},
    "source": [
     "### Import dependencies"
    ]
@@ -64,11 +56,7 @@
    "cell_type": "code",
    "execution_count": null,
    "id": "1cff472c",
-   "metadata": {
-    "pycharm": {
-     "name": "#%%\n"
-    }
-   },
+   "metadata": {},
    "outputs": [],
    "source": [
     "library(\"readr\")\n",
@@ -80,11 +68,7 @@
   {
    "cell_type": "markdown",
    "id": "285a1ca4",
-   "metadata": {
-    "pycharm": {
-     "name": "#%% md\n"
-    }
-   },
+   "metadata": {},
    "source": [
     "### Specify domain (and API url)"
    ]
@@ -93,11 +77,7 @@
    "cell_type": "code",
    "execution_count": null,
    "id": "bea213f4",
-   "metadata": {
-    "pycharm": {
-     "name": "#%%\n"
-    }
-   },
+   "metadata": {},
    "outputs": [],
    "source": [
     "domain_name <- \"cellxgene.cziscience.com\"\n",
@@ -108,11 +88,7 @@
   {
    "cell_type": "markdown",
    "id": "4e9be6c4",
-   "metadata": {
-    "pycharm": {
-     "name": "#%% md\n"
-    }
-   },
+   "metadata": {},
    "source": [
     "### Use API key to obtain a temporary access token"
    ]
@@ -121,11 +97,7 @@
    "cell_type": "code",
    "execution_count": null,
    "id": "4ab5032b",
-   "metadata": {
-    "pycharm": {
-     "name": "#%%\n"
-    }
-   },
+   "metadata": {},
    "outputs": [],
    "source": [
     "api_key <- read_file(api_key_file_path)\n",
@@ -139,11 +111,7 @@
   {
    "cell_type": "markdown",
    "id": "e51b9169",
-   "metadata": {
-    "pycharm": {
-     "name": "#%% md\n"
-    }
-   },
+   "metadata": {},
    "source": [
     "##### (optional, debug) verify status code of response"
    ]
@@ -152,11 +120,7 @@
    "cell_type": "code",
    "execution_count": null,
    "id": "28978522",
-   "metadata": {
-    "pycharm": {
-     "name": "#%%\n"
-    }
-   },
+   "metadata": {},
    "outputs": [],
    "source": [
     "print(res$status_code)"
@@ -165,11 +129,7 @@
   {
    "cell_type": "markdown",
    "id": "ce95a93a",
-   "metadata": {
-    "pycharm": {
-     "name": "#%% md\n"
-    }
-   },
+   "metadata": {},
    "source": [
     "### Collection metadata (required)"
    ]
@@ -178,11 +138,7 @@
    "cell_type": "code",
    "execution_count": null,
    "id": "c711049d",
-   "metadata": {
-    "pycharm": {
-     "name": "#%%\n"
-    }
-   },
+   "metadata": {},
    "outputs": [],
    "source": [
     "collection_form_metadata <- list(\n",
@@ -208,11 +164,7 @@
   {
    "cell_type": "markdown",
    "id": "6085d322",
-   "metadata": {
-    "pycharm": {
-     "name": "#%% md\n"
-    }
-   },
+   "metadata": {},
    "source": [
     "### Formulate request and create new private Collection"
    ]
@@ -221,11 +173,7 @@
    "cell_type": "code",
    "execution_count": null,
    "id": "cb3dd36b",
-   "metadata": {
-    "pycharm": {
-     "name": "#%%\n"
-    }
-   },
+   "metadata": {},
    "outputs": [],
    "source": [
     "collections_path <- \"/curation/v1/collections\"\n",
@@ -241,11 +189,7 @@
     "print(\"New private Collection id:\")\n",
     "print(collection_id)\n",
     "print(\"New private Collection url:\")\n",
-<<<<<<< HEAD
-    "print(str_interp(\"${site_url}/collections/${res_content$collection_uuid}\"))\n"
-=======
     "print(str_interp(\"${site_url}/collections/${collection_id}\"))"
->>>>>>> 7968f7a7
    ]
   }
  ],
