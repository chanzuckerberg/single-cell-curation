--- conflicted
+++ resolved
@@ -31,11 +31,7 @@
     except requests.HTTPError as e:
         failure(logger, e)
         raise e
-<<<<<<< HEAD
-    dataset_id = data["dataset_id"]
-=======
     dataset_id = data["id"]
->>>>>>> dc7d90cc
     success(logger, f"Created new Dataset {dataset_id} in the Collection at {format_c_url(collection_id)}")
     return dataset_id
 
