import json

import boto3
import logging
import os
import requests
import threading
from botocore.credentials import RefreshableCredentials
from botocore.session import get_session

from src.utils.config import format_c_url
from src.utils.logger import get_custom_logger, failure, success
from src.utils.http import url_builder, get_headers

logger = get_custom_logger()


def create_dataset(collection_id: str):
    """
    Create a new, empty Dataset
    :param collection_id: the id of the Collection to which the Dataset belongs
    :return: None
    """
    url = url_builder(f"/collections/{collection_id}/datasets")
    headers = get_headers()

    try:
        res = requests.post(url, headers=headers)
        res.raise_for_status()
        data = res.json()
    except requests.HTTPError as e:
        failure(logger, e)
        raise e
    dataset_id = data["id"]
    success(logger, f"Created new Dataset {dataset_id} in the Collection at {format_c_url(collection_id)}")
    return dataset_id


def delete_dataset(collection_id: str, dataset_id: str):
    """
    Delete a private Dataset
    :param collection_id: the id of the Collection to which the Dataset belongs
    :param dataset_id: Dataset id
    :return: True if deletion is successful otherwise False
    """
    url = url_builder(f"/collections/{collection_id}/datasets/{dataset_id}")
    headers = get_headers()

    success_message = f"Deleted the Dataset with id '{dataset_id}' from its Collection: " \
                      f"\n{format_c_url(collection_id)}"
    try:
        res = requests.delete(url, headers=headers)
        res.raise_for_status()
    except requests.HTTPError as e:
        failure(logger, e)
        raise e
    else:
        success(logger, success_message)


def get_download_links_for_assets(collection_id: str, dataset_id: str):
    """
    Fetch download links for assets for a Dataset
    :param collection_id: the id of the Collection to which the Dataset belongs
    :param dataset_id: Dataset id
    :return: download links
    """
    url = url_builder(f"/collections/{collection_id}/datasets/{dataset_id}/assets")
    headers = get_headers()

    try:
        res = requests.get(url, headers=headers)
        res.raise_for_status()
    except requests.HTTPError as e:
        failure(logger, e)
        raise e

    return res.json()


def download_assets(collection_id: str, dataset_id: str):
    """
    Download assets locally for a Dataset
    :param collection_id: the id of the Collection to which the Dataset belongs
    :param dataset_id: Dataset id
    :return: None
    """
    assets_response = get_download_links_for_assets(collection_id, dataset_id)

    try:
        for asset in assets_response:
            download_filename = f"{collection_id}_{dataset_id}_{asset['filename']}"
            print(f"\nDownloading {asset['filetype']} file to {download_filename}... ")
            with requests.get(asset["presigned_url"], stream=True) as res:
                res.raise_for_status()
                filesize = int(res.headers["Content-Length"])
                with open(download_filename, "wb") as df:
                    total_bytes_received = 0
                    for chunk in res.iter_content(chunk_size=1024 * 1024):
                        df.write(chunk)
                        total_bytes_received += len(chunk)
                        percent_of_total_upload = float("{:.1f}".format(total_bytes_received / filesize * 100))
                        color = "\033[38;5;10m" if percent_of_total_upload == 100 else ""
                        print(f"\033[1m{color}{percent_of_total_upload}% downloaded\033[0m\r", end="")
        print()
    except requests.HTTPError as e:
        failure(logger, e)
        raise e
    success(logger, "Finished downloading assets")


def get_dataset(collection_id: str, dataset_id: str):
    """
    Get full metadata for a Dataset
    :param collection_id: the id of the Collection to which the Dataset belongs
    :param dataset_id: Dataset id
    :return: the full Dataset metadata
    """
    url = url_builder(f"/collections/{collection_id}/datasets/{dataset_id}")
    headers = get_headers()

    try:
        res = requests.get(url, headers=headers)
        res.raise_for_status()
    except requests.HTTPError as e:
        failure(logger, e)
        raise e
    return res.json()


<<<<<<< HEAD
def get_dataset_versions(dataset_id: str):
    """
    Get list of metadata for all Published Versions of a Dataset
    :param dataset_id: Dataset id
    :return: the full Dataset metadata
    """
    url = url_builder(f"/datasets/{dataset_id}/versions")
    headers = get_headers()

    try:
        res = requests.get(url, headers=headers)
=======
def get_datasets():
    """
    Get full metadata for all public Datasets
    """
    url = url_builder(f"/datasets")
    headers = get_headers()

    try:
        res = requests.get(url, headers)
>>>>>>> c488b23e
        res.raise_for_status()
    except requests.HTTPError as e:
        failure(logger, e)
        raise e
    return res.json()


def upload_datafile_from_link(link: str, collection_id: str, dataset_id: str):
    """
    Create/update a Dataset from the datafile found at the source link.
    :param link: the source datafile link to upload to the Data Portal to become a Dataset
    :param collection_id: the id of the Collection to which the resultant Dataset will belong
    :param dataset_id: Dataset id.
    :return: None
    """
    url = url_builder(f"/collections/{collection_id}/datasets/{dataset_id}")
    headers = get_headers()

    data_dict = dict(link=link)

    success_message = f"Uploading Dataset with id '{dataset_id}' to Collection " \
                      f"{os.getenv('site_url')}/collections/{collection_id} sourcing from datafile at {link}"

    try:
        res = requests.put(url, headers=headers, json=data_dict)
        res.raise_for_status()
    except requests.HTTPError as e:
        failure(logger, e)
        raise e
    else:
        success(logger, success_message)


def upload_local_datafile(datafile_path: str, collection_id: str, dataset_id: str):
    """
    :param datafile_path: the fully qualified path of the datafile to be uploaded
    :param collection_id: the id of the Collection to which the resultant Dataset will belong
    :param dataset_id: Dataset id.
    :param log_level: the logging level
    :return: None
    """
    url = url_builder(f"/collections/{collection_id}/s3-upload-credentials")
    headers = get_headers()

    def retrieve_s3_credentials_and_upload_key_prefix():
        try:
            res = requests.get(url, headers=headers)
            res.raise_for_status()
        except requests.HTTPError as e:
            failure(logger, e)
            raise e
        return res.json()

    log_level = os.getenv("log_level", "INFO")  # hack to determine log level in callback (separate process)

    def s3_refreshable_credentials_cb():
        res_data = retrieve_s3_credentials_and_upload_key_prefix()
        s3_credentials = res_data.get("Credentials")
        s3_credentials_formatted = {
            "access_key": s3_credentials.get("AccessKeyId"),
            "secret_key": s3_credentials.get("SecretAccessKey"),
            "token": s3_credentials.get("SessionToken"),
            "expiry_time": s3_credentials.get("Expiration"),
        }
        if getattr(logging, log_level) < 20:  # if log level NOTSET or DEBUG
            print("Retrieved/refreshed s3 credentials")
        return s3_credentials_formatted

    filesize = os.path.getsize(datafile_path)

    def get_progress_cb(collection_id: str, dataset_id: str):
        lock = threading.Lock()
        uploaded_bytes = 0
        prev_percent = 0

        def progress_cb(num_bytes):
            nonlocal uploaded_bytes
            nonlocal prev_percent
            should_update_progress_printout = False

            lock.acquire()
            uploaded_bytes += num_bytes
            percent_of_total_upload = float("{:.1f}".format(uploaded_bytes / filesize * 100))
            if percent_of_total_upload > prev_percent:
                should_update_progress_printout = True
            prev_percent = percent_of_total_upload
            lock.release()

            if should_update_progress_printout:
                color = "\033[38;5;10m" if percent_of_total_upload == 100 else ""
                if getattr(logging, log_level) < 40:
                    print(f"{collection_id}/{dataset_id}: "
                          f"\033[1m{color}{percent_of_total_upload}% uploaded\033[0m\r", end="")

        return progress_cb

    credentials_and_path = retrieve_s3_credentials_and_upload_key_prefix()
    bucket, key_prefix = credentials_and_path["Bucket"], credentials_and_path["UploadKeyPrefix"]
    upload_key = key_prefix + dataset_id
    logger.debug(f"Full S3 write path is s3://{bucket}/{upload_key}\n")

    session_creds = RefreshableCredentials.create_from_metadata(
        metadata=s3_refreshable_credentials_cb(),
        refresh_using=s3_refreshable_credentials_cb,
        method="sts-assume-role-with-web-identity",
    )
    session = get_session()
    session._credentials = session_creds
    boto3_session = boto3.Session(botocore_session=session)
    s3 = boto3_session.client("s3")

    try:
        logger.info(f"\nUploading {datafile_path} to Collection {collection_id} with dataset_id '{dataset_id}'...\n")
        s3.upload_file(
            Filename=datafile_path,
            Bucket=bucket,
            Key=upload_key,
            Callback=get_progress_cb(collection_id, dataset_id),
        )
    except requests.HTTPError as e:
        failure(logger, e)
        raise e
    else:
        success(logger, "UPLOAD COMPLETE -- Dataset is queued for processing and will surface in the system shortly.")<|MERGE_RESOLUTION|>--- conflicted
+++ resolved
@@ -128,7 +128,22 @@
     return res.json()
 
 
-<<<<<<< HEAD
+def get_datasets():
+    """
+    Get full metadata for all public Datasets
+    """
+    url = url_builder(f"/datasets")
+    headers = get_headers()
+
+    try:
+        res = requests.get(url, headers)
+        res.raise_for_status()
+    except requests.HTTPError as e:
+        failure(logger, e)
+        raise e
+    return res.json()
+    
+
 def get_dataset_versions(dataset_id: str):
     """
     Get list of metadata for all Published Versions of a Dataset
@@ -140,17 +155,6 @@
 
     try:
         res = requests.get(url, headers=headers)
-=======
-def get_datasets():
-    """
-    Get full metadata for all public Datasets
-    """
-    url = url_builder(f"/datasets")
-    headers = get_headers()
-
-    try:
-        res = requests.get(url, headers)
->>>>>>> c488b23e
         res.raise_for_status()
     except requests.HTTPError as e:
         failure(logger, e)
