--- conflicted
+++ resolved
@@ -22,35 +22,16 @@
 CURATOR_TAG_PREFIX_REGEX = r"(?P<tag>.*)"
 
 
-<<<<<<< HEAD
 def get_identifier_type_and_value(identifier_value: str) -> Tuple[str, str]:
     if matched := re.match(f"({UUID_REGEX}|{CURATOR_TAG_PREFIX_REGEX})$", identifier_value):
         matches = matched.groupdict()
         if matches.get("id"):
             # identifier value is a uuid
-            identifier_type = "id"
+            identifier_type = "dataset_id"
         else:
-            identifier_type = "curator tag"
-    else:
-        raise Exception(f"The identifier '{identifier_value}' must be a uuid or a valid string.")
-=======
-def get_identifier_type_and_value(identifier: str) -> Tuple[str, str]:
-    identifier_type = None
-    identifier_value = identifier
-    if re.match(f"^{UUID_REGEX}$", identifier):
-        # identifier is a uuid
-        identifier_type = "dataset_id"
-    else:
-        # CURATOR_TAG_PREFIX_REGEX is superfluous; leaving in to match lambda handler code; may use later
-        matched = re.match(f"({ID_REGEX}|{CURATOR_TAG_PREFIX_REGEX})\\.{EXTENSION_REGEX}$", identifier)
-        if matched:
-            matches = matched.groupdict()
-            if _id := matches.get("id"):
-                identifier_type = "dataset_id"
-                identifier_value = _id
-            else:
-                identifier_type = "curator_tag"
->>>>>>> 7968f7a7
+            identifier_type = "curator_tag"
+    else:
+        identifier_type = None
 
     return identifier_value, identifier_type
 
@@ -162,11 +143,7 @@
     Create/update a Dataset from the datafile found at the source link.
     :param link: the source datafile link to upload to the Data Portal to become a Dataset
     :param collection_id: the id of the Collection to which the resultant Dataset will belong
-<<<<<<< HEAD
-    :param identifier: the curator tag or cellxgene Dataset id. See heading
-=======
-    :param identifier: the curator tag or Dataset id. Must be suffixed with '.h5ad'. See heading
->>>>>>> 7968f7a7
+    :param identifier: the curator tag or Dataset id. See heading
     of create_dataset_from_local_file.ipynb for details about how to use the identifier to 'create new' vs 'replace existing'
     """
     url = url_builder(f"/collections/{collection_id}/datasets/upload-link")
@@ -199,11 +176,7 @@
     """
     :param datafile_path: the fully qualified path of the datafile to be uploaded
     :param collection_id: the id of the Collection to which the resultant Dataset will belong
-<<<<<<< HEAD
-    :param identifier: the curator tag or cellxgene Dataset id. See heading
-=======
-    :param identifier: the curator tag or Dataset id. Must be suffixed with '.h5ad'. See heading
->>>>>>> 7968f7a7
+    :param identifier: the curator tag or Dataset id. See heading
     of upload_local_datafile.ipynb for details about how to use the identifier to 'create new' vs 'replace existing'
     :param log_level: the logging level
     Datasets.
