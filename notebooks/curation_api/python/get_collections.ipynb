--- conflicted
+++ resolved
@@ -33,11 +33,7 @@
   {
    "cell_type": "markdown",
    "id": "2c9a0189",
-   "metadata": {
-    "pycharm": {
-     "name": "#%% md\n"
-    }
-   },
+   "metadata": {},
    "source": [
     "<font color='#bc00b0'>(Required for fetching private Collections) Provide the path to your api key file</font>"
    ]
@@ -46,11 +42,7 @@
    "cell_type": "code",
    "execution_count": null,
    "id": "a4b6087b",
-   "metadata": {
-    "pycharm": {
-     "name": "#%%\n"
-    }
-   },
+   "metadata": {},
    "outputs": [],
    "source": [
     "api_key_file_path = \"path/to/api-key-file\""
@@ -59,11 +51,7 @@
   {
    "cell_type": "markdown",
    "id": "0009d2d0",
-   "metadata": {
-    "pycharm": {
-     "name": "#%% md\n"
-    }
-   },
+   "metadata": {},
    "source": [
     "### Import dependencies"
    ]
@@ -72,11 +60,7 @@
    "cell_type": "code",
    "execution_count": null,
    "id": "aadd3c12",
-   "metadata": {
-    "pycharm": {
-     "name": "#%%\n"
-    }
-   },
+   "metadata": {},
    "outputs": [],
    "source": [
     "from src.utils.config import set_api_access_config\n",
@@ -87,11 +71,7 @@
   {
    "cell_type": "markdown",
    "id": "9501afeb",
-   "metadata": {
-    "pycharm": {
-     "name": "#%% md\n"
-    }
-   },
+   "metadata": {},
    "source": [
     "### Set url and access token env vars"
    ]
@@ -100,11 +80,7 @@
    "cell_type": "code",
    "execution_count": null,
    "id": "a6aab8e0",
-   "metadata": {
-    "pycharm": {
-     "name": "#%%\n"
-    }
-   },
+   "metadata": {},
    "outputs": [],
    "source": [
     "set_api_access_config(api_key_file_path)"
@@ -112,11 +88,9 @@
   },
   {
    "cell_type": "markdown",
+   "id": "6085d322",
+   "metadata": {},
    "source": [
-<<<<<<< HEAD
-    "### Fetch Collections"
-   ]
-=======
     "### Fetch Collection\n",
     "#### arguments:\n",
     "- visibility: \"PRIVATE\" to retrieve private collections\n",
@@ -128,21 +102,16 @@
      "name": "#%% md\n"
     }
    }
->>>>>>> 8a105f3b
   },
   {
    "cell_type": "code",
    "execution_count": null,
+   "id": "cb3dd36b",
+   "metadata": {},
    "outputs": [],
    "source": [
-    "collections = get_collections()\n"
-   ],
-   "metadata": {
-    "collapsed": false,
-    "pycharm": {
-     "name": "#%%\n"
-    }
-   }
+    "collections = get_collections()  # arg visibility=\"PRIVATE\" to retrieve private Collections"
+   ]
   }
  ],
  "metadata": {
