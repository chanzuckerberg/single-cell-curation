name: Minor Schema Version Bump Workflow

on:
  push:
    branches:
      - main
      - demo-e2e
    paths:
      - '**/cellxgene_schema_cli/cellxgene_schema/ontology_files/all_ontology.json.gz'
      - '**/cellxgene_schema_cli/cellxgene_schema/ontology_files/*.csv.gz'
      - '**/.github/workflows/minor-schema-version-bump.yml'

permissions:
  id-token: write
  contents: write
  pull-requests: write

jobs:
  ontology-dry-run:
    runs-on: ubuntu-latest
    steps:
      - name: Checkout
        uses: actions/checkout@v3
      - name: Set up Python 3.8
        uses: actions/setup-python@v1
        with:
          python-version: 3.8
      - name: Python cache
        uses: actions/cache@v1
        with:
          path: ~/.cache/pip
          key: ${{ runner.os }}-pip-${{ hashFiles('**/requirements*.txt') }}
          restore-keys: |
            ${{ runner.os }}-pip-
      - name: Install dependencies
        run: |
          pip install -r scripts/schema_bump_dry_run_ontologies/requirements.txt
      - name: Configure AWS Credentials
        uses: aws-actions/configure-aws-credentials@v2
        with:
          aws-region: us-west-2
          role-to-assume: ${{ secrets.AWS_ROLE_TO_ASSUME }}
          role-duration-seconds: 2700
      - name: Pull AWS Secrets
        uses: aws-actions/aws-secretsmanager-get-secrets@v1
        with:
          # TODO: Change to prod and make separate, manual dev workflow once ready for deploy
          secret-ids:
            AUTH0_SECRETS, corpora/backend/dev/auth0-secret
      - name: Check if ontology JSON file has changed
        id: changed-files
        uses: tj-actions/changed-files@v36
        with:
          files: cellxgene_schema_cli/cellxgene_schema/ontology_files/all_ontology.json.gz
      - name: Run Dry-Run Script
        if: steps.changed-files.outputs.any_changed == 'true'
        run: python3 -m scripts.schema_bump_dry_run_ontologies.ontology_bump_dry_run
        env:
          corpus_env: "dev" # TODO: Change to prod and make separate, manual dev workflow once ready for deploy
      - name: Store JSON with Replaced By Ontology Term Mappings
        if: steps.changed-files.outputs.any_changed == 'true'
        uses: actions/cache/save@v3
        with:
          path: "./replaced-by.json"
          key: replaced-by-map
      - name: upload dry run to slack
        if: steps.changed-files.outputs.any_changed == 'true'
        run: |
          curl -F file=@ontologies-curator-report.txt -F "initial_comment=Ontology Dry Run Report" -F channels=${{secrets.SLACK_CURATOR_REPORTING_CHANNEL}} -H "Authorization: Bearer ${{secrets.SLACK_CURATOR_REPORTING_APP_AUTH}}" https://slack.com/api/files.upload

  gencode-dry-run:
    runs-on: ubuntu-latest
    steps:
      - name: Checkout
        uses: actions/checkout@v3
      - name: Set up Python
        uses: actions/setup-python@v1
        with:
          python-version: 3.9
      - name: Python cache
        uses: actions/cache@v1
        with:
          path: ~/.cache/pip
          key: ${{ runner.os }}-pip-${{ hashFiles('**/requirements*.txt') }}
          restore-keys: |
            ${{ runner.os }}-pip-
      - name: Install dependencies
        run: |
          pip install -r scripts/schema_bump_dry_run_genes/requirements.txt
      - name: Configure AWS Credentials
        uses: aws-actions/configure-aws-credentials@v2
        with:
          aws-region: us-west-2
          role-to-assume: ${{ secrets.AWS_ROLE_TO_ASSUME }}
          role-duration-seconds: 2700
      - name: Pull AWS Secrets
        uses: aws-actions/aws-secretsmanager-get-secrets@v1
        with:
          # TODO: Change to prod and make separate, manual dev workflow once ready for deploy
          secret-ids:
            AUTH0_SECRETS, corpora/backend/dev/auth0-secret
      - name: Check if any GENCODE csv files have changed
        id: changed-files
        uses: tj-actions/changed-files@v36
        with:
          files: cellxgene_schema_cli/cellxgene_schema/ontology_files/*.csv.gz
      - name: Run Dry-Run Script
        if: steps.changed-files.outputs.any_changed == 'true'
        run: python3 -m scripts.schema_bump_dry_run_genes.gene_bump_dry_run
        env:
          corpus_env: "dev" # TODO: Change to prod and make separate, manual dev workflow once ready for deploy
      - name: upload to slack
        if: steps.changed-files.outputs.any_changed == 'true'
        run: |
          curl -F file=@genes-curator-report.txt -F "initial_comment=Gene Dry Run Report" -F channels=${{secrets
          .SLACK_CURATOR_REPORTING_CHANNEL}} -H "Authorization: Bearer ${{secrets.SLACK_CURATOR_REPORTING_APP_AUTH}}" https://slack.com/api/files.upload

  publish-to-pypi:
    name: Build and publish Python distributions to PyPI
    runs-on: ubuntu-latest
    steps:
      - name: Checkout
        uses: actions/checkout@v3
      - name: Set up Python
        uses: actions/setup-python@v4
        with:
          python-version: "3.x"
      - name: setup git
        run: |
          git config user.name github-actions
          git config user.email github-actions@github.com
      - name: Bump and tag release version
        run: |
          pip install bumpversion
          pip install wheel
          bumpversion --config-file .bumpversion.cfg prerelversion --allow-dirty
          git push origin --follow-tags
      - name: Build dist
        run: >-
          make pydist
      - name: Publish distribution to Test PyPI
        uses: pypa/gh-action-pypi-publish@release/v1
        with:
          password: ${{ secrets.TEST_PYPI_API_TOKEN }}
          repository-url: https://test.pypi.org/legacy/
          packages-dir: cellxgene_schema_cli/dist/
#      - name: Install and Test Package from Test PyPI
#        run: |
#          pip install --index-url https://test.pypi.org/simple/ cellxgene-schema
#          cellxgene-schema validate cellxgene_schema_cli/tests/fixtures/h5ads/example_valid.h5ad
# TODO: Uncomment once ready to release to prod PyPI
#      - name: Publish distribution to PyPI
#        if: startsWith(github.ref, 'refs/tags')
#        uses: pypa/gh-action-pypi-publish@release/v1
#        with:
#          password: ${{ secrets.PYPI_API_TOKEN }}
#          package-dir: cellxgene_schema_cli/
      - name: Trigger rebuild of Data Portal Processing Image
        run: |
          curl -X POST https://api.github.com/repos/chanzuckerberg/single-cell-data-portal/dispatches \
          -H 'Accept: application/vnd.github.everest-preview+json' \
          --header 'authorization: Bearer ${{ secrets.CZIBUILDBOT_GITHUB_TOKEN }}' \
          --data '{"event_type": "rebuild-processing"}'

  generate-conversion-script:
    runs-on: ubuntu-latest
    needs: [ontology-dry-run, publish-to-pypi]
    steps:
      - name: Checkout
        uses: actions/checkout@v3
        with:
          ref: ${{ github.event.pull_request.head.ref }} # checking out the lasted commit to this branch
      - name: Set up Python
        uses: actions/setup-python@v1
        with:
          python-version: 3.11
      - name: Python cache
        uses: actions/cache@v1
        with:
          path: ~/.cache/pip
          key: ${{ runner.os }}-pip-${{ hashFiles('**/requirements*.txt') }}
          restore-keys: |
            ${{ runner.os }}-pip-
      - name: setup git
        run: |
          git config user.name github-actions
          git config user.email github-actions@github.com
      - name: Bump Version
        run: |
          pip install bumpversion
          pip install wheel
          bumpversion --config-file .bumpversion.cfg patch --allow-dirty
          bumpversion --config-file .bumpversion.cfg prerel --allow-dirty --tag
          echo "new_version=$(make show-current-version)" >> $GITHUB_ENV
      - name: Install dependencies
        run: |
          pip install -r scripts/migration_assistant/requirements.txt
      - name: Retrieve Replaced By Ontology Term Mapping
        uses: actions/cache/restore@v3
        with:
          path: ./replaced-by.json
          key: replaced-by-map
      - name: Run Conversion Script Generator
        run: |
          make generate-conversion-script
      - name: Get Version
        id: get_version
        run: |
          echo "old_version=$(make show-current-version)" >> $GITHUB_ENV
<<<<<<< HEAD
=======
      - name: setup git
        run: |
          git config user.name github-actions
          git config user.email github-actions@github.com
      - name: remove diff files
        run: |
          git rm ./cellxgene_schema_cli/cellxgene_schema/ontology_files/*_diff.txt
      - name: Bump Version
        run: |
          pip install bumpversion
          pip install wheel
          bumpversion --config-file .bumpversion.cfg patch --allow-dirty
          bumpversion --config-file .bumpversion.cfg prerel --allow-dirty --tag
          echo "new_version=$(make show-current-version)" >> $GITHUB_ENV
>>>>>>> 7423f017
      - name: Create Pull Request
        uses: peter-evans/create-pull-request@v5
        with:
          commit-message: 'AUTO: update migrate.py schema_version ${{ env.old_version }}->${{ env.new_version }}'
          title: 'AUTO: update migrate.py schema_version ${{ env.old_version }}->${{ env.new_version }}'
          body: 'This is an automated PR to update migrate.py from schema_version ${{ env.old_version }}->${{ env.new_version }}.'
          branch: auto/update-convert-py-to-${{ env.new_version }}
          base: main
          reviewers: bento007 # TODO assign curators
          add-paths: |
            cellxgene_schema_cli/setup.py
            cellxgene_schema_cli/cellxgene_schema/migrate.py
            .bumpversion.cfg<|MERGE_RESOLUTION|>--- conflicted
+++ resolved
@@ -203,27 +203,13 @@
       - name: Run Conversion Script Generator
         run: |
           make generate-conversion-script
+      - name: remove diff files
+        run: |
+          git rm ./cellxgene_schema_cli/cellxgene_schema/ontology_files/*_diff.txt
       - name: Get Version
         id: get_version
         run: |
           echo "old_version=$(make show-current-version)" >> $GITHUB_ENV
-<<<<<<< HEAD
-=======
-      - name: setup git
-        run: |
-          git config user.name github-actions
-          git config user.email github-actions@github.com
-      - name: remove diff files
-        run: |
-          git rm ./cellxgene_schema_cli/cellxgene_schema/ontology_files/*_diff.txt
-      - name: Bump Version
-        run: |
-          pip install bumpversion
-          pip install wheel
-          bumpversion --config-file .bumpversion.cfg patch --allow-dirty
-          bumpversion --config-file .bumpversion.cfg prerel --allow-dirty --tag
-          echo "new_version=$(make show-current-version)" >> $GITHUB_ENV
->>>>>>> 7423f017
       - name: Create Pull Request
         uses: peter-evans/create-pull-request@v5
         with:
