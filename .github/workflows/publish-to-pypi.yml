name: Publish cellxgene_schema_cli to PyPI

on:
  push:
    branches:
      - main
    paths:
      - '**/cellxgene_schema_cli/cellxgene_schema/ontology_files/all_ontology.json.gz'
      - '**/cellxgene_schema_cli/cellxgene_schema/ontology_files/*.csv.gz'

permissions:
  contents: write
<<<<<<< HEAD
=======
  pull-requests: write
>>>>>>> 296b25fa

jobs:
  publish-to-pypi:
    name: Build and publish Python distributions to PyPI
    runs-on: ubuntu-latest
    steps:
      - name: Checkout
        uses: actions/checkout@v3
      - name: Set up Python
        uses: actions/setup-python@v4
        with:
          python-version: "3.x"
      - name: setup git
        run: |
          git config user.name github-actions
          git config user.email github-actions@github.com
      - name: Bump and tag release version
        run: |
          pip install bumpversion
          pip install wheel
          bumpversion --config-file .bumpversion.cfg minor --allow-dirty
          bumpversion --config-file .bumpversion.cfg prerel --allow-dirty --tag
          git push origin --tags
      - name: Build dist
        run: >-
          make pydist
      - name: Publish distribution to Test PyPI
        uses: pypa/gh-action-pypi-publish@release/v1
        with:
          password: ${{ secrets.TEST_PYPI_API_TOKEN }}
          repository-url: https://test.pypi.org/legacy/
          packages-dir: cellxgene_schema_cli/dist/
      - name: Install and Test Package from Test PyPI
        run: |
          pip install --index-url https://test.pypi.org/simple/ cellxgene-schema
          cellxgene-schema validate cellxgene_schema_cli/tests/fixtures/h5ads/example_valid.h5ad
# TODO: Uncomment once ready to release to prod PyPI
#      - name: Publish distribution to PyPI
#        if: startsWith(github.ref, 'refs/tags')
#        uses: pypa/gh-action-pypi-publish@release/v1
#        with:
#          password: ${{ secrets.PYPI_API_TOKEN }}
#          package-dir: cellxgene_schema_cli/
<<<<<<< HEAD
      - name: Trigger rebuild of Data Portal Processing Image
        run: |
          curl -X POST https://api.github.com/repos/chanzuckerberg/single-cell-data-portal/dispatches \
          -H 'Accept: application/vnd.github.everest-preview+json' \
          --header 'authorization: Bearer ${{ secrets.GITHUB_TOKEN }}' \
          --data '{"event_type": "rebuild-processing"}'
=======

  generate-conversion-script:
    runs-on: ubuntu-latest
    needs: publish-to-pypi
    steps:
      - name: Checkout
        uses: actions/checkout@v3
        with:
          ref: ${{ github.event.pull_request.head.ref }} # checking out the lasted commit to this branch
      - name: Set up Python
        uses: actions/setup-python@v1
        with:
          python-version: 3.11
      - name: Python cache
        uses: actions/cache@v1
        with:
          path: ~/.cache/pip
          key: ${{ runner.os }}-pip-${{ hashFiles('**/requirements*.txt') }}
          restore-keys: |
            ${{ runner.os }}-pip-
      - name: Install dependencies
        run: |
          pip install -r migration_assistant/requirements.txt
      - name: Run Conversion Script Generator
        run: |
          make generate-conversion-script
      - name: Get Version
        id: get_version
        run: |
          echo "old_version=$(make show-current-version)" >> $GITHUB_ENV
      - name: setup git
        run: |
          git config user.name github-actions
          git config user.email github-actions@github.com
      - name: Bump Version
        run: |
          pip install bumpversion
          pip install wheel
          bumpversion --config-file .bumpversion.cfg patch --allow-dirty
          bumpversion --config-file .bumpversion.cfg prerel --allow-dirty --tag
          echo "new_version=$(make show-current-version)" >> $GITHUB_ENV
      - name: Create Pull Request
        uses: peter-evans/create-pull-request@v5
        with:
          commit-message: 'AUTO: update migrate.py schema_version ${{ env.old_version }}->${{ env.new_version }}'
          title: 'AUTO: update migrate.py schema_version ${{ env.old_version }}->${{ env.new_version }}'
          body: 'This is an automated PR to update migrate.py from schema_version ${{ env.old_version }}->${{ env.new_version }}.'
          branch: auto/update-convert-py-to-${{ env.new_version }}
          base: main
          reviewers: bento007 # TODO assign curators
>>>>>>> 296b25fa
<|MERGE_RESOLUTION|>--- conflicted
+++ resolved
@@ -10,10 +10,7 @@
 
 permissions:
   contents: write
-<<<<<<< HEAD
-=======
   pull-requests: write
->>>>>>> 296b25fa
 
 jobs:
   publish-to-pypi:
@@ -57,14 +54,12 @@
 #        with:
 #          password: ${{ secrets.PYPI_API_TOKEN }}
 #          package-dir: cellxgene_schema_cli/
-<<<<<<< HEAD
       - name: Trigger rebuild of Data Portal Processing Image
         run: |
           curl -X POST https://api.github.com/repos/chanzuckerberg/single-cell-data-portal/dispatches \
           -H 'Accept: application/vnd.github.everest-preview+json' \
           --header 'authorization: Bearer ${{ secrets.GITHUB_TOKEN }}' \
           --data '{"event_type": "rebuild-processing"}'
-=======
 
   generate-conversion-script:
     runs-on: ubuntu-latest
@@ -114,5 +109,4 @@
           body: 'This is an automated PR to update migrate.py from schema_version ${{ env.old_version }}->${{ env.new_version }}.'
           branch: auto/update-convert-py-to-${{ env.new_version }}
           base: main
-          reviewers: bento007 # TODO assign curators
->>>>>>> 296b25fa
+          reviewers: bento007 # TODO assign curators