--- conflicted
+++ resolved
@@ -4,18 +4,8 @@
   push:
     branches:
       - main
-<<<<<<< HEAD
-      - nayib/dry-run-with-private-collections # TODO: temp while testing, remove before merge
-=======
->>>>>>> da104d68
     paths:
       - '**/cellxgene_schema_cli/cellxgene_schema/ontology_files/all_ontology.json.gz'
-      - '**/.github/workflows/ontology_bump_dry_run.yml' # TODO: temp while testing, remove before merge
-      - '**/schema_bump_dry_run_scripts/ontologies/ontology_bump_dry_run.py' # TODO: temp while testing, remove before merge
-
-permissions:
-  id-token: write
-  contents: read
 
 permissions:
   id-token: write
