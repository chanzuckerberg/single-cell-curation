--- conflicted
+++ resolved
@@ -131,21 +131,14 @@
       <td><code>character</code></td>
     </tr>
     <tr>
-<<<<<<< HEAD
+      <td>donor_id</td>
+      <td><code>character</code></td>
+    </tr>
+    <tr>
       <td>self_reported_ethnicity_ontology_term_id</td>
       <td><code>character</code></td>
     </tr>
     <tr>
-=======
-      <td>donor_id</td>
-      <td><code>character</code></td>
-    </tr>
-    <tr>
-      <td>self_reported_ethnicity_ontology_term_id</td>
-      <td><code>character</code></td>
-    </tr>
-    <tr>
->>>>>>> c020aa69
       <td>self_reported_ethnicity</td>
       <td><code>character</code></td>
     </tr>
