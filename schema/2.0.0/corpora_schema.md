
# cellxgene Data Integration Schema

Contact: acarr@chanzuckerberg.com

Document Status: _Approved_

Version: 2.0.0

The key words "MUST", "MUST NOT", "REQUIRED", "SHALL", "SHALL NOT", "SHOULD", "SHOULD NOT", "RECOMMENDED", "NOT RECOMMENDED" "MAY", and "OPTIONAL" in this document are to be interpreted as described in [BCP 14](https://tools.ietf.org/html/bcp14), [RFC2119](https://www.rfc-editor.org/rfc/rfc2119.txt), and [RFC8174](https://www.rfc-editor.org/rfc/rfc8174.txt) when, and only when, they appear in all capitals, as shown here.

## Background

cellxgene aims to support the publication, sharing, and exploration of single-cell datasets. Building on those published datasets, cellxgene seeks to create references of the phenotypes and composition of cells that make up human tissues.

Creating references from multiple datasets requires some harmonization of metadata and features in the cellxgene Data Portal. But if that harmonization is too onerous, it will burden the goal of rapid data sharing. cellxgene balances publishing and reference creation needs by requiring datasets hosted in the cellxgene Data Portal to include a small set of metadata readily available from data submitters.

This document describes the schema, a type of contract, that cellxgene requires all datasets to adhere to so that it can enable searching, filtering, and integration of datasets it hosts.

Note that the requirements in the schema are just the minimum required information. Datasets often have additional metadata, which is preserved in datasets submitted to the cellxgene Data Portal.

## Overview

This schema supports multiple assay types. Each assay takes the form of one or more two-dimensional matrices whose values are quantitative measures of the phenotypes of cells.

The schema additionally describes how the dataset, genes, and cells are annotated to describe the biological and technical characteristics of the data.

This document is organized by:
* [General requirements](#general-requirements)
* [`X` (Matrix layers)](#x-matrix-layers), which describe the data required for different assays
* [`obs` (Cell metadata)](#obs-cell-metadata), which describe each cell in the dataset
* [`var` (Gene metadata)](#var-gene-metadata), which describe each gene in the dataset
* [`obsm` (Embeddings)](#obsm-embeddings), which describe each embedding in the dataset
* [`uns` (Dataset metadata)](#uns-dataset-metadata), which describe the dataset as a whole

## General Requirements

* **AnnData** - The canonical data format for the cellxgene Data Portal is HDF5-backed [AnnData](https://anndata.readthedocs.io/en/latest) as written by version 0.7 of the anndata library.  Part of the rationale for selecting this format is to allow cellxgene to access both the data and metadata within a single file. The schema requirements and definitions for the AnnData `X`, `obs`, `var`, `obsm`, and `uns` attributes are described below.

<<<<<<< HEAD
* **Organisms**. Data MUST be from an organism defined in the NCBI organismal classification. For data that is neither Human, Mouse, nor SARS-COV-2, features MUST be translated into orthologous genes from the pinned Human and Mouse gene annotations.
=======
* **Organisms**. Data MUST be either Human or Mouse data. No other organisms are accepted by the cellxgene Data Portal.
>>>>>>> 39bba8c9

* **Reserved Names**. The names of the metadata keys specified by the cellxgene schema are reserved and MUST be unique. For example, duplicate `"feature_biotype"` keys in AnnData `var` are not allowed.

* **Redundant Metadata**. It is STRONGLY RECOMMENDED to avoid multiple metadata fields containing identical or similar information.

*   **No PII**. Curators agree to this requirement as part of the data submission policy.
    However, it is not strictly enforced in our validation tooling because it is difficult for software to predict what is and is not PII.
    It is up to the submitter to ensure that no metadata can be personally identifiable: no names, dates of birth, specific locations, etc.
    See this [list](https://docs.google.com/document/d/1sboOmbafvMh3VYjK1-3MAUt0I13UUJfkQseq8ANLPl8/edit) for guidance.

#### *Note on types*
The types below are python3 types. Note that a python3 `str` is a sequence of Unicode code points, which is stored null-terminated and UTF-8-encoded by anndata.

## `X` (Matrix Layers)

The data stored in the `X` data matrix is the data that is viewable in cellxgene Explorer. cellxgene does not impose any additional constraints on the `X` data matrix.

In any layer, if a matrix has 50% or more values that are zeros, it is STRONGLY RECOMMENDED that the matrix be encoded as a [`scipy.sparse.csr_matrix`](https://docs.scipy.org/doc/scipy/reference/generated/scipy.sparse.csr_matrix.html).

cellxgene's matrix layer requirements are tailored to optimize data reuse. Because each assay has different characteristics, the requirements differ by assay type. In general,
cellxgene requires submission of "raw" data suitable for computational reuse when a standard raw matrix format exists for an assay and strongly recommends that a "final" matrix suitable for
visualization in cellxgene Explorer be included. So that cellxgene's data can be provided in download formats suitable for both R and Python, the schema imposes the following requirements:

*   All matrix layers MUST have the same shape, and have the same cell labels and gene labels.
*   Because it is impractical to retain all barcodes in raw and final matrices, any cell filtering MUST be applied to both.
    By contrast, those wishing to reuse datasets require access to raw gene expression values, so genes SHOULD NOT be filtered from either dataset.
    Summarizing, any cell barcodes that are removed from the data MUST be filtered from both raw and final matrices and genes SHOULD NOT be filtered from the raw matrix.
*   Any genes that publishers wish to filter from the final matrix MAY have their values replaced by a language appropriate "null" value (e.g. [`np.nan`](https://numpy.org/doc/stable/reference/constants.html#numpy.nan) for python), which will mask them from exploration.
*   Additional layers provided at author discretion MAY be stored using author-selected keys, but MUST have the same cells and genes as other layers. It is STRONGLY RECOMMENDED that these layers have names that accurately summarize what the numbers in the layer represent (e.g. `"counts_per_million"`, `"SCTransform_normalized"`, or `"RNA_velocity_unspliced"`).

The following table describes the matrix data and layers requirements that are **assay-specific**. If an entry in the table is empty, the cellxgene schema does not have any other requirements on data in those layers beyond the ones listed above.

| Assay | "raw" required? | "raw" location | "final" required? | "final" location |
|-|-|-|-|-|
| scRNA-seq (UMI, e.g. 10x v3) | REQUIRED. Values MUST be de-duplicated molecule counts. | `AnnData.raw.X` unless no "final" is provided, then `AnnData.X` | STRONGLY RECOMMENDED | `AnnData.X` |
| scRNA-seq (non-UMI, e.g. SS2) | REQUIRED. Values MUST be one of read counts (e.g. FeatureCounts) or  estimated fragments (e.g. output of RSEM). | `AnnData.raw.X` unless no "final" is provided, then `AnnData.X` | STRONGLY RECOMMENDED | `AnnData.X` |
| Accessibility (e.g. ATAC-seq, mC-seq) | NOT REQUIRED | | REQUIRED | `AnnData.X` | STRONGLY RECOMMENDED |
|||||

## Integration Metadata

cellxgene requires ontology terms to enable search, comparison, and integration of data.
Ontology terms for cell metadata MUST use [OBO-format identifiers](http://www.obofoundry.org/id-policy.html), meaning a CURIE (prefixed identifier) of the form **Ontology:Identifier**.
For example, [EFO:0000001](https://www.ebi.ac.uk/ols/ontologies/efo/terms?short_form=EFO_0000001) is a term in the Experimental Factor Ontology (EFO).

When no appropriate ontology value is available, then the most accurate term MUST be used.

For example if `cell_type_ontology_term_id` describes a relay interneuron, but the most specific available term in the CL ontology is [CL:0000099](https://www.ebi.ac.uk/ols/ontologies/cl/terms?obo_id=CL:0000099) for *interneuron*, then the interneuron term can be used to fulfill this requirement and ensures that users searching for "neuron" are able to find these data. If no appropriate high-level term can be found or the cell type is unknown, then the most accurate term is [CL:0000003](https://www.ebi.ac.uk/ols/ontologies/cl/terms?obo_id=CL:0000003) for *native cell*.

Users will still be able to access more specific cell type annotations that have been submitted with the dataset (but aren't required by the schema).

### Required Ontologies

The following ontology dependencies are *pinned* for this version of the schema.

| Ontology | OBO Prefix | Required version |
|:--|:--|:--|
| [Cell Ontology] | CL | [cl.owl] : [2021-06-21]|
| [Experimental Factor Ontology] | EFO | [efo.owl] : [2021-06-15 EFO 3.31.0]
| [Human Ancestry Ontology] | HANCESTRO |[hancestro.owl] : [2021-01-04 (2.5)] |
| [Human Developmental Stages] |  HsapDv | [hsapdv.owl] : [2016-07-06 (0.1)] |
| [Mondo Disease Ontology] | MONDO |[mondo.owl] : [2021-06-01] |
| [Mouse Developmental Stages]| MmusDv |  [mmusdv.owl] : [2016-07-06 (0.1)] |
| [NCBI organismal classification] |  NCBITaxon | [ncbitaxon.owl] : [2021-06-10] |
| [Phenotype And Trait Ontology] | PATO | [pato.owl] : [2021-06-15] |  |
| [Uberon multi-species anatomy ontology] |  UBERON | [uberon.owl] : [2021-02-12] |
| | | |

[Cell Ontology]: http://obofoundry.org/ontology/cl.html
[2021-06-21]: https://github.com/obophenotype/cell-ontology/releases/tag/v2021-06-21
[cl.owl]: https://github.com/obophenotype/cell-ontology/blob/v2021-06-21/cl.owl

[Experimental Factor Ontology]: http://www.ebi.ac.uk/efo
[2021-06-15 EFO 3.31.0]: https://github.com/EBISPOT/efo/releases/tag/v3.31.0
[efo.owl]: https://github.com/EBISPOT/efo/releases/download/v3.31.0/efo.owl

[Human Ancestry Ontology]: http://www.obofoundry.org/ontology/hancestro.html
[2021-01-04 (2.5)]: https://github.com/EBISPOT/ancestro/releases/tag/2.5
[hancestro.owl]: https://github.com/EBISPOT/ancestro/blob/2.5/hancestro.owl

[Human Developmental Stages]: http://www.obofoundry.org/ontology/hsapdv.html
[hsapdv.owl]: https://github.com/obophenotype/developmental-stage-ontologies/blob/0.1/src/hsapdv/hsapdv.owl
[2016-07-06 (0.1)]: https://github.com/obophenotype/developmental-stage-ontologies/releases/tag/0.1

[Mondo Disease Ontology]: http://obofoundry.org/ontology/mondo.html
[2021-06-01]: https://github.com/monarch-initiative/mondo/releases/tag/v2021-06-01
[mondo.owl]: https://github.com/monarch-initiative/mondo/releases/download/v2021-06-01/mondo.owl

[Mouse Developmental Stages]: http://obofoundry.org/ontology/mmusdv.html
[mmusdv.owl]: https://github.com/obophenotype/developmental-stage-ontologies/blob/0.1/src/mmusdv/mmusdv.owl

[NCBI organismal classification]: http://obofoundry.org/ontology/ncbitaxon.html
[2021-06-10]: https://github.com/obophenotype/ncbitaxon/releases/tag/v2021-06-10
[ncbitaxon.owl]: https://github.com/obophenotype/ncbitaxon/releases/download/v2021-06-10/ncbitaxon.owl.gz

[Phenotype And Trait Ontology]: http://www.obofoundry.org/ontology/pato.html
[2021-06-15]: https://github.com/pato-ontology/pato/releases/tag/v2020-06-15
[pato.owl]: https://github.com/pato-ontology/pato/blob/v2020-06-15/pato.owl

[Uberon multi-species anatomy ontology]: http://www.obofoundry.org/ontology/uberon.html
[2021-02-12]: https://github.com/obophenotype/uberon/releases/tag/v2021-02-12
[uberon.owl]: https://github.com/obophenotype/uberon/blob/v2021-02-12/uberon.owl

### Required Gene Annotations

cellxgene requires ENSEMBL identifiers for genes and External RNA Controls Consortium (ERCC) identifiers for [RNA Spike-In Control Mixes] to ensure  that all datasets it stores measure the same features and can therefore be integrated.

The following gene annotation dependencies are *pinned* for this version of the schema. For multi-organism experiments, cells from any organism are allowed as long as orthologs from the following organism annotations are used.

| Source | Required version | Download |
|:--|:--|:--|
| [ENSEMBL (Human)] | Human reference GRCh38 (GENCODE v32/Ensembl 98)] matching [cellranger 2020-A (July 7, 2020) release] | [gencode.v32.primary_assembly.annotation.gtf] |
| [ENSEMBL (Mouse)] | Mouse reference mm10 (GENCODE vM23/Ensembl 98) matching [cellranger 2020-A (July 7, 2020) release]| [gencode.vM23.primary_assembly.annotation.gtf] |
| [ENSEMBL (COVID-19)] | SARS-CoV-2 reference (ENSEMBL assembly: ASM985889v3) | [Sars\_cov\_2.ASM985889v3.101.gtf] |
| [ThermoFisher ERCC Spike-Ins] | ThermoFisher ERCC RNA Spike-In Control Mixes (Cat # 4456740, 4456739) | [cms_095047.txt] |

[RNA Spike-In Control Mixes]: https://www.thermofisher.com/document-connect/document-connect.html?url=https%3A%2F%2Fassets.thermofisher.com%2FTFS-Assets%2FLSG%2Fmanuals%2Fcms_086340.pdf&title=VXNlciBHdWlkZTogRVJDQyBSTkEgU3Bpa2UtSW4gQ29udHJvbCBNaXhlcyAoRW5nbGlzaCAp

[ENSEMBL (Human)]: http://www.ensembl.org/Homo_sapiens/Info/Index
[gencode.v32.primary_assembly.annotation.gtf]: http://ftp.ebi.ac.uk/pub/databases/gencode/Gencode_human/release_32/gencode.v32.primary_assembly.annotation.gtf.gz

[ENSEMBL (Mouse)]: http://www.ensembl.org/Mus_musculus/Info/Index
[gencode.vM23.primary_assembly.annotation.gtf]: http://ftp.ebi.ac.uk/pub/databases/gencode/Gencode_mouse/release_M23/gencode.vM23.primary_assembly.annotation.gtf.gz

[cellranger 2020-A (July 7, 2020) release]: https://support.10xgenomics.com/single-cell-gene-expression/software/release-notes/build

[ENSEMBL (COVID-19)]: https://covid-19.ensembl.org/index.html
[Sars\_cov\_2.ASM985889v3.101.gtf]: https://ftp.ensemblgenomes.org/pub/viruses/gtf/sars_cov_2/Sars_cov_2.ASM985889v3.101.gtf.gz

[ThermoFisher ERCC Spike-Ins]: https://www.thermofisher.com/order/catalog/product/4456740#/4456740
[cms_095047.txt]: https://assets.thermofisher.com/TFS-Assets/LSG/manuals/cms_095047.txt


## `obs` (Cell Metadata)

`obs` is a [`pandas.DataFrame`](https://pandas.pydata.org/pandas-docs/stable/reference/api/pandas.DataFrame.html).

Curators MUST annotate the following columns in the `obs` dataframe:

### assay_ontology_term_id

<table><tbody>
    <tr>
      <th>Key</th>
      <td>assay_ontology_term_id</td>
    </tr>
    <tr>
      <th>Annotator</th>
      <td>Curator</td>
    </tr>
    <tr>
      <th>Value</th>
        <td>categorical with <code>str</code> categories. This MUST be an EFO term and either:<br><br>
          <ul><li>
            <a href="http://www.ebi.ac.uk/efo/EFO_0002772"><code>"EFO:0002772"</code></a> for <i>assay by molecule</i> or <b>preferably</b> its most accurate child
          </li>
          <li>
            <a href="http://www.ebi.ac.uk/efo/EFO_0010183"><code>"EFO:0010183"</code></a>  for <i>single cell library construction</i> or <b>preferably</b> its most accurate child
          </li></ul>
        An assay based on 10X Genomics products SHOULD either be <a href="http://www.ebi.ac.uk/efo/EFO_0008995"><code>"EFO:0008995"</code></a> for <i>10x technology</i> or <b>preferably</b> its most accurate child. An assay based on <i>SMART (Switching Mechanism at the 5' end of the RNA Template) or SMARTer technology</i> SHOULD either be <a href="http://www.ebi.ac.uk/efo/EFO_0010184"><code>"EFO:0010184"</code></a> for <i>Smart-like</i> or preferably its most accurate child.<br><br>
        If there is not an exact match for the assay, clarifying text MAY be enclosed in parentheses and appended to the most accurate term. For example, the sci-plex assay could be curated as <code>"EFO:0010183 (sci-plex)"</code>.<br><br>Recommended values for specific assays:
          <br><br>
          <table>
          <thead>
          <tr>
          <th>For</th>
          <th>Use</th>
          </tr>
          </thead>
          <tbody>
            <tr>
              <td><i>10x 3' v2</i></td>
              <td><a href="http://www.ebi.ac.uk/efo/EFO_0009899"><code>"EFO:0009899"</code></a></td>
            </tr>
            <tr>
              <td><i>10x 3' v3</i></td>
              <td><a href="http://www.ebi.ac.uk/efo/EFO_0009922"><code>"EFO:0009922"</code></a></td>
            </tr>
            <tr>
              <td><i>10x 5' v1</i></td>
              <td><a href="http://www.ebi.ac.uk/efo/EFO_0011025"><code>"EFO:0011025"</code></a></td>
            </tr>
            <tr>
              <td><i>Smart-seq</i></td>
              <td><a href="http://www.ebi.ac.uk/efo/EFO_0008930"><code>"EFO:0008930"</code></a></td>
            </tr>
            <tr>
              <td><i>Smart-seq2</i></td>
              <td><a href="http://www.ebi.ac.uk/efo/EFO_0008931"><code>"EFO:0008931"</code></a></td>
            </tr>
          </tbody></table>
        </td>
    </tr>
</tbody></table>
<br>

### cell_type_ontology_term_id

<table><tbody>
    <tr>
      <th>Key</th>
      <td>cell_type_ontology_term_id</td>
    </tr>
    <tr>
      <th>Annotator</th>
      <td>Curator</td>
    </tr>
    <tr>
      <th>Value</th>
        <td>categorical with <code>str</code> categories. This MUST be a CL term.
        </td>
    </tr>
</tbody></table>
<br>

### development_stage_ontology_term_id

<table><tbody>
    <tr>
      <th>Key</th>
      <td>development_stage_ontology_term_id</td>
    </tr>
    <tr>
      <th>Annotator</th>
      <td>Curator</td>
    </tr>
    <tr>
      <th>Value</th>
        <td>categorical with <code>str</code> categories. If unavailable, this MUST be <code>"unknown"</code> <br><br>If <code>organism_ontolology_term_id</code> is <code>"NCBITaxon:9606"</code> for <i>Homo sapiens</i>, this MUST be the most<br>accurate HsapDv term with the following STRONGLY RECOMMENDED:
          <br><br>
          <table>
          <thead>
          <tr>
          <th>For</th>
          <th>Use</th>
          </tr>
          </thead>
          <tbody>
            <tr>
              <td>Embryonic stage</td>
              <td>A term from the set of <a href="http://www.ontobee.org/search?ontology=HSAPDV&keywords=carnegie&submit=Search+terms">Carnegie stages 1-23</a><br>(up to 8 weeks after conception; e.g. <a href="http://purl.obolibrary.org/obo/HsapDv_0000003">HsapDv:0000003</a>)</td>
            </tr>
            <tr>
              <td>Fetal development</td>
              <td>A term from the set of <a href="http://www.ontobee.org/search?ontology=HSAPDV&keywords=post-fertilization&submit=Search+terms">9 to 38 week post-fertilization human stages</a><br>(9 weeks after conception and before birth; e.g. <a href="http://purl.obolibrary.org/obo/HsapDv_0000046">HsapDv:0000046</a>)</td>
            </tr>
            <tr>
              <td>After birth for the<br>first 12 months</td>
              <td>A term from the set of <a href="http://www.ontobee.org/search?ontology=HSAPDV&keywords=month-old&submit=Search+terms">1 to 12 month-old human stages</a><br>(e.g. <a href="http://purl.obolibrary.org/obo/HsapDv_0000174">HsapDv:0000174)</a></td>
            </tr>
            <tr>
              <td>After the first 12<br>months post-birth</td>
              <td>A term from the set of <a href="http://www.ontobee.org/search?ontology=HSAPDV&keywords=year-old&submit=Search+terms">year-old human stages</a><br>(e.g. <a href="http://purl.obolibrary.org/obo/HsapDv_0000246">HsapDv:0000246)</a></td>
            </tr>
          </tbody></table>
          <br>If <code>organism_ontolology_term_id</code> is <code>"NCBITaxon:10090"</code> for <i>Mus musculus</i></code>, this MUST be the most<br>accurate MmusDv term with the following STRONGLY RECOMMENDED:
          <br><br>
          <table>
          <thead>
          <tr>
          <th>For</th>
          <th>Use</th>
          </tr>
          </thead>
          <tbody>
            <tr>
              <td>From the time of conception<br>to 1 month after birth</td>
              <td>A term from the set of <a href="http://www.ontobee.org/search?ontology=MMUSDV&keywords=theiler+stage&submit=Search+terms">Theiler stages</a><br>(e.g. <a href="http://purl.obolibrary.org/obo/MmusDv_0000003">MmusDv:0000003</a>)</td>
            </tr>
            <tr>
              <td>From 2 months after birth</td>
              <td>A term from the set of <a href="http://www.ontobee.org/search?ontology=MMUSDV&keywords=month-old&submit=Search+terms"> month-old stages</a><br>(e.g. <a href="http://purl.obolibrary.org/obo/MmusDv_0000062">MmusDv:0000062)</a></td>
            </tr>
          </tbody></table>
          <br> Otherwise, for all other organisms this MUST be the most accurate child of <code>EFO:0000399</code>.
        </td>
    </tr>
</tbody></table>
<br>

### disease_ontology_term_id

<table><tbody>
    <tr>
      <th>Key</th>
      <td>disease_ontology_term_id</td>
    </tr>
    <tr>
      <th>Annotator</th>
      <td>Curator</td>
    </tr>
    <tr>
      <th>Value</th>
        <td>categorical with <code>str</code> categories. This MUST be a MONDO term or <a href="http://purl.obolibrary.org/obo/PATO_0000461"><code>"PATO:0000461"</code></a> for <i>normal</i> or <i>healthy</i>.
        </td>
    </tr>
</tbody></table>
<br>

### ethnicity_ontology_term_id

<table><tbody>
    <tr>
      <th>Key</th>
      <td>ethnicity_ontology_term_id</td>
    </tr>
    <tr>
      <th>Annotator</th>
      <td>Curator</td>
    </tr>
    <tr>
      <th>Value</th>
        <td>categorical with <code>str</code> categories. If <code>organism_ontolology_term_id</code> is <code>"NCBITaxon:9606"</code> for <i>Homo sapiens</i>, this MUST be either a HANCESTRO term or <code>"unknown"</code> if unavailable. <br><br>Otherwise this MUST be <code>"na"</code>.
        </td>
    </tr>
</tbody></table>
<br>

### is_primary_data

<table><tbody>
    <tr>
      <th>Key</th>
      <td>is_primary_data</td>
    </tr>
    <tr>
      <th>Annotator</th>
      <td>Curator</td>
    </tr>
    <tr>
      <th>Value</th>
        <td><code>bool</code>. This MUST be <code>True</code> if this is the canonical instance of this cellular observation and <code>False</code> if not. This is commonly <code>False</code> for meta-analyses reusing data or for secondary views of data.
        </td>
    </tr>
</tbody></table>
<br>

### organism_ontology_term_id

<table><tbody>
    <tr>
      <th>Key</th>
      <td>organism_ontology_term_id</td>
    </tr>
    <tr>
      <th>Annotator</th>
      <td>Curator</td>
    </tr>
    <tr>
      <th>Value</th>
        <td>categorical with <code>str</code> categories. This MUST be a NCBITaxon term.
        </td>
    </tr>
</tbody></table>
<br>

### sex_ontology_term_id

<table><tbody>
    <tr>
      <th>Key</th>
      <td>sex_ontology_term_id</td>
    </tr>
    <tr>
      <th>Annotator</th>
      <td>Curator</td>
    </tr>
    <tr>
      <th>Value</th>
        <td>categorical with <code>str</code> categories. This MUST be a child of <a href="http://purl.obolibrary.org/obo/PATO_0001894">PATO:0001894</a> for  <i>phenotypic sex</i> or <code>"unknown"</code> if unavailable.
        </td>
    </tr>
</tbody></table>
<br>

### tissue_ontology_term_id

<table><tbody>
    <tr>
      <th>Key</th>
      <td>tissue_ontology_term_id</td>
    </tr>
    <tr>
      <th>Annotator</th>
      <td>Curator</td>
    </tr>
   <tr>
      <th>Value</th>
        <td>categorical with <code>str</code> categories. This MUST be the term that best describes the tissue that this cell was derived from, depending on the type of biological sample:
          <br><br>
          <table>
          <thead>
          <tr>
          <th>For</th>
          <th>Use</th>
          </tr>
          </thead>
          <tbody>
            <tr>
              <td>Tissue</td>
              <td>MUST be an UBERON term<br>(e.g. <a href="http://purl.obolibrary.org/obo/UBERON_0008930"><code>"UBERON:0008930"</code></a> for a <i>sematosensory cortex</i> tissue sample)</td>
            </tr>
            <tr>
              <td>Cell Culture</td>
              <td>MUST be a CL term appended with <code>" (cell culture)"</code><br>(e.g. <code><a href="http://purl.obolibrary.org/obo/CL_0000057">"CL:0000057</a> (cell culture)"</code> for the <i>WTC-11 cell line</i>)</td>
            </tr>
            <tr>
              <td>Organoid</td>
              <td>MUST be an UBERON term appended with <code>" (organoid)"</code><br>(e.g. <code><a href="http://purl.obolibrary.org/obo/UBERON_0000955">"UBERON:0000955</a> (organoid)"</code> for a <i>brain organoid</i>)</td>
            </tr>
            <tr>
              <td>Enriched,<br>Sorted,or<br>Isolated<br>Cells from<br>a Tissue</td>
              <td>MUST be an UBERON or CL term and SHOULD NOT use terms that do not capture<br> the tissue of origin<br>(e.g. In the case of <i>CD3+ kidney cells</i>, use <a href="https://www.ebi.ac.uk/ols/ontologies/uberon/terms?iri=http%3A%2F%2Fpurl.obolibrary.org%2Fobo%2FUBERON_0002113"><code>"UBERON:0002113"</code></a> for <i>kidney</i><br> instead of <a href="https://www.ebi.ac.uk/ols/ontologies/cl/terms?iri=http%3A%2F%2Fpurl.obolibrary.org%2Fobo%2FCL_0000084"><code>"CL:000084"</code></a> for <i>T cell</i>. However, in the case of <i>EPCAM+ cervical cells</i>,<br>use <a href="https://www.ebi.ac.uk/ols/ontologies/cl/terms?iri=http%3A%2F%2Fpurl.obolibrary.org%2Fobo%2FCL_0000066"><code>"CL:000066"</code></a> for <i>epithelial cell</i> of the cervix.)
              </td>
            </tr>
          </tbody></table>
        </td>
    </tr>
</tbody></table>
<br>

When a dataset is uploaded, the cellxgene Data Portal MUST automatically add the matching human-readable name for the corresponding ontology term to the `obs` dataframe. Curators MUST NOT annotate the following columns.

### assay

<table><tbody>
    <tr>
      <th>Key</th>
      <td>assay</td>
    </tr>
    <tr>
      <th>Annotator</th>
      <td>Data Portal</td>
    </tr>
    <tr>
      <th>Value</th>
        <td>categorical with <code>str</code> categories. This MUST be the human-readable name assigned to the value of <code>assay_ontology_term_id</code>. Any clarifying text enclosed in parentheses and appended to <code>assay_ontology_term_id</code> MUST be appended to <code>assay</code>.<br><br> For example, if the sci-plex assay was curated as <code>"EFO:0010183 (sci-plex)"</code>, then the value would be <code>"single-cell library construction (sci-plex)"</code>.
        </td>
    </tr>
</tbody></table>
<br>

### cell_type

<table><tbody>
    <tr>
      <th>Key</th>
      <td>cell_type</td>
    </tr>
    <tr>
      <th>Annotator</th>
      <td>Data Portal</td>
    </tr>
    <tr>
      <th>Value</th>
        <td>categorical with <code>str</code> categories. This MUST be the human-readable name assigned to the value of <code>cell_type_ontology_term_id</code>.
        </td>
    </tr>
</tbody></table>
<br>

### development_stage

<table><tbody>
    <tr>
      <th>Key</th>
      <td>development_stage</td>
    </tr>
    <tr>
      <th>Annotator</th>
      <td>Data Portal</td>
    </tr>
    <tr>
      <th>Value</th>
        <td>categorical with <code>str</code> categories. This MUST be <code>"unknown"</code> if set in <code>development_stage_ontology_term_id</code>; otherwise, this MUST be the human-readable name assigned to the value of <code>development_stage_ontology_term_id</code>.
        </td>
    </tr>
</tbody></table>
<br>

### disease

<table><tbody>
    <tr>
      <th>Key</th>
      <td>disease</td>
    </tr>
    <tr>
      <th>Annotator</th>
      <td>Data Portal</td>
    </tr>
    <tr>
      <th>Value</th>
        <td>categorical with <code>str</code> categories. This MUST be the human-readable name assigned to the value of <code>disease_ontology_term_id</code>.
        </td>
    </tr>
</tbody></table>
<br>

### ethnicity

<table><tbody>
    <tr>
      <th>Key</th>
      <td>ethnicity</td>
    </tr>
    <tr>
      <th>Annotator</th>
      <td>Data Portal</td>
    </tr>
    <tr>
      <th>Value</th>
        <td>categorical with <code>str</code> categories. This MUST be <code>"na"</code> or <code>"unknown"</code> if set in <code>ethnicity_ontology_term_id</code>; otherwise, this MUST be the human-readable name assigned to the value of <code>ethnicity_ontology_term_id</code>.
        </td>
    </tr>
</tbody></table>
<br>

### organism

<table><tbody>
    <tr>
      <th>Key</th>
      <td>organism</td>
    </tr>
    <tr>
      <th>Annotator</th>
      <td>Data Portal</td>
    </tr>
    <tr>
      <th>Value</th>
        <td>categorical with <code>str</code> categories. This MUST be the human-readable name assigned to the value of <code>organism_ontology_term_id</code>.
        </td>
    </tr>
</tbody></table>
<br>

### sex

<table><tbody>
    <tr>
      <th>Key</th>
      <td>sex</td>
    </tr>
    <tr>
      <th>Annotator</th>
      <td>Data Portal</td>
    </tr>
    <tr>
      <th>Value</th>
        <td>categorical with <code>str</code> categories. This MUST be <code>"unknown"</code> if set in <code>sex_ontology_term_id</code>; otherwise, this MUST be the human-readable name assigned to the value of <code>sex_ontology_term_id</code>.
        </td>
    </tr>
</tbody></table>
<br>

### tissue

<table><tbody>
    <tr>
      <th>Key</th>
      <td>tissue</td>
    </tr>
    <tr>
      <th>Annotator</th>
      <td>Data Portal</td>
    </tr>
    <tr>
      <th>Value</th>
        <td>categorical with <code>str</code> categories. This MUST be the human-readable name assigned to the value of <code>tissue_ontology_term_id</code>. <code>" (cell culture)"</code> or <code>" (organoid)"</code> MUST be appended if present in <code>tissue_ontology_term_id</code>.<br><br>
       For example, if the <code>tissue_ontology_term_id</code> was curated as <code>"CL:0000057 (cell culture)"</code>, then the value would be <code>"fibroblast (cell culture)"</code>.
        </td>
    </tr>
</tbody></table>
<br>

## `var` (Gene Metadata)

`var` is a [`pandas.DataFrame`](https://pandas.pydata.org/pandas-docs/stable/reference/api/pandas.DataFrame.html).

`var.index` MUST contain unique ENSEMBL gene identifiers for features.

Curators MUST annotate the following columns in the `var` dataframe:

### feature_biotype

<table><tbody>
    <tr>
      <th>Key</th>
      <td>feature_biotype</td>
    </tr>
    <tr>
      <th>Annotator</th>
      <td>Curator</td>
    </tr>
    <tr>
      <th>Value</th>
<<<<<<< HEAD
        <td>This MUST be <code>"gene"</code> or <code>"spike-in"</code>.  
=======
        <td>This MUST be <code>"gene"</code>.
>>>>>>> 39bba8c9
        </td>
    </tr>
</tbody></table>
<br>

### feature_id

<table><tbody>
    <tr>
      <th>Key</th>
      <td>feature_id <code>(var.index)</code></td>
    </tr>
    <tr>
      <th>Annotator</th>
      <td>Curator</td>
    </tr>
    <tr>
      <th>Value</th>
<<<<<<< HEAD
        <td><code>str</code>. If the <code>feature_biotype</code> is <code>"gene"</code> then this MUST be an ENSEMBL term. If the <code>feature_biotype</code> is <code>"spike-in"</code> then this MUST be an ERCC Spike-In identifier. </td>
=======
        <td><code>str</code>. This MUST be an ENSEMBL term from the gene annotation corresponding to the organism for the gene.
        </td>
>>>>>>> 39bba8c9
    </tr>
</tbody></table>
<br>

When a dataset is uploaded, the cellxgene Data Portal MUST infer the organism reference for the corresponding identifier. The Data Portal MUST automatically add both the matching human-readable name and the organism NCBITaxon term to the `var` dataframe. Curators MUST NOT annotate the following columns:

### feature_name

<table><tbody>
    <tr>
      <th>Key</th>
      <td>feature_name</td>
    </tr>
    <tr>
      <th>Annotator</th>
      <td>Data Portal</td>
    </tr>
    <tr>
      <th>Value</th>
<<<<<<< HEAD
        <td><code>str</code>. If the <code>feature_biotype</code> is <code>"gene"</code> then this this MUST be the human-readable ENSEMBL gene name assigned to the <code>feature_id</code>. If the <code>feature_biotype</code> is <code>"spike-in"</code> then this MUST the ERCC Spike-In identifier appended with <code>" spike-in control"</code>.
=======
        <td><code>str</code>. This MUST be the human-readable ENSEMBL gene name assigned to the <code>feature_id</code>.
>>>>>>> 39bba8c9
        </td>
    </tr>
</tbody></table>
<br>

### feature_reference

<table><tbody>
    <tr>
      <th>Key</th>
      <td>feature_reference</td>
    </tr>
    <tr>
      <th>Annotator</th>
      <td>Data Portal</td>
    </tr>
    <tr>
      <th>Value</th>
        <td><code>str</code>. This MUST indicate the reference organism of features and MUST be <code>NCBITaxon:9606</code> for <i>Homo sapiens</i>, <code>NCBITaxon:10090</code> for <i>Mus musculus</i>, <code>NCBITaxon:2697049</code> for  SARS-CoV-2, or <code>NCBITaxon:32630</code> for  ERCC Spike-Ins
        </td>
    </tr>
</tbody></table>
<br>


## `obsm` (Embeddings)

For each `str` key, `obsm` stores a `numpy.ndarray` of shape `(n_obs, m)`, where `n_obs` is the number of rows in `X` and `m >= 1`.

To display a dataset in cellxgene Explorer, Curators MUST annotate **one or more** two-dimensional (`m >= 2`) embeddings (e.g. tSNE, UMAP, PCA, spatial coordinates) as `numpy.ndarrays` in `obsm`. The key for the embedding MUST be prefixed with `"X_"`. The text that follows this prefix is presented to users in the *Embedding Choice* selector in cellxgene Explorer.

To illustrate, the [Krasnow Lab Human Lung Cell Atlas, 10X dataset](https://cellxgene.cziscience.com/e/krasnow_lab_human_lung_cell_atlas_10x-1-remixed.cxg/) in the [A molecular cell atlas of the human lung from single cell RNA sequencing collection](https://cellxgene.cziscience.com/collections/5d445965-6f1a-4b68-ba3a-b8f765155d3a) defines two embeddings in `obsm`:

* `"X_Compartment_tSNE"`
* `"X_tSNE"`

Users can then choose which embedding is visualized in cellxgene Explorer:

![Embeddings Illustration](images/embeddings.png
)

See also `default_embedding` in `uns`.

## `uns` (Dataset Metadata)

`uns` is a ordered dictionary with a `str` key. Curators MUST annotate the following keys and values in `uns`:

### X_normalization

<table><tbody>
    <tr>
      <th>Key</th>
      <td>X_normalization</td>
    </tr>
    <tr>
      <th>Annotator</th>
      <td>Curator</td>
    </tr>
    <tr>
      <th>Value</th>
        <td>
          <code>str</code>. This SHOULD describe the method used to normalize the data stored in AnnData <code>X</code>. If data in <code>X</code> are raw, this SHOULD be <code>"none"</code>.
        </td>
    </tr>
</tbody></table>
<br>

### schema_version

<table><tbody>
    <tr>
      <th>Key</th>
      <td>schema_version</td>
    </tr>
    <tr>
      <th>Annotator</th>
      <td>Curator</td>
    </tr>
    <tr>
      <th>Value</th>
        <td>
          This MUST be <code>"2.0.0"</code>.
        </td>
    </tr>
</tbody></table>
<br>

### title

<table><tbody>
    <tr>
      <th>Key</th>
      <td>title</td>
    </tr>
    <tr>
      <th>Annotator</th>
      <td>Curator</td>
    </tr>
    <tr>
      <th>Value</th>
        <td>
          <code>str</code>. This text describes and differentiates the dataset from others in the same collection. It is displayed on a page in the cellxgene Data Portal that also has the collection name. To illustrate, the first dataset name in the <a href="https://cellxgene.cziscience.com/collections/b52eb423-5d0d-4645-b217-e1c6d38b2e72">Cells of the adult human heart collection</a> is "All — Cells of the adult human heart".
        </td>
    </tr>
</tbody></table>
<br>

​Curators MAY also annotate the following optional keys and values in `uns`. If the key is present, then its value MUST NOT be empty.
​
### batch_condition

<table><tbody>
    <tr>
      <th>Key</th>
      <td>batch_condition</td>
    </tr>
    <tr>
      <th>Annotator</th>
      <td>Curator</td>
    </tr>
    <tr>
      <th>Value</th>
        <td>
          <code>str</code> or <code>list[str]</code>. <code>str</code> values MUST refer to cell metadata keys in <code>obs</code>. Together, these keys define the <i>batches</i> that a normalization or integration algorithm should be aware of. For example if <code>"patient"</code> and <code>"seqBatch"</code> are keys of vectors of cell metadata, either <code>"patient"</code>, <code>"seqBatch"</code>, or <code>["patient", "seqBatch"]</code> are valid values.
        </td>
    </tr>
</tbody></table>
<br>

### default_embedding

<table><tbody>
    <tr>
      <th>Key</th>
      <td>default_embedding</td>
    </tr>
    <tr>
      <th>Annotator</th>
      <td>Curator</td>
    </tr>
    <tr>
      <th>Value</th>
        <td>
          <code>str</code>. The value MUST match a key to an embedding in <code>obsm</code> for the embedding to display by default in cellxgene Explorer.
        </td>
    </tr>
</tbody></table>
<br>

### X_approximate_distribution

<table><tbody>
    <tr>
      <th>Key</th>
      <td>X_approximate_distribution</td>
    </tr>
    <tr>
      <th>Annotator</th>
      <td>Curator</td>
    </tr>
    <tr>
      <th>Value</th>
        <td>
          <code>str</code>. cellxgene runs a heuristic to detect the approximate distribution of the data in X so that it can accurately calculate statistical properties of the data. This field enables the curator to override this heuristic and specify the data distribution explicitly. The value MUST be <code>"count"</code> (for data whose distributions are best approximated by counting distributions like Poisson, Binomial, or Negative Binomial) or <code>"normal"</code> (for data whose distributions are best approximated by the Gaussian distribution.)
        </td>
    </tr>
</tbody></table>
<br>

## Appendix A. Changelog

schema v2.0.0 substantially *remodeled* schema v1.1.0:

* "must", "should", and select other words have a defined, standard meaning.

* Curators are responsible for annotating ontology and gene identifiers. The cellxgene Data Portal adds the assigned human-readable names for all identifiers.

* Documented and *pinned* the required versions of ontologies and gene annotations used in schema validation.

* General Requirements
  * AnnData is now the canonical data format. The schema outline and descriptions are AnnData-centric.

<<<<<<< HEAD
  * Only Human and Mouse gene IDs are accepted by the cellxgene Data Portal.

  * Multi-organism data is accepted as long as orthologous genes from Human or Mouse are used. 
=======
  * Only Human and Mouse data are accepted by the cellxgene Data Portal.
>>>>>>> 39bba8c9

  * Policies for reserved names and redundant metadata are documented.

  * [#45](https://github.com/chanzuckerberg/single-cell-curation/issues/45) Updated reference to new PII content

* X (matrix layers)
  * Added guidance for sparse matrices
  * Clarified matrix requirements by assay

* obs (cell metadata)
  * Empty ontology fields are no longer permitted.
  * Moved organism from uns to obs
  * Clarified requirements and added detailed guidance for assays, tissue, and development stages
  * Added ontology for mouse development stages
  * Added ontology for sex
  * Added `is_primary_data`

* var
<<<<<<< HEAD
  * Replaced HGNC **symbols** as `var.index` with ENSEMBL **identifiers** 
  * Added feature biotype, ENSEMBL id, ENSEMBL name, and feature reference.
  * Added spike-ins IDs in var.
=======
  * Replaced HGNC **symbols** as `var.index` with ENSEMBL **identifiers**
  * Added feature biotype, ENSEMBL id, and ENSEMBL name
>>>>>>> 39bba8c9

* uns
  * Added `batch_condition`
  * Added `X_approximate_distribution`
  * Replaced `layer_descriptions` with `X_normalization`
  * Replaced `version` which included `corpora_schema_version` and `corpora_encoding_version` with `schema_version`
  * Deprecated `tags` and `default_field` presentation metadata
  * Removed <code><i>obs_column</i>_colors</code><|MERGE_RESOLUTION|>--- conflicted
+++ resolved
@@ -37,11 +37,7 @@
 
 * **AnnData** - The canonical data format for the cellxgene Data Portal is HDF5-backed [AnnData](https://anndata.readthedocs.io/en/latest) as written by version 0.7 of the anndata library.  Part of the rationale for selecting this format is to allow cellxgene to access both the data and metadata within a single file. The schema requirements and definitions for the AnnData `X`, `obs`, `var`, `obsm`, and `uns` attributes are described below.
 
-<<<<<<< HEAD
 * **Organisms**. Data MUST be from an organism defined in the NCBI organismal classification. For data that is neither Human, Mouse, nor SARS-COV-2, features MUST be translated into orthologous genes from the pinned Human and Mouse gene annotations.
-=======
-* **Organisms**. Data MUST be either Human or Mouse data. No other organisms are accepted by the cellxgene Data Portal.
->>>>>>> 39bba8c9
 
 * **Reserved Names**. The names of the metadata keys specified by the cellxgene schema are reserved and MUST be unique. For example, duplicate `"feature_biotype"` keys in AnnData `var` are not allowed.
 
@@ -639,11 +635,7 @@
     </tr>
     <tr>
       <th>Value</th>
-<<<<<<< HEAD
         <td>This MUST be <code>"gene"</code> or <code>"spike-in"</code>.  
-=======
-        <td>This MUST be <code>"gene"</code>.
->>>>>>> 39bba8c9
         </td>
     </tr>
 </tbody></table>
@@ -662,12 +654,8 @@
     </tr>
     <tr>
       <th>Value</th>
-<<<<<<< HEAD
         <td><code>str</code>. If the <code>feature_biotype</code> is <code>"gene"</code> then this MUST be an ENSEMBL term. If the <code>feature_biotype</code> is <code>"spike-in"</code> then this MUST be an ERCC Spike-In identifier. </td>
-=======
-        <td><code>str</code>. This MUST be an ENSEMBL term from the gene annotation corresponding to the organism for the gene.
-        </td>
->>>>>>> 39bba8c9
+
     </tr>
 </tbody></table>
 <br>
@@ -687,11 +675,7 @@
     </tr>
     <tr>
       <th>Value</th>
-<<<<<<< HEAD
         <td><code>str</code>. If the <code>feature_biotype</code> is <code>"gene"</code> then this this MUST be the human-readable ENSEMBL gene name assigned to the <code>feature_id</code>. If the <code>feature_biotype</code> is <code>"spike-in"</code> then this MUST the ERCC Spike-In identifier appended with <code>" spike-in control"</code>.
-=======
-        <td><code>str</code>. This MUST be the human-readable ENSEMBL gene name assigned to the <code>feature_id</code>.
->>>>>>> 39bba8c9
         </td>
     </tr>
 </tbody></table>
@@ -874,13 +858,9 @@
 * General Requirements
   * AnnData is now the canonical data format. The schema outline and descriptions are AnnData-centric.
 
-<<<<<<< HEAD
   * Only Human and Mouse gene IDs are accepted by the cellxgene Data Portal.
 
   * Multi-organism data is accepted as long as orthologous genes from Human or Mouse are used. 
-=======
-  * Only Human and Mouse data are accepted by the cellxgene Data Portal.
->>>>>>> 39bba8c9
 
   * Policies for reserved names and redundant metadata are documented.
 
@@ -899,14 +879,10 @@
   * Added `is_primary_data`
 
 * var
-<<<<<<< HEAD
   * Replaced HGNC **symbols** as `var.index` with ENSEMBL **identifiers** 
   * Added feature biotype, ENSEMBL id, ENSEMBL name, and feature reference.
   * Added spike-ins IDs in var.
-=======
-  * Replaced HGNC **symbols** as `var.index` with ENSEMBL **identifiers**
-  * Added feature biotype, ENSEMBL id, and ENSEMBL name
->>>>>>> 39bba8c9
+
 
 * uns
   * Added `batch_condition`
