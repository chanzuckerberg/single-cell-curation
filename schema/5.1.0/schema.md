
# Schema

Contact: brianraymor@chanzuckerberg.com

Document Status: _Draft_

Version: 5.1.0

The key words "MUST", "MUST NOT", "REQUIRED", "SHALL", "SHALL NOT", "SHOULD", "SHOULD NOT", "RECOMMENDED", "NOT RECOMMENDED" "MAY", and "OPTIONAL" in this document are to be interpreted as described in [BCP 14](https://tools.ietf.org/html/bcp14), [RFC2119](https://www.rfc-editor.org/rfc/rfc2119.txt), and [RFC8174](https://www.rfc-editor.org/rfc/rfc8174.txt) when, and only when, they appear in all capitals, as shown here.

## Schema versioning

The CELLxGENE schema version is based on [Semantic Versioning](https://semver.org/).

**Major version** is incremented when schema updates are incompatible with the AnnData and Seurat data encodings or CELLxGENE API(s). Examples include:
  * Renaming metadata fields
  * Deprecating metadata fields
  * Changing the type or format of a metadata field
 
**Minor version** is incremented when schema updates may require changes only to the `cellxgene-schema` CLI or the curation process. Examples include:
  * Adding metadata fields
  * Updating pinned ontologies or gene references
  * Changing the validation requirements for a metadata field
  
**Patch version** is incremented for editorial updates to the schema.

All changes are documented in the schema [Changelog](#appendix-a-changelog).


## Background

CELLxGENE aims to support the publication, sharing, and exploration of single-cell datasets. Building on those published datasets, CELLxGENE seeks to create references of the phenotypes and composition of cells that make up human tissues.

Creating references from multiple datasets requires some harmonization of metadata and features, but if that harmonization is too onerous, it will burden the goal of rapid data sharing. CELLxGENE balances publishing and reference creation needs by requiring datasets hosted by CELLxGENE Discover to include a small set of metadata readily available from data submitters.

This document describes the schema, a type of contract, that CELLxGENE requires all datasets to adhere to so that it can enable searching, filtering, and integration of datasets it hosts.

Note that the requirements in the schema are just the minimum required information. Datasets often have additional metadata, which is preserved in datasets submitted to CELLxGENE Discover.

## Overview

This schema supports multiple assay types. Each assay takes the form of one or more two-dimensional matrices whose values are quantitative measures of the phenotypes of cells.

The schema additionally describes how the dataset, genes, and cells are annotated to describe the biological and technical characteristics of the data.

This document is organized by:

* [General requirements](#general-requirements)
* [`X` (Matrix layers)](#x-matrix-layers), which describe the data required for different assays
* [`obs` (Cell metadata)](#obs-cell-metadata), which describe each cell in the dataset
* [`obsm` (Embeddings)](#obsm-embeddings), which describe each embedding in the dataset
* [`obsp`](#obsp), which describe pairwise annotation of observations
* [`var` and `raw.var` (Gene metadata)](#var-and-rawvar-gene-metadata), which describe each gene in the dataset
* [`varm`](#varm), which describe multi-dimensional annotation of variables/features
* [`varp`](#varp), which describe pairwise annotation of variables/features
* [`uns` (Dataset metadata)](#uns-dataset-metadata), which describe the dataset as a whole

## General Requirements

**AnnData.** The canonical data format for CELLxGENE Discover is HDF5-backed [AnnData](https://anndata.readthedocs.io/en/latest) as written by version 0.8 of the anndata library.  Part of the rationale for selecting this format is to allow CELLxGENE to access both the data and metadata within a single file. The schema requirements and definitions for the AnnData `X`, `obs`, `var`, `raw.var`, `obsm`, and `uns` attributes are described below.

All data submitted to CELLxGENE Discover is automatically converted to a Seurat V5 object that can be loaded by the R package Seurat. See the [Seurat encoding](https://github.com/chanzuckerberg/single-cell-curation/blob/main/schema/5.1.0/seurat_encoding.md) for further information.

**Organisms**. Data MUST be from a Metazoan organism or SARS-COV-2 and defined in the NCBI organismal classification. For data that is neither Human, Mouse, nor SARS-COV-2, features MUST be translated into orthologous genes from the pinned Human and Mouse gene annotations.

**Reserved Names**. The names of metadata fields MUST NOT start with `"__"`. The names of the metadata fields specified by the schema are **reserved** for the purposes and specifications described in the schema.

**Unique Names**. The names of schema and data submitter metadata fields in `obs` and `var` MUST be unique. For example, duplicate `"feature_biotype"` keys in AnnData `var` are not allowed.

Reserved Names from previous schema versions that have since been deprecated MUST NOT be present in datasets:

<table>
<thead>
  <tr>
    <th>Reserved Name</th>
    <th>AnnData</th>
    <th>Deprecated in</th>
  </tr>
</thead>
<tbody>
  <tr>
    <td>ethnicity</td>
    <td>obs</td>
    <td>3.0.0</td>
  </tr>
  <tr>
    <td>ethnicity_ontology_term_id</td>
    <td>obs</td>
    <td>3.0.0</td>
  </tr>
  <tr>
    <td>X_normalization</td>
    <td>uns</td>
    <td>3.0.0</td>
  </tr>
  <tr>
    <td>default_field</td>
    <td>uns</td>
    <td>2.0.0</td>
  </tr>
  <tr>
    <td>layer_descriptions</td>
    <td>uns</td>
    <td>2.0.0</td>
  </tr>
  <tr>
    <td>tags</td>
    <td>uns</td>
    <td>2.0.0</td>
  </tr>
   <tr>
    <td>version</td>
    <td>uns</td>
    <td>2.0.0</td>
  </tr>
  <tr>
    <td>contributors</td>
    <td>uns</td>
    <td>1.1.0</td>
  </tr>
  <tr>
    <td>preprint_doi</td>
    <td>uns</td>
    <td>1.1.0</td>
  </tr>
  <tr>
    <td>project_description</td>
    <td>uns</td>
    <td>1.1.0</td>
  </tr>
  <tr>
    <td>project_links</td>
    <td>uns</td>
    <td>1.1.0</td>
  </tr>
  <tr>
    <td>project_name</td>
    <td>uns</td>
    <td>1.1.0</td>
  </tr>
  <tr>
    <td>publication_doi</td>
    <td>uns</td>
    <td>1.1.0</td>
  </tr>
  <tr>
    <td></td>
    <td></td>
    <td></td>
  </tr>
</tbody>
</table>

**Redundant Metadata**. It is STRONGLY RECOMMENDED to avoid multiple metadata fields containing identical or similar information.

**No Personal Identifiable Information (PII)**.  This is not strictly enforced by validation because it is difficult for software to predict what is and is not PII; however, curators MUST agree to the data submission policies of CELLxGENE Discover on behalf of data submitters which includes this requirement:

> It is my responsibility to ensure that this data is not identifiable. In particular, I commit that I will remove any [direct personal identifiers](https://docs.google.com/document/d/1sboOmbafvMh3VYjK1-3MAUt0I13UUJfkQseq8ANLPl8/edit) in the metadata portions of the data, and that CZI may further contact me if it believes more work is needed to de-identify it.

This includes names, emails, or other PII for researchers or curators involved in the data generation and submission.

#### *Note on types*
The types below are python3 types. Note that a python3 `str` is a sequence of Unicode code points, which is stored null-terminated and UTF-8-encoded by anndata.

## `X` (Matrix Layers)

The data stored in the `X` data matrix is the data that is viewable in CELLxGENE Explorer. CELLxGENE does not impose any additional constraints on the `X` data matrix.

In any layer, if a matrix has 50% or more values that are zeros, it is STRONGLY RECOMMENDED that the matrix be encoded as a [`scipy.sparse.csr_matrix`](https://docs.scipy.org/doc/scipy/reference/generated/scipy.sparse.csr_matrix.html) with zero values encoded as <a href="https://docs.scipy.org/doc/scipy/tutorial/sparse.html#sparse-arrays-implicit-zeros-and-duplicates">implicit zeros</a>.

CELLxGENE's matrix layer requirements are tailored to optimize data reuse. Because each assay has different characteristics, the requirements differ by assay type. In general, CELLxGENE requires submission of "raw" data suitable for computational reuse when a standard raw matrix format exists for an assay. It is STRONGLY RECOMMENDED to also include a "normalized" matrix with processed values ready for data analysis and suitable for visualization in CELLxGENE Explorer. So that CELLxGENE's data can be provided in download formats suitable for both R and Python, the schema imposes the following requirements:

*   All matrix layers MUST have the same shape, and have the same cell labels and gene labels.
*   Because it is impractical to retain all barcodes in raw and normalized matrices, any cell filtering MUST be applied to both.
    By contrast, those wishing to reuse datasets require access to raw gene expression values, so genes SHOULD NOT be filtered from either dataset.
    Summarizing, any cell barcodes that are removed from the data MUST be filtered from both raw and normalized matrices and genes SHOULD NOT be filtered from the raw matrix.
*   Any genes that publishers wish to filter from the normalized matrix MAY have their values replaced by zeros and MUST be flagged in the column [`feature_is_filtered`](#feature_is_filtered) of [`var`](#var-and-rawvar-gene-metadata), which will mask them from exploration.
*   Additional layers provided at author discretion MAY be stored using author-selected keys, but MUST have the same cells and genes as other layers. It is STRONGLY RECOMMENDED that these layers have names that accurately summarize what the numbers in the layer represent (e.g. `"counts_per_million"`, `"SCTransform_normalized"`, or `"RNA_velocity_unspliced"`).

The following table describes the matrix data and layers requirements that are **assay-specific**. If an entry in the table is empty, the schema does not have any other requirements on data in those layers beyond the ones listed above.

| Assay | "raw" required? | "raw" location | "normalized" required? | "normalized" location |
|-|-|-|-|-|
| scRNA-seq (UMI, e.g. 10x v3, Slide-seqV2) | REQUIRED. Values MUST be de-duplicated molecule counts. Each cell MUST contain at least one non-zero value. All non-zero values MUST be positive integers stored as `numpy.float32`.| `AnnData.raw.X` unless no "normalized" is provided, then `AnnData.X` | STRONGLY RECOMMENDED | `AnnData.X` |
| Visium Spatial Gene Expression | REQUIRED. Values MUST be de-duplicated molecule counts. All non-zero values MUST be positive integers stored as `numpy.float32`.<br><br>If <code>uns['spatial']['is_single']</code> is <code>False</code> then each cell MUST contain at least one non-zero value.<br><br>If <code>uns['spatial']['is_single']</code> is <code>True</code> then the unfiltered feature-barcode matrix (<code>raw_feature_bc_matrix</code>) MUST be used. See <a href="https://www.10xgenomics.com/support/software/space-ranger/analysis/outputs/space-ranger-feature-barcode-matrices">Space Ranger Feature-Barcode Matrices</a>. This matrix MUST contain 4992 rows. If the <code>obs['in_tissue']</code> value is <code>1</code>, then the cell MUST contain at least one non-zero value. If any <code>obs['in_tissue']</code> values are <code>0</code>, then at least one cell corresponding to a <code>obs['in_tissue']</code> with a value of <code>0</code> MUST contain a non-zero value.| `AnnData.raw.X` unless no "normalized" is provided, then `AnnData.X` | STRONGLY RECOMMENDED | `AnnData.X` |
|||||
| scRNA-seq (non-UMI, e.g. SS2) | REQUIRED. Values MUST be one of read counts (e.g. FeatureCounts) or  estimated fragments (e.g. output of RSEM). Each cell MUST contain at least one non-zero value. All non-zero values MUST be positive integers stored as `numpy.float32`. | `AnnData.raw.X` unless no "normalized" is provided, then `AnnData.X` | STRONGLY RECOMMENDED | `AnnData.X` |
| Accessibility (e.g. ATAC-seq, mC-seq) | NOT REQUIRED | | REQUIRED | `AnnData.X` | STRONGLY RECOMMENDED |
|||||

## Integration Metadata

CELLxGENE requires ontology terms to enable search, comparison, and integration of data.
Ontology terms for cell metadata MUST use [OBO-format identifiers](http://www.obofoundry.org/id-policy.html), meaning a CURIE (prefixed identifier) of the form **Ontology:Identifier**.
For example, [EFO:0000001](https://www.ebi.ac.uk/ols4/ontologies/efo/classes?obo_id=EFO%3A0000001) is a term in the Experimental Factor Ontology (EFO).

The most accurate ontology term MUST always be used. If an exact or approximate ontology term is not available, a new term may be requested:

- For the [Cell Ontology], data submitters may [suggest a new term](https://github.com/obophenotype/cell-ontology/issues/new?assignees=bvarner-ebi&labels=new+term+request%2C+cellxgene&template=a_adding_term_cellxgene.md&title=%5BNTR-cxg%5D) and [notify the curation team](mailto:cellxgene@chanzuckerberg.com) of the pending term request, so that the datasets can be updated once the term is available.

  To meet CELLxGENE schema requirements, the most accurate available CL term MUST be used until the new term is available. For example if `cell_type_ontology_term_id` describes a relay interneuron, but the most accurate available term in the CL ontology is [CL:0000099](https://www.ebi.ac.uk/ols4/ontologies/cl/classes?obo_id=CL%3A0000099) for *interneuron*, then the interneuron term can be used to fulfill this requirement and ensures that users searching for "neuron" are able to find these data.  If no appropriate term can be found (e.g. the cell type is unknown), then `"unknown"` MUST be used. Users will still be able to access more specific cell type annotations that have been submitted with the dataset (but aren't required by the schema).

   
- For all other ontologies, data submitters may submit a [request to the curation team](mailto:cellxgene@chanzuckerberg.com) during the submission process.

Terms documented as obsolete in an ontology MUST NOT be used. For example, [EFO:0009310](https://www.ebi.ac.uk/ols4/ontologies/efo/classes/http%253A%252F%252Fwww.ebi.ac.uk%252Fefo%252FEFO_0009310) for *obsolete_10x v2* was marked as obsolete in EFO version 3.31.0 and replaced by [EFO:0009899](https://www.ebi.ac.uk/ols4/ontologies/efo/classes?obo_id=EFO%3A0009899) for *10x 3' v2*.

### Required Ontologies

The following ontology dependencies are *pinned* for this version of the schema.

| Ontology | OBO Prefix | Release | Download |
|:--|:--|:--|:--|
| [Cell Ontology] | CL |  [2024-01-04] | [cl.owl]|
| [Experimental Factor Ontology] | EFO | [2024-01-15 EFO 3.62.0] | [efo.owl]
| [Human Ancestry Ontology] | HANCESTRO | [3.0] | [hancestro-base.owl] |
| [Human Developmental Stages] |  HsapDv | 2020-03-10 | [hsapdv.owl] |
| [Mondo Disease Ontology] | MONDO | [2024-01-03] | [mondo.owl] |
| [Mouse Developmental Stages]| MmusDv | 2020-03-10 | [mmusdv.owl] |
| [NCBI organismal classification] |  NCBITaxon | [2023-06-20] | [ncbitaxon.owl] |
| [Phenotype And Trait Ontology] | PATO | [2023-05-18] | [pato.owl]  |
| [Uberon multi-species anatomy ontology] |  UBERON | [2024-01-18] | [uberon.owl] |
| | | | |

[Cell Ontology]: http://obofoundry.org/ontology/cl.html
[2024-01-04]: https://github.com/obophenotype/cell-ontology/releases/tag/v2024-01-04
[cl.owl]: https://github.com/obophenotype/cell-ontology/releases/download/v2024-01-04/cl.owl

[Experimental Factor Ontology]: http://www.ebi.ac.uk/efo
[2024-01-15 EFO 3.62.0]: https://github.com/EBISPOT/efo/releases/tag/v3.62.0
[efo.owl]: https://github.com/EBISPOT/efo/releases/download/v3.62.0/efo.owl

[Human Ancestry Ontology]: http://www.obofoundry.org/ontology/hancestro.html
[3.0]: https://github.com/EBISPOT/hancestro/releases/tag/3.0
[hancestro-base.owl]: https://github.com/EBISPOT/hancestro/blob/3.0/hancestro-base.owl

[Human Developmental Stages]: http://obofoundry.org/ontology/hsapdv.html
[hsapdv.owl]: http://purl.obolibrary.org/obo/hsapdv.owl

[Mondo Disease Ontology]: http://obofoundry.org/ontology/mondo.html
[2024-01-03]: https://github.com/monarch-initiative/mondo/releases/tag/v2024-01-03
[mondo.owl]: https://github.com/monarch-initiative/mondo/releases/download/v2024-01-03/mondo.owl

[Mouse Developmental Stages]: http://obofoundry.org/ontology/mmusdv.html
[mmusdv.owl]: http://purl.obolibrary.org/obo/mmusdv.owl

[NCBI organismal classification]: http://obofoundry.org/ontology/ncbitaxon.html
[2023-06-20]: https://github.com/obophenotype/ncbitaxon/releases/tag/v2023-06-20
[ncbitaxon.owl]: https://github.com/obophenotype/ncbitaxon/releases/download/v2023-06-20/ncbitaxon.owl.gz

[Phenotype And Trait Ontology]: http://www.obofoundry.org/ontology/pato.html
[2023-05-18]: https://github.com/pato-ontology/pato/releases/tag/v2023-05-18
[pato.owl]: https://github.com/pato-ontology/pato/blob/v2023-05-18/pato.owl

[Uberon multi-species anatomy ontology]: http://www.obofoundry.org/ontology/uberon.html
[2024-01-18]: https://github.com/obophenotype/uberon/releases/tag/v2024-01-18
[uberon.owl]: https://github.com/obophenotype/uberon/releases/download/v2024-01-18/uberon.owl

### Required Gene Annotations

ENSEMBL identifiers are required for genes and [External RNA Controls Consortium (ERCC)](https://www.ncbi.nlm.nih.gov/pmc/articles/PMC4978944/) identifiers for [RNA Spike-In Control Mixes] to ensure that all datasets measure the same features and can therefore be integrated.

The following gene annotation dependencies are *pinned* for this version of the schema. For multi-organism experiments, cells from any Metazoan organism are allowed as long as orthologs from the following organism annotations are used.

| Source | Required version | Download |
|:--|:--|:--|
| [GENCODE (Human)] | Human reference GRCh38.p14 (GENCODE v44/Ensembl 110) | [gencode.v44.primary_assembly.annotation.gtf] |
| [GENCODE (Mouse)] | Mouse reference GRCm39 (GENCODE vM33/Ensembl 110) | [gencode.vM33.primary_assembly.annotation.gtf] |
| [ENSEMBL (COVID-19)] | SARS-CoV-2 reference (ENSEMBL assembly: ASM985889v3) | [Sars\_cov\_2.ASM985889v3.101.gtf] |
| [ThermoFisher ERCC Spike-Ins] | ThermoFisher ERCC RNA Spike-In Control Mixes (Cat # 4456740, 4456739) | [cms_095047.txt] |

[RNA Spike-In Control Mixes]: https://www.thermofisher.com/document-connect/document-connect.html?url=https%3A%2F%2Fassets.thermofisher.com%2FTFS-Assets%2FLSG%2Fmanuals%2Fcms_086340.pdf&title=VXNlciBHdWlkZTogRVJDQyBSTkEgU3Bpa2UtSW4gQ29udHJvbCBNaXhlcyAoRW5nbGlzaCAp

[GENCODE (Human)]: https://www.gencodegenes.org/human/
[gencode.v44.primary_assembly.annotation.gtf]: https://ftp.ebi.ac.uk/pub/databases/gencode/Gencode_human/release_44/gencode.v44.primary_assembly.annotation.gtf.gz

[GENCODE (Mouse)]: https://www.gencodegenes.org/mouse/
[gencode.vM33.primary_assembly.annotation.gtf]: https://ftp.ebi.ac.uk/pub/databases/gencode/Gencode_mouse/release_M33/gencode.vM33.primary_assembly.annotation.gtf.gz

[ENSEMBL (COVID-19)]: https://covid-19.ensembl.org/index.html
[Sars\_cov\_2.ASM985889v3.101.gtf]: https://ftp.ensemblgenomes.org/pub/viruses/gtf/sars_cov_2/Sars_cov_2.ASM985889v3.101.gtf.gz

[ThermoFisher ERCC Spike-Ins]: https://www.thermofisher.com/order/catalog/product/4456740#/4456740
[cms_095047.txt]: https://assets.thermofisher.com/TFS-Assets/LSG/manuals/cms_095047.txt


## `obs` (Cell Metadata)

`obs` is a [`pandas.DataFrame`](https://pandas.pydata.org/pandas-docs/stable/reference/api/pandas.DataFrame.html).

Curators MUST annotate the following columns in the `obs` dataframe:

### index of pandas.DataFrame

<table><tbody>
    <tr>
      <th>Key</th>
      <td>index of <code>pandas.DataFrame</code></td>
    </tr>
    <tr>
      <th>Annotator</th>
      <td>Curator MUST annotate.</td>
    </tr>
    <tr>
      <th>Value</th>
        <td><code>str</code>. The index of the pandas.DataFrame MUST contain unique identifiers for observations.<br><br></td>
    </tr>
</tbody></table>
<br>

### array_col

<table><tbody>
    <tr>
      <th>Key</th>
      <td>array_col</td>
    </tr>
    <tr>
      <th>Annotator</th>
      <td>Curator MUST annotate if <code>assay_ontology_term_id</code> is <a href="https://www.ebi.ac.uk/ols4/ontologies/efo/classes?obo_id=EFO%3A0010961"><code>"EFO:0010961"</code></a> for <i>Visium Spatial Gene Expression</i> and <code>uns['spatial']['is_single']</code> is <code>True</code>; otherwise, this key MUST NOT be present.</td>
    </tr>
    <tr>
      <th>Value</th>
        <td><code>int</code>. This MUST be the value of the column coordinate for the corresponding spot from the <code>array_col</code> field in <code>tissue_positions_list.csv</code> or <code>tissue_positions.csv</code>. The value MUST be in the range between <code>0</code> and <code>127</code>. See <a href="https://www.10xgenomics.com/support/software/space-ranger/analysis/outputs/spatial-outputs">Space Ranger Spatial Outputs</a>.
        </td>
    </tr>
</tbody></table>
<br>

### array_row

<table><tbody>
    <tr>
      <th>Key</th>
      <td>array_row</td>
    </tr>
    <tr>
      <th>Annotator</th>
      <td>Curator MUST annotate if <code>assay_ontology_term_id</code> is <a href="https://www.ebi.ac.uk/ols4/ontologies/efo/classes?obo_id=EFO%3A0010961"><code>"EFO:0010961"</code></a> for <i>Visium Spatial Gene Expression</i> and <code>uns['spatial']['is_single']</code> is <code>True</code>; otherwise, this key MUST NOT be present.</td>
    </tr>
    <tr>
      <th>Value</th>
        <td><code>int</code>. This MUST be value of the row coordinate for the corresponding spot from the <code>array_row</code> field in in <code>tissue_positions_list.csv</code> or <code>tissue_positions.csv</code>. The value MUST be in the range between <code>0</code> and <code>77</code>. See <a href="https://www.10xgenomics.com/support/software/space-ranger/analysis/outputs/spatial-outputs">Space Ranger Spatial Outputs</a>.
        </td>
    </tr>
</tbody></table>
<br>

### assay_ontology_term_id

<table><tbody>
    <tr>
      <th>Key</th>
      <td>assay_ontology_term_id</td>
    </tr>
    <tr>
      <th>Annotator</th>
      <td>Curator MUST annotate.</td>
    </tr>
    <tr>
      <th>Value</th>
        <td>categorical with <code>str</code> categories. This MUST be an EFO term and either:<br><br>
          <ul><li>
            the most accurate descendant of <a href="https://www.ebi.ac.uk/ols4/ontologies/efo/classes?obo_id=EFO%3A0002772"><code>"EFO:0002772"</code></a> for <i>assay by molecule</i>
          </li>
          <li>
            the most accurate descendant of <a href="https://www.ebi.ac.uk/ols4/ontologies/efo/classes?obo_id=EFO%3A0010183"><code>"EFO:0010183"</code></a>  for <i>single cell library construction</i>
          </li></ul>
        An assay based on 10X Genomics products SHOULD either be <a href="https://www.ebi.ac.uk/ols4/ontologies/efo/classes?obo_id=EFO%3A0008995"><code>"EFO:0008995"</code></a> for <i>10x technology</i> or <b>preferably</b> its most accurate descendant. An assay based on <i>SMART (Switching Mechanism at the 5' end of the RNA Template) or SMARTer technology</i> SHOULD either be <a href="https://www.ebi.ac.uk/ols4/ontologies/efo/classes?obo_id=EFO%3A0010184"><code>"EFO:0010184"</code></a> for <i>Smart-like</i> or preferably its most accurate descendant.<br><br>
       <br>Recommended values for specific assays:
          <br><br>
          <table>
          <thead>
          <tr>
          <th>For</th>
          <th>Use</th>
          </tr>
          </thead>
          <tbody>
            <tr>
              <td><i>10x 3' v2</i></td>
              <td><a href="https://www.ebi.ac.uk/ols4/ontologies/efo/classes?obo_id=EFO%3A0009899"><code>"EFO:0009899"</code></a></td>
            </tr>
            <tr>
              <td><i>10x 3' v3</i></td>
              <td><a href="https://www.ebi.ac.uk/ols4/ontologies/efo/classes?obo_id=EFO%3A0009922"><code>"EFO:0009922"</code></a></td>
            </tr>
            <tr>
              <td><i>10x 5' v1</i></td>
              <td><a href="https://www.ebi.ac.uk/ols4/ontologies/efo/classes?obo_id=EFO%3A0011025"><code>"EFO:0011025"</code></a></td>
            </tr>
            <tr>
              <td><i>10x 5' v2</i></td>
              <td><a href="https://www.ebi.ac.uk/ols4/ontologies/efo/classes?obo_id=EFO%3A0009900"><code>"EFO:0009900"</code></a></td>
            </tr>
            <tr>
              <td><i>Smart-seq2</i></td>
              <td><a href="https://www.ebi.ac.uk/ols4/ontologies/efo/classes?obo_id=EFO%3A0008931"><code>"EFO:0008931"</code></a></td>
            </tr>
            <tr>
              <td><i>Visium Spatial Gene Expression</i></td>
              <td><a href="https://www.ebi.ac.uk/ols4/ontologies/efo/classes?obo_id=EFO%3A0010961"><code>"EFO:0010961"</code></a></td>
            </tr>
          </tbody></table>
        </td>
    </tr>
</tbody></table>
<br>

### cell_type_ontology_term_id

<table><tbody>
    <tr>
      <th>Key</th>
      <td>cell_type_ontology_term_id</td>
    </tr>
    <tr>
      <th>Annotator</th>
      <td>Curator MUST annotate.</td>
    </tr>
    <tr>
      <th>Value</th>
        <td>categorical with <code>str</code> categories. This MUST be a CL term or <code>"unknown"</code>. It MUST be <code>"unknown"</code> when:
        <ul>
        <li> no appropriate term can be found (e.g. the cell type is unknown)</li>
        <li><code>assay_ontology_term_id</code> is <a href="https://www.ebi.ac.uk/ols4/ontologies/efo/classes?obo_id=EFO%3A0010961"><code>"EFO:0010961"</code></a> for <i>Visium Spatial Gene Expression</i>, <code>uns['spatial']['is_single']</code> is <code>True</code>, and the corresponding value of <code>in_tissue</code> is <code>0</code></li><br>The following terms MUST NOT be used:
        <ul><li>
          <a href="https://www.ebi.ac.uk/ols4/ontologies/cl/terms?obo_id=CL:0000255"><code>"CL:0000255"</code></a> for <i>eukaryotic cell</i>
        </li>
        <li>
          <a href="https://www.ebi.ac.uk/ols4/ontologies/cl/terms?obo_id=CL:0000257"><code>"CL:0000257"</code></a> for <i>Eumycetozoan cell</i>
        </li>
        <li>
            <a href="https://www.ebi.ac.uk/ols4/ontologies/cl/terms?obo_id=CL:0000548"><code>"CL:0000548"</code></a> for <i>animal cell</i>
         </li></ul>
    </tr>
</tbody></table>
<br>

### development_stage_ontology_term_id

<table><tbody>
    <tr>
      <th>Key</th>
      <td>development_stage_ontology_term_id</td>
    </tr>
    <tr>
      <th>Annotator</th>
      <td>Curator MUST annotate.</td>
    </tr>
    <tr>
      <th>Value</th>
        <td>categorical with <code>str</code> categories. If unavailable, this MUST be <code>"unknown"</code>. 
<br><br>If <code>organism_ontolology_term_id</code> is <a href="https://www.ebi.ac.uk/ols4/ontologies/ncbitaxon/classes?obo_id=NCBITaxon%3A9606"><code>"NCBITaxon:9606"</code></a> for <i>Homo sapiens</i>, this MUST be the most accurate HsapDv term with the following STRONGLY RECOMMENDED:
          <br><br>
          <table>
          <thead>
          <tr>
          <th>For</th>
          <th>Use</th>
          </tr>
          </thead>
          <tbody>
            <tr>
              <td>Embryonic stage</td>
              <td>A term from the set of <a href="http://www.ontobee.org/search?ontology=HSAPDV&keywords=carnegie&submit=Search+terms">Carnegie stages 1-23</a><br>(up to 8 weeks after conception; e.g. <a href="https://www.ebi.ac.uk/ols4/ontologies/hsapdv/classes?obo_id=HsapDv%3A0000003">HsapDv:0000003</a>)</td>
            </tr>
            <tr>
              <td>Fetal development</td>
              <td>A term from the set of <a href="http://www.ontobee.org/search?ontology=HSAPDV&keywords=post-fertilization&submit=Search+terms">9 to 38 week post-fertilization human stages</a><br>(9 weeks after conception and before birth; e.g. <a href="https://www.ebi.ac.uk/ols4/ontologies/hsapdv/classes?obo_id=HsapDv%3A0000046">HsapDv:0000046</a>)</td>
            </tr>
            <tr>
              <td>After birth for the<br>first 12 months</td>
              <td>A term from the set of <a href="http://www.ontobee.org/search?ontology=HSAPDV&keywords=month-old&submit=Search+terms">1 to 12 month-old human stages</a><br>(e.g. <a href="https://www.ebi.ac.uk/ols4/ontologies/hsapdv/classes?obo_id=HsapDv%3A">HsapDv:0000174)</a></td>
            </tr>
            <tr>
              <td>After the first 12<br>months post-birth</td>
              <td>A term from the set of <a href="http://www.ontobee.org/search?ontology=HSAPDV&keywords=year-old&submit=Search+terms">year-old human stages</a><br>(e.g. <a href="https://www.ebi.ac.uk/ols4/ontologies/hsapdv/classes?obo_id=HsapDv%3A0000246">HsapDv:0000246)</a></td>
            </tr>
          </tbody></table>
          <br>If <code>organism_ontolology_term_id</code> is 
          <a href="https://www.ebi.ac.uk/ols4/ontologies/ncbitaxon/classes?obo_id=NCBITaxon%3A10090"><code>"NCBITaxon:10090"</code></a> for <i>Mus musculus</i>, this MUST be the most accurate MmusDv term with the following STRONGLY RECOMMENDED:
          <br><br>
          <table>
          <thead>
          <tr>
          <th>For</th>
          <th>Use</th>
          </tr>
          </thead>
          <tbody>
            <tr>
              <td>From the time of conception<br>to 1 month after birth</td>
              <td>A term from the set of <a href="http://www.ontobee.org/search?ontology=MMUSDV&keywords=theiler+stage&submit=Search+terms">Theiler stages</a><br>(e.g. <a href="https://www.ebi.ac.uk/ols4/ontologies/mmusdv/classes?obo_id=MmusDv%3A0000003">MmusDv:0000003</a>)</td>
            </tr>
            <tr>
              <td>From 2 months after birth</td>
              <td>A term from the set of <a href="http://www.ontobee.org/search?ontology=MMUSDV&keywords=month-old&submit=Search+terms"> month-old stages</a><br>(e.g. <a href="https://www.ebi.ac.uk/ols4/ontologies/mmusdv/classes?obo_id=MmusDv%3A0000062">MmusDv:0000062)</a></td>
            </tr>
          </tbody></table>
          <br> Otherwise, for all other organisms this MUST be the most accurate descendant of <a href="https://www.ebi.ac.uk/ols4/ontologies/uberon/classes?obo_id=UBERON%3A0000105"<code>UBERON:0000105</code></a> for <i>life cycle stage</i>, excluding <a href="https://www.ebi.ac.uk/ols4/ontologies/uberon/classes?obo_id=UBERON%3A0000071"<code>UBERON:0000071</code></a> for <i>death stage</i>.
        </td>
    </tr>
</tbody></table>
<br>

### disease_ontology_term_id

<table><tbody>
    <tr>
      <th>Key</th>
      <td>disease_ontology_term_id</td>
    </tr>
    <tr>
      <th>Annotator</th>
      <td>Curator MUST annotate.</td>
    </tr>
    <tr>
      <th>Value</th>
        <td>categorical with <code>str</code> categories. This MUST be one of:<br><br>
        <ul>
          <li><a href="https://www.ebi.ac.uk/ols4/ontologies/pato/classes?obo_id=PATO%3A0000461"><code>"PATO:0000461"</code></a> for <i>normal</i> or <i>healthy</i>.</li>
          <li>the most accurate descendant of <a href="https://www.ebi.ac.uk/ols4/ontologies/mondo/classes?obo_id=MONDO%3A0000001"><code>"MONDO:0000001"</code></a> for <i>disease</i></li>
          <li><a href="https://www.ebi.ac.uk/ols4/ontologies/mondo/classes?obo_id=MONDO%3A0021178"><code>"MONDO:0021178"</code></a> for <i>injury</i> or <b>preferably</b> its most accurate descendant</li>
       </ul>
        </td>
    </tr>
</tbody></table>
<br>

### donor_id

<table><tbody>
    <tr>
      <th>Key</th>
      <td>donor_id</td>
    </tr>
    <tr>
      <th>Annotator</th>
      <td>Curator MUST annotate.</td>
    </tr>
    <tr>
      <th>Value</th>
        <td>categorical with <code>str</code> categories. This MUST be free-text that identifies a unique individual that data were derived from. It is STRONGLY RECOMMENDED that this identifier be designed so that it is unique to:<br><br>
          <ul><li>a given individual within the collection of datasets that includes this dataset</li>
          <li>a given individual across all collections in CELLxGENE Discover</li></ul><br>
          It is STRONGLY RECOMMENDED that <code>"pooled"</code> be used  for observations from a sample of multiple individuals that were not confidently assigned to a single individual through demultiplexing.<br><br>It is STRONGLY RECOMMENDED that <code>"unknown"</code> ONLY be used for observations in a dataset when it is not known which observations are from the same individual.<br><br>
        </td>
    </tr>
</tbody></table>
<br>

### in_tissue

<table><tbody>
    <tr>
      <th>Key</th>
      <td>in_tissue</td>
    </tr>
    <tr>
      <th>Annotator</th>
      <td>Curator MUST annotate if <code>assay_ontology_term_id</code> is <a href="https://www.ebi.ac.uk/ols4/ontologies/efo/classes?obo_id=EFO%3A0010961"><code>"EFO:0010961"</code></a> for <i>Visium Spatial Gene Expression</i> and <code>uns['spatial']['is_single']</code> is <code>True</code>; otherwise, this key MUST NOT be present.</td>
    </tr>
    <tr>
      <th>Value</th>
        <td><code>int</code>. This MUST be the value for the corresponding spot from the <code>in_tissue</code> field in <code>tissue_positions_list.csv</code> or <code>tissue_positions.csv</code> which is either <code>0</code> if the spot falls outside tissue or <code>1</code> if the spot falls inside tissue. See <a href="https://www.10xgenomics.com/support/software/space-ranger/analysis/outputs/spatial-outputs">Space Ranger Spatial Outputs</a>.
        </td>
    </tr>
</tbody></table>
<br>


### is_primary_data

<table><tbody>
    <tr>
      <th>Key</th>
      <td>is_primary_data</td>
    </tr>
    <tr>
      <th>Annotator</th>
      <td>Curator MUST annotate.</td>
    </tr>
    <tr>
      <th>Value</th>
        <td><code>bool</code>. This MUST be <code>False</code> if <code>uns['spatial']['is_single']</code> is <code>False</code>. This MUST be <code>True</code> if this is the canonical instance of this cellular observation and <code>False</code> if not. This is commonly <code>False</code> for meta-analyses reusing data or for secondary views of data.
        </td>
    </tr>
</tbody></table>
<br>

### organism_ontology_term_id

<table><tbody>
    <tr>
      <th>Key</th>
      <td>organism_ontology_term_id</td>
    </tr>
    <tr>
      <th>Annotator</th>
      <td>Curator MUST annotate.</td>
    </tr>
    <tr>
      <th>Value</th>
<<<<<<< HEAD
        <td>categorical with <code>str</code> categories. This MUST be a child of <a href="https://www.ebi.ac.uk/ols4/ontologies/ncbitaxon/classes?obo_id=NCBITaxon%3A33208"<code>NCBITaxon:33208</code></a> for <i>Metazoa</i>.
=======
        <td>categorical with <code>str</code> categories. This MUST be a descendant of <a href="https://www.ebi.ac.uk/ols4/ontologies/ncbitaxon/classes?obo_id=NCBITaxon%3A33208"<code>NCBITaxon:33208</code></a> for <i>Metazoa</i>.
>>>>>>> 7d847542
        </td>
    </tr>
</tbody></table>
<br>

### self_reported_ethnicity_ontology_term_id

<table>
  <tbody>
    <tr>
      <th>Key</th>
      <td>self_reported_ethnicity_ontology_term_id</td>
    </tr>
    <tr>
      <th>Annotator</th>
      <td>Curator MUST annotate.</td>
    </tr>
    <tr>
      <th>Value</th>
      <td>
        categorical with <code>str</code> categories. If
        <code>organism_ontolology_term_id</code> is
        <code>"NCBITaxon:9606"</code> for <i>Homo sapiens</i>,
        the value MUST be formatted as one or more comma-separated (with no leading or trailing spaces) HANCESTRO
        terms in ascending lexical order with no duplication of terms or <code>"unknown"</code> if unavailable.<br><br>For example, if the terms are <code>"HANCESTRO:0014</code> and <code>HANCESTRO:0005"</code> then the value of <code>self_reported_ethnicity_ontology_term_id</code> MUST be <code>"HANCESTRO:0005,HANCESTRO:0014"</code>.<br><br>The following terms MUST NOT be used:<br /><br />
        <ul>
          <li>
            <a
              href="https://www.ebi.ac.uk/ols4/ontologies/hancestro/classes/http%253A%252F%252Fpurl.obolibrary.org%252Fobo%252FHANCESTRO_0002?lang=en"
              ><code>"HANCESTRO:0002"</code></a
            >
            for <i>regions</i> and its descendants
          </li>
          <li>
            <a
              href="https://www.ebi.ac.uk/ols4/ontologies/hancestro/classes/http%253A%252F%252Fpurl.obolibrary.org%252Fobo%252FHANCESTRO_0003?lang=en"
              ><code>"HANCESTRO:0003"</code></a
            >
            for <i>country</i>
          </li>
          <li>
            <a
              href="https://www.ebi.ac.uk/ols4/ontologies/hancestro/classes/http%253A%252F%252Fpurl.obolibrary.org%252Fobo%252FHANCESTRO_0004?lang=en"
              ><code>"HANCESTRO:0004"</code></a
            >
            for <i>ancestry category</i>
          </li>
          <li>
            <a
              href="https://www.ebi.ac.uk/ols4/ontologies/hancestro/classes/http%253A%252F%252Fpurl.obolibrary.org%252Fobo%252FHANCESTRO_0018?lang=en"
              ><code>"HANCESTRO:0018"</code></a
            >
            for <i>uncategorised population</i>
          </li>
          <li>
            <a
              href="https://www.ebi.ac.uk/ols4/ontologies/hancestro/classes/http%253A%252F%252Fpurl.obolibrary.org%252Fobo%252FHANCESTRO_0290?lang=en"
              ><code>"HANCESTRO:0290"</code></a
            >
            for <i>genetically isolated population</i>
          </li>
          <li>
            <a
              href="https://www.ebi.ac.uk/ols4/ontologies/hancestro/classes/http%253A%252F%252Fpurl.obolibrary.org%252Fobo%252FHANCESTRO_0304?lang=en"
              ><code>"HANCESTRO:0304"</code></a
            >
            for <i>ancestry status</i> and its descendants
          </li>
          <li>
            <a
              href="https://www.ebi.ac.uk/ols4/ontologies/hancestro/classes/http%253A%252F%252Fpurl.obolibrary.org%252Fobo%252FHANCESTRO_0323?lang=en"
              ><code>"HANCESTRO:0323"</code></a
            >
            for <i>Finnish founder</i>
          </li>
          <li>
            <a
              href="https://www.ebi.ac.uk/ols4/ontologies/hancestro/classes/http%253A%252F%252Fpurl.obolibrary.org%252Fobo%252FHANCESTRO_0324?lang=en"
              ><code>"HANCESTRO:0324"</code></a
            >
            for <i>Dutch founder</i>
          </li>
          <li>
            <a
              href="https://www.ebi.ac.uk/ols4/ontologies/hancestro/classes/http%253A%252F%252Fpurl.obolibrary.org%252Fobo%252FHANCESTRO_0551?lang=en"
              ><code>"HANCESTRO:0551"</code></a
            >
            for <i>genetically homogenous Irish</i>
          </li>
          <li>
            <a
              href="https://www.ebi.ac.uk/ols4/ontologies/hancestro/classes/http%253A%252F%252Fpurl.obolibrary.org%252Fobo%252FHANCESTRO_0554?lang=en"
              ><code>"HANCESTRO:0554"</code></a
            >
            for <i>Silk Road founder</i>
          </li>
          <li>
            <a
              href="https://www.ebi.ac.uk/ols4/ontologies/hancestro/classes/http%253A%252F%252Fpurl.obolibrary.org%252Fobo%252FHANCESTRO_0555?lang=en"
              ><code>"HANCESTRO:0555"</code></a
            >
            for <i>Arab Israeli founder</i>
          </li>
          <li>
            <a
              href="https://www.ebi.ac.uk/ols4/ontologies/hancestro/classes/http%253A%252F%252Fpurl.obolibrary.org%252Fobo%252FHANCESTRO_0557?lang=en"
              ><code>"HANCESTRO:0557"</code></a
            >
            for <i>Costa Rican founder</i>
          </li>
          <li>
            <a
              href="https://www.ebi.ac.uk/ols4/ontologies/hancestro/classes/http%253A%252F%252Fpurl.obolibrary.org%252Fobo%252FHANCESTRO_0558?lang=en"
              ><code>"HANCESTRO:0558"</code></a
            >
            for <i>French Canadian founder</i>
          </li>
          <li>
            <a
              href="https://www.ebi.ac.uk/ols4/ontologies/hancestro/classes/http%253A%252F%252Fpurl.obolibrary.org%252Fobo%252FHANCESTRO_0559?lang=en"
              ><code>"HANCESTRO:0559"</code></a
            >
            for <i>Italian founder</i>
          </li>
          <li>
            <a
              href="https://www.ebi.ac.uk/ols4/ontologies/hancestro/classes/http%253A%252F%252Fpurl.obolibrary.org%252Fobo%252FHANCESTRO_0560?lang=en"
              ><code>"HANCESTRO:0560"</code></a
            >
            for <i>Northern Finnish founder</i>
          </li>
          <li>
            <a
              href="https://www.ebi.ac.uk/ols4/ontologies/hancestro/classes/http%253A%252F%252Fpurl.obolibrary.org%252Fobo%252FHANCESTRO_0561?lang=en"
              ><code>"HANCESTRO:0561"</code></a
            >
            for <i>Romanian founder</i>
          </li>
          <li>
            <a
              href="https://www.ebi.ac.uk/ols4/ontologies/hancestro/classes/http%253A%252F%252Fpurl.obolibrary.org%252Fobo%252FHANCESTRO_0564?lang=en"
              ><code>"HANCESTRO:0564"</code></a
            >
            for <i>Vis founder</i>
          </li>
          <li>
            <a
              href="https://www.ebi.ac.uk/ols4/ontologies/hancestro/classes/http%253A%252F%252Fpurl.obolibrary.org%252Fobo%252FHANCESTRO_0565?lang=en"
              ><code>"HANCESTRO:0565"</code></a
            >
            for <i>Split founder</i>
          </li>
          <li>
            <a
              href="https://www.ebi.ac.uk/ols4/ontologies/hancestro/classes/http%253A%252F%252Fpurl.obolibrary.org%252Fobo%252FHANCESTRO_0566?lang=en"
              ><code>"HANCESTRO:0566"</code></a
            >
            for <i>undefined ancestry population</i>
          </li>
          <li>
            The imported GEO term
            <a
              href="https://www.ebi.ac.uk/ols4/ontologies/hancestro/classes/http%253A%252F%252Fpurl.obolibrary.org%252Fobo%252FGEO_000000374?lang=en"
              ><code>"GEO:000000374"</code></a
            >
            for <i>continent</i> and its descendants:
            <ul>
              <li>
                <a
                  href="https://www.ebi.ac.uk/ols4/ontologies/hancestro/classes/http%253A%252F%252Fpurl.obolibrary.org%252Fobo%252FHANCESTRO_0029?lang=en"
                  ><code>"HANCESTRO:0029"</code></a
                >
                for <i>Africa</i>
              </li>
              <li>
                <a
                  href="https://www.ebi.ac.uk/ols4/ontologies/hancestro/classes/http%253A%252F%252Fpurl.obolibrary.org%252Fobo%252FHANCESTRO_0030?lang=en"
                  ><code>"HANCESTRO:0030"</code></a
                >
                for <i>Asia</i>
              </li>
              <li>
                <a
                  href="https://www.ebi.ac.uk/ols4/ontologies/hancestro/classes/http%253A%252F%252Fpurl.obolibrary.org%252Fobo%252FHANCESTRO_0031?lang=en"
                  ><code>"HANCESTRO:0031"</code></a
                >
                for <i>Europe</i>
              </li>
              <li>
                <a
                  href="https://www.ebi.ac.uk/ols4/ontologies/hancestro/classes/http%253A%252F%252Fpurl.obolibrary.org%252Fobo%252FHANCESTRO_0032?lang=en"
                  ><code>"HANCESTRO:0032"</code></a
                >
                for <i>Oceania</i>
              </li>
              <li>
                <a
                  href="https://www.ebi.ac.uk/ols4/ontologies/hancestro/classes/http%253A%252F%252Fpurl.obolibrary.org%252Fobo%252FHANCESTRO_0033?lang=en"
                  ><code>"HANCESTRO:0033"</code></a
                >
                for <i>Latin America and the Caribbean</i>
              </li>
              <li>
                <a
                  href="https://www.ebi.ac.uk/ols4/ontologies/hancestro/classes/http%253A%252F%252Fpurl.obolibrary.org%252Fobo%252FHANCESTRO_0034?lang=en"
                  ><code>"HANCESTRO:0034"</code></a
                >
                for <i>Northern America</i>
              </li>
            </ul>
          </li>
        </ul>
        <br />Otherwise, for all other organisms the
        <code>str</code> value MUST be <code>"na"</code>.
      </td>
    </tr>
  </tbody>
</table>
<br />


### sex_ontology_term_id

<table><tbody>
    <tr>
      <th>Key</th>
      <td>sex_ontology_term_id</td>
    </tr>
    <tr>
      <th>Annotator</th>
      <td>Curator MUST annotate.</td>
    </tr>
    <tr>
      <th>Value</th>
<<<<<<< HEAD
        <td>categorical with <code>str</code> categories. This MUST be a child of <a href="https://www.ebi.ac.uk/ols4/ontologies/pato/classes?obo_id=PATO%3A0001894">PATO:0001894</a> for  <i>phenotypic sex</i> or <code>"unknown"</code> if unavailable.
=======
        <td>categorical with <code>str</code> categories. This MUST be a descendant of <a href="https://www.ebi.ac.uk/ols4/ontologies/pato/classes?obo_id=PATO%3A0001894">PATO:0001894</a> for  <i>phenotypic sex</i> or <code>"unknown"</code> if unavailable.
>>>>>>> 7d847542
        </td>
    </tr>
</tbody></table>
<br>


### suspension_type

<table><tbody>
    <tr>
      <th>Key</th>
      <td>suspension_type</td>
    </tr>
    <tr>
      <th>Annotator</th>
      <td>Curator MUST annotate.</td>
    </tr>
    <tr>
      <th>Value</th>
        <td>categorical with <code>str</code> categories. This MUST be <code>"cell"</code>, <code>"nucleus"</code>, or <code>"na"</code>.<br>
        <br>This MUST be the correct type for the corresponding assay:
          <br><br>
          <table>
          <thead>
          <tr>
          <th>For Assay</th>
          <th>MUST Use</th>
          </tr>
          </thead>
          <tbody>
            <tr>
              <td><i>10x transcription profiling</i> [<a href="https://www.ebi.ac.uk/ols4/ontologies/efo/classes?obo_id=EFO%3A0030080"><code>EFO:0030080</code></a>] and its descendants</td>
              <td><code>"cell"</code> or <code>"nucleus"</code></td>
           </tr> 
            <tr>
              <td><i>ATAC-seq</i> [<a href="https://www.ebi.ac.uk/ols4/ontologies/efo/classes?obo_id=EFO%3A0007045"><code>EFO:0007045</code></a>] and its descendants</td>
              <td><code>"nucleus"</code></td>
           </tr>
            <tr>
              <td><i>BD Rhapsody Whole Transcriptome Analysis</i> [<a href="https://www.ebi.ac.uk/ols4/ontologies/efo/classes?obo_id=EFO%3A0700003"><code>EFO:0700003</code></a>]</td>
              <td><code>"cell"</code></td>
           </tr>
            <tr>
              <td><i>BD Rhapsody Targeted mRNA</i> [<a href="https://www.ebi.ac.uk/ols4/ontologies/efo/classes?obo_id=EFO%3A0700004"><code>EFO:0700004</code></a>]</td>
              <td><code>"cell"</code></td>
           </tr>
            <tr>
              <td><i>CEL-seq2</i> [<a href="https://www.ebi.ac.uk/ols4/ontologies/efo/classes?obo_id=EFO%3A0010010"><code>EFO:0010010</code></a>]</td>
              <td><code>"cell"</code> or <code>"nucleus"</code></td>
           </tr>
            <tr>
              <td><i>CITE-seq</i> [<a href="https://www.ebi.ac.uk/ols4/ontologies/efo/classes?obo_id=EFO%3A0009294"><code>EFO:0009294</code></a>] and its descendants</td>
              <td><code>"cell"</code></td>
           </tr>
            <tr>
              <td><i>DroNc-seq</i> [<a href="https://www.ebi.ac.uk/ols4/ontologies/efo/classes?obo_id=EFO%3A0008720"><code>EFO:0008720</code></a>]</td>
              <td><code>"nucleus"</code></td>
           </tr>
            <tr>
              <td><i>Drop-seq</i> [<a href="https://www.ebi.ac.uk/ols4/ontologies/efo/classes?obo_id=EFO%3A0008722"><code>EFO:0008722</code></a>]</td>
              <td><code>"cell"</code> or <code>"nucleus"</code></td>
           </tr>
            <tr>
              <td><i>GEXSCOPE technology</i> [<a href="https://www.ebi.ac.uk/ols4/ontologies/efo/classes?obo_id=EFO%3A0700011"><code>EFO:0700011</code></a>]</td>
              <td><code>"cell"</code> or <code>"nucleus"</code></td>
           </tr> 
            <tr>
              <td><i>inDrop</i> [<a href="https://www.ebi.ac.uk/ols4/ontologies/efo/classes?obo_id=EFO%3A0008780"><code>EFO:0008780</code></a>]</td>
              <td><code>"cell"</code> or <code>"nucleus"</code></td>
           </tr>
            <tr>
              <td><i>MARS-seq</i> [<a href="https://www.ebi.ac.uk/ols4/ontologies/efo/classes?obo_id=EFO%3A0008796"><code>EFO:0008796</code></a>]</td>
              <td><code>"cell"</code></td>
           </tr>
            <tr>
              <td><i>microwell-seq</i> [<a href="https://www.ebi.ac.uk/ols4/ontologies/efo/classes?obo_id=EFO%3A0030002"><code>EFO:0030002</code></a>]</td>
              <td><code>"cell"</code></td>
           </tr>    
            <tr>
              <td><i>Patch-seq</i> [<a href="https://www.ebi.ac.uk/ols4/ontologies/efo/classes?obo_id=EFO%3A0008853"><code>EFO:0008853</code></a>]</td>
              <td><code>"cell"</code></td>
           </tr>
            <tr>
              <td><i>sci-Plex</i> [<a href="https://www.ebi.ac.uk/ols4/ontologies/efo/classes?obo_id=EFO%3A0030026"><code>EFO:0030026</code></a>]</td>
              <td><code>"nucleus"</code></td>
           </tr>
            <tr>
              <td><i>sci-RNA-seq</i> [<a href="https://www.ebi.ac.uk/ols4/ontologies/efo/classes?obo_id=EFO%3A0010550"><code>EFO:0010550</code></a>]</td>
              <td><code>"cell"</code> or <code>"nucleus"</code></td>
           </tr>
            <tr>
              <td><i>Seq-Well</i> [<a href="https://www.ebi.ac.uk/ols4/ontologies/efo/classes?obo_id=EFO%3A0008919"><code>EFO:0008919</code></a>] and its descendants</td>
              <td><code>"cell"</code></td>
           </tr>
            <tr>
              <td><i>Smart-like</i> [<a href="https://www.ebi.ac.uk/ols4/ontologies/efo/classes?obo_id=EFO%3A0010184"><code>EFO:0010184</code></a>] and its descendants</td>
              <td><code>"cell"</code> or <code>"nucleus"</code></td>
           </tr>
            <tr>
              <td><i>smFISH</i> [<a href="https://www.ebi.ac.uk/ols4/ontologies/efo/classes?obo_id=EFO%3A0009918"><code>EFO:0009918</code></a>] and its descendants</td>
              <td><code>"na"</code></td>
           </tr>   
            <tr>
              <td><i>snmC-seq</i> [<a href="https://www.ebi.ac.uk/ols4/ontologies/efo/classes?obo_id=EFO%3A0008939"><code>EFO:0008939</code></a>]</td>
              <td><code>"nucleus"</code></td>
           </tr>
            <tr>
              <td><i>snmC-seq2</i> [<a href="https://www.ebi.ac.uk/ols4/ontologies/efo/classes?obo_id=EFO%3A0030027"><code>EFO:0030027</code></a>]</td>
              <td><code>"nucleus"</code></td>
           </tr>
            <tr>
              <td><i>spatial proteomics</i> [<a href="https://www.ebi.ac.uk/ols4/ontologies/efo/classes?obo_id=EFO%3A0700000"><code>EFO:0700000</code></a>] and its descendants</td>
              <td><code>"na"</code></td>
           </tr>
            <tr>
              <td><i>spatial transcriptomics</i> [<a href="https://www.ebi.ac.uk/ols4/ontologies/efo/classes?obo_id=EFO%3A0008994"><code>EFO:0008994</code></a>] and its descendants</td>
              <td><code>"na"</code></td>
           </tr> 
            <tr>
              <td><i>SPLiT-seq</i> [<a href="https://www.ebi.ac.uk/ols4/ontologies/efo/classes?obo_id=EFO%3A0009919"><code>EFO:0009919</code></a>]</td>
              <td><code>"cell"</code> or <code>"nucleus"</code></td>
           </tr> 
            <tr>
              <td><i>STRT-seq</i> [<a href="https://www.ebi.ac.uk/ols4/ontologies/efo/classes?obo_id=EFO%3A0008953"><code>EFO:0008953</code></a>]</td>
              <td><code>"cell"</code></td>
           </tr>
            <tr>
              <td><i>TruDrop</i> [<a href="https://www.ebi.ac.uk/ols4/ontologies/efo/classes?obo_id=EFO%3A0700010"><code>EFO:0700010</code></a>]</td>
              <td><code>"cell"</code> or <code>"nucleus"</code></td>
           </tr> 
          </tbody></table>
          <br>If the assay does not appear in this table, the most appropriate value MUST be selected and <a href="mailto:cellxgene@chanzuckerberg.com">the curation team informed</a> during submission so that the assay can be added to the table.<br>
        </td>
    </tr>
</tbody></table>
<br>

### tissue_type

<table><tbody>
    <tr>
      <th>Key</th>
      <td>tissue_type</td>
    </tr>
    <tr>
      <th>Annotator</th>
      <td>Curator MUST annotate.</td>
    </tr>
    <tr>
      <th>Value</th>
        <td>categorical with <code>str</code> categories. This MUST be <code>"tissue"</code>, <code>"organoid"</code>, or <code>"cell culture"</code>.
    </tr>
</tbody></table>
<br>

### tissue_ontology_term_id

<table><tbody>
    <tr>
      <th>Key</th>
      <td>tissue_ontology_term_id</td>
    </tr>
    <tr>
      <th>Annotator</th>
      <td>Curator MUST annotate.</td>
    </tr>
   <tr>
      <th>Value</th>
        <td>categorical with <code>str</code> categories. If <code>tissue_type</code> is <code>"tissue"</code> or <code>"organoid"</code>, this MUST be the most accurate descendant of <a href="https://www.ebi.ac.uk/ols4/ontologies/uberon/classes?obo_id=UBERON%3A0001062"><code>UBERON:0001062</code></a> for <i>anatomical entity</i>.<br><br> If <code>tissue_type</code> is <code>"cell culture"</code> this MUST follow the requirements for <code>cell_type_ontology_term_id<code>.</td>
     </tr>
</tbody></table>
<br>

When a dataset is uploaded, CELLxGENE Discover MUST automatically add the matching human-readable name for the corresponding ontology term to the `obs` dataframe. Curators MUST NOT annotate the following columns.

### assay

<table><tbody>
    <tr>
      <th>Key</th>
      <td>assay</td>
    </tr>
    <tr>
      <th>Annotator</th>
      <td>CELLxGENE Discover MUST annotate.</td>
    </tr>
    <tr>
      <th>Value</th>
        <td>categorical with <code>str</code> categories. This MUST be the human-readable name assigned to the value of <code>assay_ontology_term_id</code>. 
        </td>
    </tr>
</tbody></table>
<br>

### cell_type

<table><tbody>
    <tr>
      <th>Key</th>
      <td>cell_type</td>
    </tr>
    <tr>
      <th>Annotator</th>
      <td>CELLxGENE Discover MUST annotate.</td>
    </tr>
    <tr>
      <th>Value</th>
        <td>categorical with <code>str</code> categories. This MUST be <code>"unknown"</code> if the value of <code>cell_type_ontology_term_id</code> is <code>"unknown"</code>; otherwise, this MUST be the human-readable name assigned to the value of <code>cell_type_ontology_term_id</code>.
        </td>
    </tr>
</tbody></table>
<br>

### development_stage

<table><tbody>
    <tr>
      <th>Key</th>
      <td>development_stage</td>
    </tr>
    <tr>
      <th>Annotator</th>
      <td>CELLxGENE Discover MUST annotate.</td>
    </tr>
    <tr>
      <th>Value</th>
        <td>categorical with <code>str</code> categories. This MUST be <code>"unknown"</code> if the value of <code>development_stage_ontology_term_id</code> is <code>"unknown"</code>; otherwise, this MUST be the human-readable name assigned to the value of <code>development_stage_ontology_term_id</code>.
        </td>
    </tr>
</tbody></table>
<br>

### disease

<table><tbody>
    <tr>
      <th>Key</th>
      <td>disease</td>
    </tr>
    <tr>
      <th>Annotator</th>
      <td>CELLxGENE Discover MUST annotate.</td>
    </tr>
    <tr>
      <th>Value</th>
        <td>categorical with <code>str</code> categories. This MUST be the human-readable name assigned to the value of <code>disease_ontology_term_id</code>.
        </td>
    </tr>
</tbody></table>
<br>

When a dataset is uploaded, CELLxGENE Discover MUST annotate a unique observation identifier for each cell. Curators MUST NOT annotate the following column.

### observation_joinid

<table><tbody>
    <tr>
      <th>Key</th>
      <td>observation_joinid</td>
    </tr>
    <tr>
      <th>Annotator</th>
      <td>CELLxGENE Discover MUST annotate.</td>
    </tr>
    <tr>
      <th>Value</th>
        <td><code>str</code>
    </tr>
</tbody></table>
<br>

### organism

<table><tbody>
    <tr>
      <th>Key</th>
      <td>organism</td>
    </tr>
    <tr>
      <th>Annotator</th>
      <td>CELLxGENE Discover MUST annotate.</td>
    </tr>
    <tr>
      <th>Value</th>
        <td>categorical with <code>str</code> categories. This MUST be the human-readable name assigned to the value of <code>organism_ontology_term_id</code>.
        </td>
    </tr>
</tbody></table>
<br>

### self_reported_ethnicity

<table><tbody>
    <tr>
      <th>Key</th>
      <td>self_reported_ethnicity</td>
    </tr>
    <tr>
      <th>Annotator</th>
      <td>CELLxGENE Discover MUST annotate.</td>
    </tr>
    <tr>
      <th>Value</th>
        <td>categorical with <code>str</code> categories. This MUST be <code>"na"</code> if the value of <code>self_reported_ethnicity_ontology_term_id</code> is <code>"na"</code>. This MUST be <code>"unknown"</code> if the value of <code>self_reported_ethnicity_ontology_term_id</code> is <code>"unknown"</code>. Otherwise, this MUST be one or more comma-separated (with no leading or trailing spaces) human-readable names for the terms in <code>self_reported_ethnicity_ontology_term_id</code> in the same order.<br><br> For example, if the value of <code>self_reported_ethnicity_ontology_term_id</code> is <code>"HANCESTRO:0005,HANCESTRO:0014"</code> then the value of <code>self_reported_ethnicity</code> is <code>"European,Hispanic or Latin American"</code>.
        </td>
    </tr>
</tbody></table>
<br>

### sex

<table><tbody>
    <tr>
      <th>Key</th>
      <td>sex</td>
    </tr>
    <tr>
      <th>Annotator</th>
      <td>CELLxGENE Discover MUST annotate.</td>
    </tr>
    <tr>
      <th>Value</th>
        <td>categorical with <code>str</code> categories. This MUST be <code>"unknown"</code> if the value of  <code>sex_ontology_term_id</code> is <code>"unknown"</code>; otherwise, this MUST be the human-readable name assigned to the value of <code>sex_ontology_term_id</code>.
        </td>
    </tr>
</tbody></table>
<br>

### tissue

<table><tbody>
    <tr>
      <th>Key</th>
      <td>tissue</td>
    </tr>
    <tr>
      <th>Annotator</th>
      <td>CELLxGENE Discover MUST annotate.</td>
    </tr>
    <tr>
      <th>Value</th>
        <td>categorical with <code>str</code> categories. This MUST be the human-readable name assigned to the value of <code>tissue_ontology_term_id</code>.
        </td>
    </tr>
</tbody></table>
<br>

## `obsm` (Embeddings)


The size of the ndarray stored for a key in `obsm` MUST NOT be zero.


To display a dataset in CELLxGENE Explorer, Curators MUST annotate **one or more** embeddings of at least two-dimensions (e.g. tSNE, UMAP, PCA, spatial coordinates) as `numpy.ndarrays` in `obsm`.<br><br>

### spatial

<table><tbody>
    <tr>
      <th>Key</th>
      <td>spatial</td>
    </tr>
    <tr>
      <th>Annotator</th>
      <td>Curator MUST annotate if <code>uns['spatial']['is_single']</code> is <code>True</code>.<br><br>Curator MAY annotate if <code>uns['spatial']['is_single']</code> is <code>False</code>.
      <br><br>Otherwise, this key MUST NOT be present.</td>
    </tr>
        <tr>
      <th>Value</th>
        <td><code>numpy.ndarray</code> with the following requirements<br><br>
          <ul>
          <li>MUST have the same number of rows as <code>X</code> and MUST include at least two columns</li>
          <li>MUST be a <a href="https://numpy.org/doc/stable/reference/generated/numpy.dtype.kind.html"><code>numpy.dtype.kind</code></a> of <code>"f"</code>, <code>"i"</code>, or "<code>u"</code></li>
          <li>MUST NOT contain any <a href="https://numpy.org/devdocs/reference/constants.html#numpy.inf">positive infinity (<code>numpy.inf</code>)</a> or <a href="https://numpy.org/devdocs/reference/constants.html#numpy.NINF">negative infinity (<code>numpy.NINF</code>)</a> values </li>
          <li>MUST NOT contain all <a href="https://numpy.org/devdocs/reference/constants.html#numpy.nan">Not a Number (<code>numpy.nan</code>)</a> values</li></ul><br>If <code>assay_ontology_term_id</code> is <a href="https://www.ebi.ac.uk/ols4/ontologies/efo/classes?obo_id=EFO%3A0010961"><code>"EFO:0010961"</code></a> for <i>Visium Spatial Gene Expression</i> and <code>uns['spatial']['is_single']</code> is <code>True</code>, the array MUST be created from the corresponding <code>pxl_row_in_fullres</code> and <code>pxl_col_in_fullres</code> fields from <code>tissue_positions_list.csv</code> or <code>tissue_positions.csv</code>. See <a href="https://www.10xgenomics.com/support/software/space-ranger/analysis/outputs/spatial-outputs">Space Ranger Spatial Outputs</a>.
        </td>
    </tr>
</tbody></table>
<br>

### X_{suffix}

<table><tbody>
    <tr>
      <th>Key</th>
      <td>X_{suffix} with the following requirements:<br><br>
      <ul>
        <li>{suffix} MUST be at least one character in length.</li>
        <li>The first character of {suffix} MUST be a letter of the alphabet and the remaining characters MUST be alphanumeric characters, <code>'_'</code>, <code>'-'</code>, or <code>'.'</code> (This is equivalent to the regular expression pattern <code>"^[a-zA-Z][a-zA-Z0-9_.-]*$"</code>.)</li>
         <li>{suffix} MUST NOT be <code>"spatial"</code>.
      </ul><br>
      {suffix} is presented as text to users in the <b>Embedding Choice</b> selector in CELLxGENE Explorer so it is STRONGLY RECOMMENDED that it be descriptive.<br><br>See also <code>default_embedding</code> in <code>uns</code>.</td>
    </tr>
    <tr>
      <th>Annotator</th>
         <td>Curator MUST annotate if <code>assay_ontology_term_id</code> is neither <a href="https://www.ebi.ac.uk/ols4/ontologies/efo/classes?obo_id=EFO%3A0010961"><code>"EFO:0010961"</code></a> for <i>Visium Spatial Gene Expression</i> nor <a href="https://www.ebi.ac.uk/ols4/ontologies/efo/classes?obo_id=EFO%3A0030062"><code>"EFO:0030062"</code></a> for <i>Slide-seqV2</i>.<br><br>Curator MAY annotate if <code>assay_ontology_term_id</code> is either <a href="https://www.ebi.ac.uk/ols4/ontologies/efo/classes?obo_id=EFO%3A0010961"><code>"EFO:0010961"</code></a> for <i>Visium Spatial Gene Expression</i> or <a href="https://www.ebi.ac.uk/ols4/ontologies/efo/classes?obo_id=EFO%3A0030062"><code>"EFO:0030062"</code></a> for <i>Slide-seqV2</i>.</td>
    </tr>
    <tr>
      <th>Value</th>
        <td><code>numpy.ndarray</code> with the following requirements<br><br>
          <ul>
          <li>MUST have the same number of rows as <code>X</code> and MUST include at least two columns</li>
          <li>MUST be a <a href="https://numpy.org/doc/stable/reference/generated/numpy.dtype.kind.html"><code>numpy.dtype.kind</code></a> of <code>"f"</code>, <code>"i"</code>, or "<code>u"</code></li>
          <li>MUST NOT contain any <a href="https://numpy.org/devdocs/reference/constants.html#numpy.inf">positive infinity (<code>numpy.inf</code>)</a> or <a href="https://numpy.org/devdocs/reference/constants.html#numpy.NINF">negative infinity (<code>numpy.NINF</code>)</a> values </li>
          <li>MUST NOT contain all <a href="https://numpy.org/devdocs/reference/constants.html#numpy.nan">Not a Number (<code>numpy.nan</code>) </a>
values</li></ul>
        </td>
    </tr>
</tbody></table>
<br>

## `obsp`

The size of the ndarray stored for a key in `obsp` MUST NOT be zero.
<br>

## `var` and `raw.var` (Gene Metadata)

`var` and `raw.var` are both of type [`pandas.DataFrame`](https://pandas.pydata.org/pandas-docs/stable/reference/api/pandas.DataFrame.html).

Curators MUST annotate the following columns in the `var` dataframe and if present, the `raw.var` dataframe.

### index of pandas.DataFrame

<table><tbody>
    <tr>
      <th>Key</th>
      <td>index of <code>pandas.DataFrame</code></td>
    </tr>
    <tr>
      <th>Annotator</th>
      <td>Curator MUST annotate.</td>
    </tr>
    <tr>
      <th>Value</th>
        <td><code>str</code>. If the feature is a gene then this MUST be an ENSEMBL term. If the feature is a RNA Spike-In Control Mix then this MUST be an ERCC Spike-In identifier (e.g. <code>"ERCC-0003"</code>).<br><br> The index of the <code>pandas.DataFrame</code> MUST contain unique identifiers for features. If present, the index of <code>raw.var</code> MUST be identical to the index of <code>var</code>.<br><br></td>
    </tr>
</tbody></table>
<br>

Curators MUST annotate the following column only in the `var` dataframe. This column MUST NOT be present in `raw.var`:

### feature_is_filtered

<table><tbody>
    <tr>
      <th>Key</th>
      <td>feature_is_filtered</td>
    </tr>
    <tr>
      <th>Annotator</th>
      <td>Curator MUST annotate.</td>
    </tr>
    <tr>
      <th>Value</th>
        <td><code>bool</code>. This MUST be <code>True</code> if the feature was filtered out in the normalized matrix (<code>X</code>) but is present in the raw matrix (<code>raw.X</code>). The value for all cells of the given feature in the normalized matrix MUST be <code>0</code>.  <br><br>Otherwise, this MUST be <code>False</code>. </td>
    </tr>
</tbody></table>
<br>

Curators MUST NOT annotate the following columns in the `var` dataframe and if present, the `raw.var` dataframe.

When a dataset is uploaded, CELLxGENE Discover MUST automatically add the matching human-readable name for the corresponding feature biotype, identifier, and the NCBITaxon term for the reference organism to the `var` and `raw.var` dataframes. In addition, it MUST
add the feature length. 

### feature_biotype

<table><tbody>
    <tr>
      <th>Key</th>
      <td>feature_biotype</td>
    </tr>
    <tr>
      <th>Annotator</th>
      <td>CELLxGENE Discover MUST annotate.</td>
    </tr>
    <tr>
      <th>Value</th>
        <td>This MUST be <code>"gene"</code> or <code>"spike-in"</code>.  
        </td>
    </tr>
</tbody></table>
<br>

### feature_length

<table><tbody>
    <tr>
      <th>Key</th>
      <td>feature_length</td>
    </tr>
    <tr>
      <th>Annotator</th>
      <td>CELLxGENE Discover MUST annotate.</td>
    </tr>
    <tr>
      <th>Value</th>
        <td>
        <code>uint</code> number of base-pairs (bps). If the <code>feature_biotype</code> is <code>"gene"</code>, then the value is calculated by creating non-overlapping concatenated exons across all isoforms of the gene, and then adding up their length in base-pairs. This approach is modeled on the "length of merged exons of isoforms of a gene" from <a href="https://doi.org/10.1093/bioinformatics/btac561">GTFtools: a software package for analyzing various features of gene models.</a><br><br> If <code>feature_biotype</code> is NOT <code>"gene"</code> then the value MUST be set to 0.
      </td>
    </tr>
</tbody></table>
<br>

### feature_name

<table><tbody>
    <tr>
      <th>Key</th>
      <td>feature_name</td>
    </tr>
    <tr>
      <th>Annotator</th>
      <td>CELLxGENE Discover MUST annotate.</td>
    </tr>
    <tr>
      <th>Value</th>
        <td><code>str</code>. If the <code>feature_biotype</code> is <code>"gene"</code> then this MUST be the human-readable ENSEMBL gene name assigned to the feature identifier in <code>var.index</code>. If the <code>feature_biotype</code> is <code>"spike-in"</code> then this MUST be the ERCC Spike-In identifier appended with <code>" (spike-in control)"</code>.
        </td>
    </tr>
</tbody></table>
<br>

### feature_reference

<table><tbody>
    <tr>
      <th>Key</th>
      <td>feature_reference</td>
    </tr>
    <tr>
      <th>Annotator</th>
      <td>CELLxGENE Discover MUST annotate.</td>
    </tr>
    <tr>
      <th>Value</th>
        <td><code>str</code>. This MUST be the reference organism for a feature:
          <br><br>
          <table>
          <thead>
          <tr>
          <th>Reference Organism</th>
          <th>MUST Use</th>
          </tr>
          </thead>
          <tbody>
            <tr>
              <td><i>Homo sapiens</i></td>
              <td><a href="https://www.ebi.ac.uk/ols4/ontologies/ncbitaxon/classes?obo_id=NCBITaxon%3A9606"><code>"NCBITaxon:9606"</code></a></td>
            </tr>
            <tr>
              <td><i>Mus musculus</i></td>
              <td><a href="https://www.ebi.ac.uk/ols4/ontologies/ncbitaxon/classes?obo_id=NCBITaxon%3A10090"><code>"NCBITaxon:10090"</code></a></td>
            </tr>
            <tr>
              <td><i>SARS-CoV-2</i></td>
              <td><a href="https://www.ebi.ac.uk/ols4/ontologies/ncbitaxon/classes?obo_id=NCBITaxon%3A2697049"><code>"NCBITaxon:2697049"</code></a></td>
            </tr>
            <tr>
              <td><i>ERCC Spike-Ins</i></td>
              <td><a href="https://www.ebi.ac.uk/ols4/ontologies/ncbitaxon/classes?obo_id=NCBITaxon%3A32630"><code>"NCBITaxon:32630"</code></a></td>
            </tr>
          </tbody></table>
        </td>
    </tr>
</tbody></table>
<br>

## `varm`

The size of the ndarray stored for a key in `varm` MUST NOT be zero.
<br>

## `varp`
The size of the ndarray stored for a key in `varp` MUST NOT be zero.
<br>

## `uns` (Dataset Metadata)

`uns` is a ordered dictionary with a `str` key. The data stored as a value for a key in `uns` MUST be `True`, `False`, `None`, or its size MUST NOT be zero.

Curators MUST annotate the following keys and values in `uns`:

### spatial

<table><tbody>
    <tr>
      <th>Key</th>
      <td>spatial</td>
    </tr>
    <tr>
      <th>Annotator</th>
      <td>Curator MUST annotate if <code>assay_ontology_term_id</code> is <a href="https://www.ebi.ac.uk/ols4/ontologies/efo/classes?obo_id=EFO%3A0010961"><code>"EFO:0010961"</code></a> for <i>Visium Spatial Gene Expression</i> or <a href="https://www.ebi.ac.uk/ols4/ontologies/efo/classes?obo_id=EFO%3A0030062"><code>"EFO:0030062"</code></a> for <i>Slide-seqV2</i>; otherwise, this key MUST NOT be present.</td>
    </tr>
    <tr>
      <th>Value</th>
        <td><code>dict</code>. The requirements for the key-value pairs are documented in the following sections:
          <ul>
          <li>spatial['is_single']</li>         
          <li>spatial[<i>library_id</i>]</li>
          <li>spatial[<i>library_id</i>]['images']</li>
          <li>spatial[<i>library_id</i>]['images']['fullres']</li>
          <li>spatial[<i>library_id</i>]['images']['hires']</li>
          <li>spatial[<i>library_id</i>]['scalefactors']</li>
          <li>spatial[<i>library_id</i>]['scalefactors']['spot_diameter_fullres']</li>
          <li>spatial[<i>library_id</i>]['scalefactors']['tissue_hires_scalef']</li>
         </ul><br>Additional key-value pairs MUST NOT be present.
        </td>
    </tr>
</tbody></table>
<br>

#### is_single

<table><tbody>
    <tr>
      <th>Key</th>
      <td>is_single</td>
    </tr>
    <tr>
      <th>Annotator</th>
      <td>Curator MUST annotate if <code>assay_ontology_term_id</code> is <a href="https://www.ebi.ac.uk/ols4/ontologies/efo/classes?obo_id=EFO%3A0010961"><code>"EFO:0010961"</code></a> for <i>Visium Spatial Gene Expression</i> or <a href="https://www.ebi.ac.uk/ols4/ontologies/efo/classes?obo_id=EFO%3A0030062"><code>"EFO:0030062"</code></a> for <i>Slide-seqV2</i>; otherwise, this key MUST NOT be present.</td>
    </tr>
    <tr>
      <th>Value</th>
        <td><code>bool</code>. This MUST be <code>True</code>:
        <ul>
        <li>if <code>assay_ontology_term_id</code> is <a href="https://www.ebi.ac.uk/ols4/ontologies/efo/classes?obo_id=EFO%3A0010961"><code>"EFO:0010961"</code></a> for <i>Visium Spatial Gene Expression</i> and the dataset represents one Space Ranger output for a single tissue section
      </li>
      <li> if <code>assay_ontology_term_id</code> is <a href="https://www.ebi.ac.uk/ols4/ontologies/efo/classes?obo_id=EFO%3A0030062"><code>"EFO:0030062"</code></a> for <i>Slide-seqV2</i> and the dataset represents the output for one puck</li>
        </ul>
        Otherwise, this MUST be <code>False</code>.
        </td>
    </tr>
</tbody></table>
<br>

#### spatial[_library_id_]
<table><tbody>
    <tr>
      <th>Key</th>
      <td>Identifier for the Visium library</td>
    </tr>
    <tr>
      <th>Annotation</th>
      <td>Curator MUST annotate if <code>assay_ontology_term_id</code> is <a href="https://www.ebi.ac.uk/ols4/ontologies/efo/classes?obo_id=EFO%3A0010961"><code>"EFO:0010961"</code></a> for <i>Visium Spatial Gene Expression</i> and <code>uns['spatial']['is_single']</code> is <code>True</code>; otherwise, this key MUST NOT be present.</td>
    </tr>
    <tr>
      <th>Value</th>
        <td><code>dict</code>. There MUST be only one <code><i>library_id</i></code>.</td>
    </tr>
</tbody></table>
<br>

#### spatial[_library_id_]['images']
<table><tbody>
    <tr>
      <th>Key</th>
      <td>images</td>
    </tr>
    <tr>
      <th>Annotation</th>
      <td>Curator MUST annotate if <code>assay_ontology_term_id</code> is <a href="https://www.ebi.ac.uk/ols4/ontologies/efo/classes?obo_id=EFO%3A0010961"><code>"EFO:0010961"</code></a> for <i>Visium Spatial Gene Expression</i> and <code>uns['spatial']['is_single']</code> is <code>True</code>; otherwise, this key MUST NOT be present.</td>
    </tr>
    <tr>
      <th>Value</th>
        <td>
          <code>dict</code>
        </td>
    </tr>
</tbody></table>
<br>

#### spatial[_library_id_]['images']['fullres']
<table><tbody>
    <tr>
      <th>Key</th>
      <td>fullres</td>
    </tr>
    <tr>
      <th>Annotation</th>
      <td>Curator MAY annotate if <code>assay_ontology_term_id</code> is <a href="https://www.ebi.ac.uk/ols4/ontologies/efo/classes?obo_id=EFO%3A0010961"><code>"EFO:0010961"</code></a> for <i>Visium Spatial Gene Expression</i> and <code>uns['spatial']['is_single']</code> is <code>True</code>; otherwise, this key MUST NOT be present.</td>
    </tr>
    <tr>
      <th>Value</th>
        <td>
          <code>ndarray</code><br><br>It is STRONGLY RECOMMENDED that the submitter include the full resolution image which MUST be converted to an array of shape (, , 3).
        </td>
    </tr>
</tbody></table>
<br>

#### spatial[_library_id_]['images']['hires']
<table><tbody>
    <tr>
      <th>Key</th>
      <td>hires</td>
    </tr>
    <tr>
      <th>Annotation</th>
      <td>Curator MUST annotate if <code>assay_ontology_term_id</code> is <a href="https://www.ebi.ac.uk/ols4/ontologies/efo/classes?obo_id=EFO%3A0010961"><code>"EFO:0010961"</code></a> for <i>Visium Spatial Gene Expression</i> and <code>uns['spatial']['is_single']</code> is <code>True</code>; otherwise, this key MUST NOT be present.</td>
    </tr>
    <tr>
      <th>Value</th>
        <td>
          <code>ndarray</code><br><br><code>tissue_hires_image.png</code> MUST be converted to an array of shape (, , 3). Its largest dimension MUST be 2000 pixels. See <a href="https://www.10xgenomics.com/support/software/space-ranger/analysis/outputs/spatial-outputs">Space Ranger Spatial Outputs</a>.
        </td>
    </tr>
</tbody></table>
<br>


#### spatial[_library_id_]['scalefactors']
<table><tbody>
    <tr>
      <th>Key</th>
      <td>scalefactors</td>
    </tr>
    <tr>
      <th>Annotation</th>
      <td>Curator MUST annotate if <code>assay_ontology_term_id</code> is <a href="https://www.ebi.ac.uk/ols4/ontologies/efo/classes?obo_id=EFO%3A0010961"><code>"EFO:0010961"</code></a> for <i>Visium Spatial Gene Expression</i> and <code>uns['spatial']['is_single']</code> is <code>True</code>; otherwise, this key MUST NOT be present.</td>
    </tr>
    <tr>
      <th>Value</th>
        <td>
          <code>dict</code>
        </td>
    </tr>
</tbody></table>
<br>

#### spatial[_library_id_]['scalefactors']['spot_diameter_fullres']
<table><tbody>
    <tr>
      <th>Key</th>
      <td>spot_diameter_fullres</td>
    </tr>
    <tr>
      <th>Annotation</th>
      <td>Curator MUST annotate if <code>assay_ontology_term_id</code> is <a href="https://www.ebi.ac.uk/ols4/ontologies/efo/classes?obo_id=EFO%3A0010961"><code>"EFO:0010961"</code></a> for <i>Visium Spatial Gene Expression</i> and <code>uns['spatial']['is_single']</code> is <code>True</code>; otherwise, this key MUST NOT be present.</td>
    </tr>
    <tr>
      <th>Value</th>
        <td><code>float</code>. This must be the value of the <code>spot_diameter_fullres</code> field from <code>scalefactors_json.json</code>. See <a href="https://www.10xgenomics.com/support/software/space-ranger/analysis/outputs/spatial-outputs">Space Ranger Spatial Outputs</a>.</td>
    </tr>
</tbody></table>
<br>

#### spatial[_library_id_]['scalefactors']['tissue_hires_scalef']
<table><tbody>
    <tr>
      <th>Key</th>
      <td>tissue_hires_scalef</td>
    </tr>
    <tr>
      <th>Annotation</th>
      <td>Curator MUST annotate if <code>assay_ontology_term_id</code> is <a href="https://www.ebi.ac.uk/ols4/ontologies/efo/classes?obo_id=EFO%3A0010961"><code>"EFO:0010961"</code></a> for <i>Visium Spatial Gene Expression</i> and <code>uns['spatial']['is_single']</code> is <code>True</code>; otherwise, this key MUST NOT be present.</td>
    </tr>
    <tr>
      <th>Value</th>
        <td>
          <code>float</code>. This must be the value of the <code>tissue_hires_scalef</code> field from <code>scalefactors_json.json</code>. See <a href="https://www.10xgenomics.com/support/software/space-ranger/analysis/outputs/spatial-outputs">Space Ranger Spatial Outputs</a>.
        </td>
    </tr>
</tbody></table>
<br>

### title

<table><tbody>
    <tr>
      <th>Key</th>
      <td>title</td>
    </tr>
    <tr>
      <th>Annotator</th>
      <td>Curator MUST annotate.</td>
    </tr>
    <tr>
      <th>Value</th>
        <td>
          <code>str</code>. This text describes and differentiates the dataset from other datasets in the same collection. It is displayed on a page in CELLxGENE Discover that also has the collection name. To illustrate, the first dataset name in the <a href="https://cellxgene.cziscience.com/collections/b52eb423-5d0d-4645-b217-e1c6d38b2e72">Cells of the adult human heart collection</a> is "All — Cells of the adult human heart".<br><br>It is STRONGLY RECOMMENDED that each dataset <code>title</code> in a collection is unique and does not depend on other metadata such as a different  <code>assay</code> to disambiguate it from other datasets in the collection.
        </td>
    </tr>
</tbody></table>
<br>

​Curators MAY also annotate the following optional keys and values in `uns`. If the key is present, then its value MUST NOT be empty.
​
### batch_condition

<table><tbody>
    <tr>
      <th>Key</th>
      <td>batch_condition</td>
    </tr>
    <tr>
      <th>Annotator</th>
      <td>Curator MAY annotate.</td>
    </tr>
    <tr>
      <th>Value</th>
        <td>
          <code>list[str]</code>. <code>str</code> values MUST refer to cell metadata keys in <code>obs</code>. Together, these keys define the <i>batches</i> that a normalization or integration algorithm should be aware of. For example if <code>"patient"</code> and <code>"seqBatch"</code> are keys of vectors of cell metadata, either <code>["patient"]</code>, <code>["seqBatch"]</code>, or <code>["patient", "seqBatch"]</code> are valid values.
        </td>
    </tr>
</tbody></table>
<br>


### {column}_colors

<table><tbody>
  <tr>
    <th>Key</th>
      <td>
        {column}_colors where {column} MUST be the name of a <code>category</code> data type column in <code>obs</code> that<br> is annotated by the data submitter or curator. The following columns that are annotated by CELLxGENE<br> Discover MUST NOT be specified as {column}:<br><br>
      <ul>
        <li>assay</li>
        <li>cell_type</li>
        <li>development_stage</li>
        <li>disease</li>
        <li>organism</li>
        <li>self_reported_ethnicity</li>
        <li>sex</li>
        <li>tissue</li>       
      </ul><br>
      Instead annotate {column}_ontology_term_id_colors for these columns such as <code>assay_ontology_term_id</code>.<br><br>
    </td>
  </tr>
  <tr>
    <th>Annotator</th>
    <td>Curator MAY annotate.</td>
  </tr>
  <tr>
    <th>Value</th>
      <td>
        <code>numpy.ndarray</code>. This MUST be a 1-D array of shape <code>(, c)</code>, where <code>c</code> is greater than or equal to the<br> number of unique categories in the {column} as calculated by:<br><br>
           <samp>len(anndata.obs.{column}.unique())</samp><br><br>
        The color code at the Nth position in the <code>ndarray</code> corresponds to the Nth category of <samp>anndata.obs.{column}.unique()</samp>.<br><br>For example, if <code>cell_type_ontology_term_id</code> includes two unique categories:<br><br>
        <samp>anndata.obs.cell_type_ontology_term_id.unique()</samp><br><br>
        <samp>['CL:0000057', 'CL:0000115']<br>Categories (2, object): ['CL:0000057', 'CL:0000115']</samp><br><br>then <code>cell-type_ontology_term_id_colors</code> MUST contain two or more colors such as:<br><br>
        <samp>['aqua' 'blueviolet']</samp><br><br>where <code>'aqua'</code> is the color assigned to <code>'CL:0000057'</code> and <code>'blueviolet'</code> is the color assigned to<br> <code>'CL:0000115'</code>.<br><br>All elements in the <code>ndarray</code> MUST use the same color model, limited to:<br><br>
          <table>
          <thead>
            <tr>
              <th>Color Model</th>
              <th>Element Format</th>
            </tr>
          </thead><tbody>
            <tr>
              <td>
              <a
              href="https://www.w3.org/TR/css-color-4/#named-colors"
              ><i>Named Colors </i>
              </a>
            </td>
              <td><code>str</code>. MUST be a case-insensitive CSS4 color name with no spaces such as<br> <code>"aliceblue"</code>
            </td>
            </tr>
            <tr>
             <td>
              <a
              href="https://www.w3.org/TR/css-color-4/#hex-notation"
              ><i>Hex Triplet</i>
              </a>
            </td>
              <td><code>str</code>. MUST start with <code>"#"</code> immediately followed by six case-insensitive hexadecimal<br> characters as in <code>"#08c0ff"</code></td>
            </tr>
          </tbody></table>
        </td>
    </tr>
</tbody></table>
<br>

### default_embedding

<table><tbody>
    <tr>
      <th>Key</th>
      <td>default_embedding</td>
    </tr>
    <tr>
      <th>Annotator</th>
      <td>Curator MAY annotate.</td>
    </tr>
    <tr>
      <th>Value</th>
        <td>
          <code>str</code>. The value MUST match a key to an embedding in <code>obsm</code> for the embedding to display by default in CELLxGENE Explorer.
        </td>
    </tr>
</tbody></table>
<br>

### X_approximate_distribution

<table><tbody>
    <tr>
      <th>Key</th>
      <td>X_approximate_distribution</td>
    </tr>
    <tr>
      <th>Annotator</th>
      <td>Curator MAY annotate.</td>
    </tr>
    <tr>
      <th>Value</th>
        <td>
          <code>str</code>. CELLxGENE Discover runs a heuristic to detect the approximate distribution of the data in X so that it can accurately calculate statistical properties of the data. This field enables the curator to override this heuristic and specify the data distribution explicitly. The value MUST be <code>"count"</code> (for data whose distributions are best approximated by counting distributions like Poisson, Binomial, or Negative Binomial) or <code>"normal"</code> (for data whose distributions are best approximated by the Gaussian distribution.)
        </td>
    </tr>
</tbody></table>
<br>

Curators MUST NOT annotate the following keys and values in `uns`.

When a dataset is uploaded, CELLxGENE Discover MUST automatically add the `citation` key and set its value.

### citation

<table><tbody>
    <tr>
      <th>Key</th>
      <td>citation</td>
    </tr>
    <tr>
      <th>Annotator</th>
      <td>CELLxGENE Discover MUST annotate.</td>
    </tr>
    <tr>
      <th>Value</th>
        <td><code>str</code>. Its format MUST use the following template:
          <br><br>
          <table>
          <thead>
          <tr>
          <th>Citation Element</th>
          <th>Value</th>
          </tr>
          </thead>
          <tbody>
            <tr>
              <td><i><code>"Publication: "</code></i></td>
              <td>Publication DOI url for the collection<br><br> This element MUST only be present if a<br> Publication DOI is defined for the collection;<br> otherwise, it MUST NOT be present.</td>
            </tr>
            <tr>
              <td><i><code>"Dataset Version: "</code></i></td>
              <td>Permanent url to this version of the dataset</td>
            </tr>
              <td><i><code>" curated and distributed by<br> CZ CELLxGENE Discover in Collection: "</code> </i></td>
              <td>Permanent url to the collection</td>
            </tr>
          </tbody></table>
          A citation for a H5AD dataset with a Publication DOI:<br><br>"<code><b>Publication:</b> https://doi.org/10.1126/science.abl4896 <b>Dataset Version:</b> https://datasets.cellxgene.cziscience.com/dbd8b789-3efa-4a63-9243-90cff64f2045.h5ad <b>curated and distributed by CZ CELLxGENE Discover in Collection:</b> https://cellxgene.cziscience.com/collections/e5f58829-1a66-40b5-a624-9046778e74f5"</code><br><br>
          A citation for a RDS dataset without a Publication DOI:<br><br><code>"<b>Dataset Version:</b> https://datasets.cellxgene.cziscience.com/08ea16dc-3f4e-4c84-8692-74d70be22d12.rds <b>curated and distributed by CZ CELLxGENE Discover in Collection:</b> https://cellxgene.cziscience.com/collections/10bf5c50-8d85-4c5f-94b4-22c1363d9f31"</code><br><br>
        </td>
    </tr>
</tbody></table>


When a dataset is uploaded, CELLxGENE Discover MUST automatically add the `schema_reference` key and set its value to the permanent URL of this document. 

### schema_reference

<table><tbody>
    <tr>
      <th>Key</th>
      <td>schema_reference</td>
    </tr>
    <tr>
      <th>Annotator</th>
      <td>CELLxGENE Discover MUST annotate.</td>
    </tr>
    <tr>
      <th>Value</th>
        <td>
          This MUST be <code>"https://github.com/chanzuckerberg/single-cell-curation/blob/main/schema/5.1.0/schema.md"</code>.
        </td>
    </tr>
</tbody></table>
<br>

---

When a dataset is uploaded, CELLxGENE Discover MUST automatically add the `schema_version` key and its value to `uns`.

### schema_version

<table><tbody>
    <tr>
      <th>Key</th>
      <td>schema_version</td>
    </tr>
    <tr>
      <th>Annotator</th>
      <td>CELLxGENE Discover MUST annotate.</td>
    </tr>
    <tr>
      <th>Value</th>
        <td>
          This MUST be <code>"5.1.0"</code>.
        </td>
    </tr>
</tbody></table>
<br>

---


## Appendix A. Changelog

### schema v5.1.0

* All references to "child" and "children" have been changed to "descendant" and "descendants" for accuracy.
* Required Ontologies
  * PENDING
* X (Matrix Layers)
  * Added _Visium Spatial Gene Expression_ to the table of assays
* obs (Cell metadata)
  * Added `array_col` for _Visium Spatial Gene Expression_ when <code>uns['spatial']['is_single']</code> is <code>True</code>
  * Added `array_row` for _Visium Spatial Gene Expression_ when <code>uns['spatial']['is_single']</code> is <code>True</code>
  * Updated the requirements for `cell_type_ontology_term_id` for _Visium Spatial Gene Expression_ when <code>uns['spatial']['is_single']</code> is <code>True</code>. The value must be `"unknown"` if the corresponding value of `in_tissue` is `0`.
  * Added `in_tissue` for _Visium Spatial Gene Expression_ when <code>uns['spatial']['is_single']</code> is <code>True</code>
  * Updated the requirements for `is_primary_data` for _Visium Spatial Gene Expression_. The value must be <code>False</code>when <code>uns['spatial']['is_single']</code> is <code>False</code>.
  * Updated the requirements for `self_reported_ethnicity_ontology_term_id`. There must be no duplication of terms.
* obsm (Embeddings)
  * Added `spatial` for _Visium Spatial Gene Expression_ and _Slide-seqV2_
  * Updated requirements for `X_{suffix}`. {suffix} MUST NOT be `"spatial"`.
* uns (Dataset metadata)
  * Updated schema_reference to <code>"https://github.com/chanzuckerberg/single-cell-curation/blob/main/schema/5.1.0/schema.md"</code>
  * Updated schema_version to <code>"5.1.0"</code>
  * Added `spatial` for _Visium Spatial Gene Expression_ and _Slide-seqV2_, including scale factors and underlay images for _Visium Spatial Gene Expression_.

### schema v5.0.0

* General Requirements
  * Updated requirements to prohibit duplicate data submitter metadata field names in `obs` and `var`
* Required Ontologies
  * Updated CL to the 2024-01-04 release
  * Updated EFO to the 2024-01-15 EFO 3.62.0 release
  * Updated MONDO to the 2024-01-03 release
  * Updated UBERON to the 2024-01-18 release
* Required Gene Annotations
  * Updated GENCODE (Human) to Human Reference GRCh38.p14 (GENCODE v44/Ensembl 110)
  * Updated GENCODE (Mouse) to Mouse reference GRCm39 (GENCODE vM33/Ensembl 110)
* obs (Cell metadata)
  * Updated the requirements for `assay_ontology_term_id` to not allow the parent terms `EFO:0002772` for _assay by molecule_ and `EFO:0010183` for _single cell library construction_. Their most accurate children are still valid. 
  * **Breaking change**. Updated the requirements for `cell_type` to annotate `"unknown"` as the label when the `cell_type_ontology_term_id` value is  `"unknown"`. 
  * **Breaking change**. Updated the requirements for `cell_type_ontology_term_id` to replace `"CL:0000003"` for *native cell* with `"unknown"` to indicate that the cell type is unknown. 
  * Updated the requirements for `disease_ontology_term_id` to restrict MONDO terms to the most accurate child of `"MONDO:0000001"` for _disease_ or `"MONDO:0021178"` for _injury_ or preferably its most accurate child.
* obsm (Embeddings)
  * Updated requirements for `X_{suffix}` to change the regular expression pattern from `"^[a-zA-Z][a-zA-Z0-9]*$"` to `"^[a-zA-Z][a-zA-Z0-9_.-]*$"`
* uns (Dataset metadata)
  * Updated requirements. The data stored as a value for a key in `uns` MUST be `True`, `False`, `None`, or its size MUST NOT be zero.
  * Updated schema_reference to <code>"https://github.com/chanzuckerberg/single-cell-curation/blob/main/schema/5.0.0/schema.md"</code>
  * Updated schema_version to <code>"5.0.0"</code>

### schema v4.0.0

* Required Ontologies
  * Updated CL to the 2023-08-24 release
  * Updated EFO to the 2023-08-15 EFO 3.57.0 release
  * Updated HANCESTRO to the 3.0 release
  * Updated MONDO to the 2023-08-02 release
  * Updated UBERON to the 2023-09-05 release
* obs (Cell metadata)
  * Updated the requirements for `cell_type_ontology_term_id`
  * Added `index`
  * Added `observation_joinid`
  * Updated the requirements for `self_reported_ethnicity`
  * Updated the requirements for `self_reported_ethnicity_ontology_term_id`
  * Added `tissue_type`
  * Updated the requirements for `tissue`
  * Updated the requirements for `tissue_ontology_term_id`
* obsm (Embeddings)
  * Prohibited ndarrays with a size of zero
  * Updated requirements for `X_{suffix}`
* obsp
  * Added section and prohibited ndarrays with a size of zero
* uns (Dataset metadata)
  * Added `citation`
  * Added `{column}_colors`
  * Added `schema_reference`
  * Updated the requirements for `schema_version` to be annotated by CELLxGENE Discover and not the curator
* var and raw.var (Gene metadata)
  * Added `feature_length`
* varm
  * Added section and prohibited ndarrays with a size of zero
* varp
  * Added section and prohibited ndarrays with a size of zero
* X (Matrix Layers)
  * Updated requirements for raw matrices

### schema v3.1.0

* Added section for Schema versioning
* Required Ontologies
  * Updated CL to the 2023-07-20 release
  * Updated EFO to the 2023-07-17 EFO 3.56.0 release
  * Updated MONDO to the 2023-07-03 release
  * Updated NCBITaxon to the 2023-06-20 release
  * Updated PATO to the 2023-05-18 release
  * Updated UBERON to the 2023-06-28 release
* obs (Cell metadata)
  * `assay_ontology_term_id`
    * Added Visium Spatial Gene Expression to recommended values
    * Removed Smart-seq from recommended values
  * `suspension_type`
    * Added MARS-seq
    * Added BD Rhapsody Whole Transcriptome Analysis
    * Added BD Rhapsody Targeted mRNA
    * Added inDrop
    * Added STRT-seq
    * Added TruDrop
    * Added GEXSCOPE technology
    * Added SPLiT-seq
    * Changed spatial transcriptomics by high-throughput sequencing [EFO:0030005] and its children to spatial transcriptomics [EFO:0008994] and its children
    * Updated Seq-Well [EFO:0008919] to Seq-Well [EFO:0008919] and its children
* uns (Dataset metadata)
  * `schema_version`
    * Must be annotated by CELLxGENE Discover and not the Curator.


### schema v3.0.0

* The canonical data format was updated from AnnData 0.7 to 0.8.
* All references to the "final" matrix has been replaced with "normalized" for clarity.
* General Requirements
  * Reserved Names from previous schema versions that have since been deprecated MUST NOT be present.
  * Updated *pinned* ontologies to require the most recent version
* obs (Cell metadata)
  * Removed guidance in `assay_ontology_term_id` that allowed clarifying text enclosed in parentheses if there was not an exact match for an assay.
  * Added `donor_id`
  * Renamed `ethnicity_ontology_term_id` to `self_reported_ethnicity_ontology_term_id`. Added `"multiethnic"` value.
  * Renamed `ethnicity` to `self_reported_ethnicity`. Added `"multiethnic"` value.
  * Added `suspension_type`
* var and raw.var (Gene metadata)
  * `feature_biotype` must be annotated by CELLxGENE Discover and not the Curator.
* uns (Dataset metadata)
  * Updated `schema_version`
  * Deprecated `X_normalization`

### schema v2.0.0

schema v2.0.0 substantially *remodeled* schema v1.1.0:

* "must", "should", and select other words have a defined, standard meaning.

* Curators are responsible for annotating ontology and gene identifiers. CELLxGENE Discover adds the assigned human-readable names for all identifiers.

* Documented and *pinned* the required versions of ontologies and gene annotations used in schema validation.

* General Requirements
  * AnnData is now the canonical data format. The schema outline and descriptions are AnnData-centric.

  * Metazoan multi-organism data is accepted by CELLxGene Discover. For data that is neither Human, Mouse, nor SARS-COV-2, features MUST be translated into orthologous genes from the Human and Mouse gene annotations. 

  * Policies for reserved names and redundant metadata are documented.

  * [#45](https://github.com/chanzuckerberg/single-cell-curation/issues/45) Updated reference to new PII content

* X (matrix layers)
  * Added guidance for sparse matrices
  * Clarified matrix requirements by assay

* obs (cell metadata)
  * Empty ontology fields are no longer permitted.
  * Moved organism from uns to obs
  * Clarified requirements and added detailed guidance for assays, tissue, and development stages
  * Added ontology for mouse development stages
  * Added ontology for sex
  * Added `is_primary_data`

* var
  * Replaced HGNC gene **symbols** as `var.index` with ENSEMBL or ERCC spike-in **identifiers** 
  * Added `feature_name`, `index`, and `feature_reference`
  * Added `feature_is_filtered`
  * Added requirements for `raw.var` which must be identical to `var`

* uns
  * Added `batch_condition`
  * Added `X_approximate_distribution`
  * Replaced `layer_descriptions` with `X_normalization`
  * Replaced `version` which included `corpora_schema_version` and `corpora_encoding_version` with `schema_version`
  * Deprecated `tags` and `default_field` presentation metadata
  * Removed <code><i>obs_column</i>_colors</code><|MERGE_RESOLUTION|>--- conflicted
+++ resolved
@@ -603,11 +603,7 @@
     </tr>
     <tr>
       <th>Value</th>
-<<<<<<< HEAD
-        <td>categorical with <code>str</code> categories. This MUST be a child of <a href="https://www.ebi.ac.uk/ols4/ontologies/ncbitaxon/classes?obo_id=NCBITaxon%3A33208"<code>NCBITaxon:33208</code></a> for <i>Metazoa</i>.
-=======
         <td>categorical with <code>str</code> categories. This MUST be a descendant of <a href="https://www.ebi.ac.uk/ols4/ontologies/ncbitaxon/classes?obo_id=NCBITaxon%3A33208"<code>NCBITaxon:33208</code></a> for <i>Metazoa</i>.
->>>>>>> 7d847542
         </td>
     </tr>
 </tbody></table>
@@ -842,11 +838,7 @@
     </tr>
     <tr>
       <th>Value</th>
-<<<<<<< HEAD
-        <td>categorical with <code>str</code> categories. This MUST be a child of <a href="https://www.ebi.ac.uk/ols4/ontologies/pato/classes?obo_id=PATO%3A0001894">PATO:0001894</a> for  <i>phenotypic sex</i> or <code>"unknown"</code> if unavailable.
-=======
         <td>categorical with <code>str</code> categories. This MUST be a descendant of <a href="https://www.ebi.ac.uk/ols4/ontologies/pato/classes?obo_id=PATO%3A0001894">PATO:0001894</a> for  <i>phenotypic sex</i> or <code>"unknown"</code> if unavailable.
->>>>>>> 7d847542
         </td>
     </tr>
 </tbody></table>
