<<<<<<< tsmith/requirements
anndata==0.10.7
cellxgene-ontology-guide==0.4.0 # update before a schema migration
click<9
Cython<4
numpy<2
pandas<2
PyYAML<7
=======
anndata==0.8.0
cellxgene-ontology-guide==1.0.0
click==8.1.7
Cython==0.29.34
numpy==1.26.4
pandas==1.4.4
<<<<<<< HEAD
PyYaml==6.0
>>>>>>> main
wheel==0.40.0
scipy==1.13.0    # scipy 1.13.0 is not compatible with anndata <=0.10.6, revisit before next release
semver<4
xxhash<4
matplotlib<4
=======
PyYaml==6.0.1
wheel==0.43.0
scipy<1.13.0    # scipy 1.13.0 is not compatible with anndata <=0.10.6, revisit before next release
semver==3.0.2
xxhash==3.4.1
matplotlib==3.9.0
>>>>>>> c8d07b80
<|MERGE_RESOLUTION|>--- conflicted
+++ resolved
@@ -1,4 +1,3 @@
-<<<<<<< tsmith/requirements
 anndata==0.10.7
 cellxgene-ontology-guide==0.4.0 # update before a schema migration
 click<9
@@ -6,26 +5,8 @@
 numpy<2
 pandas<2
 PyYAML<7
-=======
-anndata==0.8.0
-cellxgene-ontology-guide==1.0.0
-click==8.1.7
-Cython==0.29.34
-numpy==1.26.4
-pandas==1.4.4
-<<<<<<< HEAD
 PyYaml==6.0
->>>>>>> main
-wheel==0.40.0
-scipy==1.13.0    # scipy 1.13.0 is not compatible with anndata <=0.10.6, revisit before next release
+scipy>=1.13.0    # scipy 1.13.0 is not compatible with anndata <=0.10.6, revisit before next release
 semver<4
 xxhash<4
-matplotlib<4
-=======
-PyYaml==6.0.1
-wheel==0.43.0
-scipy<1.13.0    # scipy 1.13.0 is not compatible with anndata <=0.10.6, revisit before next release
-semver==3.0.2
-xxhash==3.4.1
-matplotlib==3.9.0
->>>>>>> c8d07b80
+matplotlib<4