--- conflicted
+++ resolved
@@ -5,11 +5,7 @@
 
 setup(
     name="cellxgene-schema",
-<<<<<<< HEAD
-    version="3.0.4",
-=======
     version="3.1.0",
->>>>>>> d2aaad95
     url="https://github.com/chanzuckerberg/single-cell-curation",
     license="MIT",
     author="Chan Zuckerberg Initiative",
