--- conflicted
+++ resolved
@@ -133,11 +133,7 @@
             ):
                 n_vars = elem.attrs.get("shape")[1]
                 return read_elem_as_dask(elem, chunks=(chunk_size, n_vars))
-<<<<<<< HEAD
-            elif iospec.encoding_type == "array" and len(elem.shape) > 1:
-=======
             elif iospec.encoding_type == "array" and len(elem.shape) == 2:
->>>>>>> 2df0e0d5
                 n_vars = elem.shape[1]
                 return read_elem_as_dask(elem, chunks=(chunk_size, n_vars))
             else:
