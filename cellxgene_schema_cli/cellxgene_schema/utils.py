import logging
import os
import sys
from base64 import b85encode
from functools import lru_cache
from typing import Dict, List, Union

import anndata as ad
import h5py
import numpy as np
from anndata.compat import DaskArray
from anndata.experimental import read_dispatched, read_elem_as_dask
from cellxgene_ontology_guide.ontology_parser import OntologyParser
from scipy import sparse
from xxhash import xxh3_64_intdigest

logger = logging.getLogger(__name__)

SPARSE_MATRIX_TYPES = {"csr", "csc", "coo"}
SUPPORTED_SPARSE_MATRIX_TYPES = {"csr"}


def replace_ontology_term(dataframe, ontology_name, update_map):
    column_name = f"{ontology_name}_ontology_term_id"
    if dataframe[column_name].dtype != "category":
        dataframe[column_name] = dataframe[column_name].astype("category")
    for old_term, new_term in update_map.items():
        if old_term in dataframe[column_name].cat.categories:
            # add new one if not already in category, else continue
            if new_term not in dataframe[column_name].cat.categories:
                dataframe[column_name] = dataframe[column_name].cat.add_categories(new_term)
            # replace in dataset
            dataframe.loc[dataframe[column_name] == old_term, column_name] = new_term
            # remove deprecated_term from category
            dataframe[column_name] = dataframe[column_name].cat.remove_categories(old_term)


def map_ontology_term(dataframe, ontology_name, map_from_column, update_map):
    column_name = f"{ontology_name}_ontology_term_id"
    if dataframe[column_name].dtype != "category":
        dataframe[column_name] = dataframe[column_name].astype("category")
    for map_value, new_term in update_map.items():
        if new_term not in dataframe[column_name].cat.categories:
            dataframe[column_name] = dataframe[column_name].cat.add_categories(new_term)
        dataframe.loc[dataframe[map_from_column] == map_value, column_name] = new_term
    dataframe[column_name] = dataframe[column_name].cat.remove_unused_categories()


def remove_deprecated_features(*, adata: ad.AnnData, deprecated: List[str]) -> ad.AnnData:
    # Filter out genes that don't appear in the approved annotation
    var_to_keep = adata.var.index[~adata.var.index.isin(deprecated)].tolist()
    adata = adata[:, var_to_keep]

    # Repeat much of the same steps for the raw.var, if it exists
    if adata.raw:
        raw_adata = ad.AnnData(adata.raw.X, var=adata.raw.var, obs=adata.obs)
        var_to_keep = raw_adata.var.index[~raw_adata.var.index.isin(deprecated)].tolist()
        raw_adata = raw_adata[:, var_to_keep]
        adata.raw = raw_adata
    return adata


def remap_deprecated_features(*, adata: ad.AnnData, remapped_features: Dict[str, str]) -> ad.AnnData:
    # Use remapped_terms to map to the new term ids
    adata.var.index = [remapped_features.get(val, val) for val in adata.var.index]

    # Repeat much of the same steps for the raw.var, if it exists
    if adata.raw:
        raw_adata = ad.AnnData(adata.raw.X, var=adata.raw.var, obs=adata.obs)
        raw_adata.var.index = [remapped_features.get(val, val) for val in raw_adata.var.index]
        adata.raw = raw_adata
    return adata


def get_matrix_format(matrix: DaskArray) -> str:
    """
    Given a matrix, returns the format as one of: csc, csr, coo, dense
    or unknown.

    This mimics the scipy.sparse `format` property, but extends it to
    support ndarray and other classes AnnData may proxy the matrix with.
    """

    # Note: the AnnData proxy classes DO support the `format_str` property, but
    # doing a slice seemed safer, if less performant.  Using `format_str`, which
    # currently works, uses private API:
    #
    # >>> return getattr(matrix, "format_str", "dense)
    #
    matrix_format = "unknown"
    matrix_slice = matrix[0:1, 0:1].compute()
    if isinstance(matrix_slice, sparse.spmatrix):
        matrix_format = matrix_slice.format
    elif isinstance(matrix_slice, np.ndarray):
        matrix_format = "dense"
    assert matrix_format in SPARSE_MATRIX_TYPES.union({"unknown", "dense"})
    return matrix_format


def getattr_anndata(adata: ad.AnnData, attr: str = None):
    """
    same as getattr but handles the special case of "raw.var" for an anndata.AndData object

    :param anndata.AnnData adata: the anndata.AnnData object from which to extract an attribute
    :param str attr: name of the attribute to extract

    :return the attribute or none if it does not exist
    """

    if attr == "raw.var":
        if adata.raw:
            return adata.raw.var
        else:
            return None
    else:
        return getattr(adata, attr)


def read_backed(f: h5py.File, chunk_size: int) -> ad.AnnData:
    """
    Read an AnnData object from a h5py.File object, reading in matrices (dense or sparse) as dask arrays. Does not
    read full matrices into memory.

    :param f: h5py.File object
    :param chunk_size: size of chunks to read matrices in
    :return: ad.AnnData object
    """

    def callback(func, elem_name: str, elem, iospec):
<<<<<<< HEAD
        if "/layers" in elem_name or elem_name == "/X" or elem_name == "/raw/X" or elem_name.startswith("/uns"):
            if iospec.encoding_type == "csr_matrix":
                # configure for row-major chunking
                n_vars = elem.attrs.get("shape")[1] # minor-axis
                return read_elem_as_dask(elem, chunks=(chunk_size, n_vars))
            elif iospec.encoding_type == "csc_matrix":
                # configure for column-major chunking
                n_vars = elem.attrs.get("shape")[0] #minor-axis
                return read_elem_as_dask(elem, chunks=(n_vars, chunk_size))
=======
        if "/layers" in elem_name or "/uns" in elem_name or elem_name == "/X" or elem_name == "/raw/X":
            if iospec.encoding_type == "csr_matrix":
                n_vars = elem.attrs.get("shape")[1]
                return read_elem_as_dask(elem, chunks=(chunk_size, n_vars))
            elif iospec.encoding_type == "csc_matrix":
                n_obs = elem.attrs.get("shape")[0]
                return read_elem_as_dask(elem, chunks=(n_obs, chunk_size))
>>>>>>> 3855c6f0
            elif iospec.encoding_type == "array" and len(elem.shape) == 2:
                n_vars = elem.shape[1]
                return read_elem_as_dask(elem, chunks=(chunk_size, n_vars))
            else:
                return func(elem)
        else:
            return func(elem)

    adata = read_dispatched(f, callback=callback)

    return adata


def read_h5ad(h5ad_path: Union[str, bytes, os.PathLike], chunk_size: int = 5000) -> ad.AnnData:
    """
    Reads h5ad into adata
    :params Union[str, bytes, os.PathLike] h5ad_path: path to h5ad to read

    :rtype None
    """
    try:
        f = h5py.File(h5ad_path)
        adata = read_backed(f, chunk_size)

    except (OSError, TypeError):
        logger.info(f"Unable to open '{h5ad_path}' with AnnData")
        sys.exit(1)

    return adata


def get_hash_digest_column(dataframe):
    """
    Get column with hash digest for each row in dataframe.
    """
    df_index = dataframe.index.to_series()
    assert df_index.is_unique
    return (
        df_index.map(xxh3_64_intdigest)
        .astype(np.uint64)
        .apply(lambda v: b85encode(v.to_bytes(8, "big")).decode("ascii"))
    )


@lru_cache()
def is_ontological_descendant_of(onto: OntologyParser, term: str, target: str, include_self: bool = True) -> bool:
    """
    Determines if :term is an ontological descendant of :target and whether to include :term==:target.

    This function is cached and is safe to call many times.

    #TODO:[EM] needs testing
    """
    return term in set(onto.get_term_descendants(target, include_self))


@lru_cache()
def get_descendants(onto: OntologyParser, term: str, include_self: bool = True) -> List[str]:
    return onto.get_term_descendants(term, include_self=True)<|MERGE_RESOLUTION|>--- conflicted
+++ resolved
@@ -127,17 +127,6 @@
     """
 
     def callback(func, elem_name: str, elem, iospec):
-<<<<<<< HEAD
-        if "/layers" in elem_name or elem_name == "/X" or elem_name == "/raw/X" or elem_name.startswith("/uns"):
-            if iospec.encoding_type == "csr_matrix":
-                # configure for row-major chunking
-                n_vars = elem.attrs.get("shape")[1] # minor-axis
-                return read_elem_as_dask(elem, chunks=(chunk_size, n_vars))
-            elif iospec.encoding_type == "csc_matrix":
-                # configure for column-major chunking
-                n_vars = elem.attrs.get("shape")[0] #minor-axis
-                return read_elem_as_dask(elem, chunks=(n_vars, chunk_size))
-=======
         if "/layers" in elem_name or "/uns" in elem_name or elem_name == "/X" or elem_name == "/raw/X":
             if iospec.encoding_type == "csr_matrix":
                 n_vars = elem.attrs.get("shape")[1]
@@ -145,7 +134,6 @@
             elif iospec.encoding_type == "csc_matrix":
                 n_obs = elem.attrs.get("shape")[0]
                 return read_elem_as_dask(elem, chunks=(n_obs, chunk_size))
->>>>>>> 3855c6f0
             elif iospec.encoding_type == "array" and len(elem.shape) == 2:
                 n_vars = elem.shape[1]
                 return read_elem_as_dask(elem, chunks=(chunk_size, n_vars))
