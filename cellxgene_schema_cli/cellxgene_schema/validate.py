import logging
import math
import numbers
import os
import re
from datetime import datetime
from typing import Dict, List, Mapping, Optional, Union

import anndata
import matplotlib.colors as mcolors
import numpy as np
import pandas as pd
import scipy
from anndata._core.sparse_dataset import SparseDataset
from cellxgene_ontology_guide.ontology_parser import OntologyParser
from pandas.errors import UndefinedVariableError
from scipy import sparse

from . import gencode, schema
from .utils import SPARSE_MATRIX_TYPES, get_matrix_format, getattr_anndata, read_h5ad

logger = logging.getLogger(__name__)

ONTOLOGY_PARSER = OntologyParser(schema_version=f"v{schema.get_current_schema_version()}")

ASSAY_VISIUM = "EFO:0010961"
ASSAY_SLIDE_SEQV2 = "EFO:0030062"

VISIUM_AND_IS_SINGLE_TRUE_MATRIX_SIZE = 4992
SPATIAL_HIRES_IMAGE_MAX_DIMENSION_SIZE = 2000

ERROR_SUFFIX_VISIUM_AND_IS_SINGLE_TRUE = "obs['assay_ontology_term_id'] 'EFO:0010961' (Visium Spatial Gene Expression) and uns['spatial']['is_single'] is True"
ERROR_SUFFIX_VISIUM_AND_IS_SINGLE_TRUE_FORBIDDEN = f"is only allowed for {ERROR_SUFFIX_VISIUM_AND_IS_SINGLE_TRUE}"
ERROR_SUFFIX_VISIUM_AND_IS_SINGLE_TRUE_REQUIRED = f"is required for {ERROR_SUFFIX_VISIUM_AND_IS_SINGLE_TRUE}"
ERROR_SUFFIX_VISIUM_AND_IS_SINGLE_TRUE_IN_TISSUE_0 = f"{ERROR_SUFFIX_VISIUM_AND_IS_SINGLE_TRUE} and in_tissue is 0"


class Validator:
    """Handles validation of AnnData"""

    def __init__(self, ignore_labels=False):
        self.schema_def = dict()
        self.schema_version: str = None
        self.ignore_labels = ignore_labels
        self.visium_and_is_single_true_matrix_size = VISIUM_AND_IS_SINGLE_TRUE_MATRIX_SIZE

        # Values will be instances of gencode.GeneChecker,
        # keys will be one of gencode.SupportedOrganisms
        self.gene_checkers = dict()

    def reset(self):
        self.errors = []
        self.warnings = []
        self.is_valid = False
        self.h5ad_path = ""
        self._raw_layer_exists = None
        self.is_seurat_convertible: bool = True
        self.is_spatial = None
        self.is_visium = None
        self.is_visium_and_is_single_true = None

        # Matrix (e.g., X, raw.X, ...) number non-zero cache
        self.number_non_zero = dict()

    @property
    def adata(self) -> anndata.AnnData:
        return self._adata

    @adata.setter
    def adata(self, adata: anndata.AnnData):
        self.reset()
        self._adata = adata

    def _is_single(self) -> bool | None:
        """
        Determine value of uns.spatial.is_single. None if non-spatial.

        :return Value of uns.spatial.is_single if specified, None otherwise.
        :rtype bool | None
        """
        return (
            self.adata.uns["spatial"]["is_single"]
            if hasattr(self.adata, "uns")
            and "spatial" in self.adata.uns
            and isinstance(self.adata.uns["spatial"], dict)
            and "is_single" in self.adata.uns["spatial"]
            else None
        )

    def _is_supported_spatial_assay(self) -> bool:
        """
        Determine if the assay_ontology_term_id is either Visium (EFO:0010961) or Slide-seqV2 (EFO:0030062).

        :return True if assay_ontology_term_id is Visium or Slide-seqV2, False otherwise.
        :rtype bool
        """
        if self.is_spatial is None:
            try:
                self.is_spatial = False
                if self.adata.obs.assay_ontology_term_id.isin([ASSAY_VISIUM, ASSAY_SLIDE_SEQV2]).any():
                    self.is_spatial = True
            except AttributeError:
                # specific error reporting will occur downstream in the validation
                self.is_spatial = False
        return self.is_spatial

    def _is_visium_and_is_single_true(self) -> bool:
        """
        Determine if the assay_ontology_term_id is Visium (EFO:0010961) and uns.spatial.is_single is True.

        :return True if assay_ontology_term_id is Visium and is_single_cell is True, False otherwise.
        :rtype bool
        """
        if self.is_visium_and_is_single_true is None:
            self.is_visium_and_is_single_true = bool(self._is_visium() and self._is_single())
        return self.is_visium_and_is_single_true

    def _validate_encoding_version(self):
        import h5py

        with h5py.File(self.h5ad_path, "r") as f:
            encoding_dict = dict(f.attrs)
            encoding_version = encoding_dict.get("encoding-version")
            if encoding_version != "0.1.0":
                self.errors.append("The h5ad artifact was generated with an AnnData version different from 0.8.0.")

    def _set_schema_def(self):
        """
        Sets schema dictionary
        """
        if not self.schema_version:
            self.schema_version = schema.get_current_schema_version()
        if not self.schema_def:
            self.schema_def = schema.get_schema_definition()

    def _get_component_def(self, component: str) -> dict:
        """
        Gets the definition of an individual component in the schema (e.g. obs)

        :param component: the component name

        :rtype dict
        """

        if self.schema_def:
            return self.schema_def["components"][component]
        else:
            raise RuntimeError("Schema has not been set in this instance class")

    def _get_column_def(self, component: str, column_name: str) -> dict:
        """
        Gets the definition of a column from a component in the schema (e.g. obs)

        :param component: the component name
        :param str column_name: the column name

        :rtype dict
        """

        if column_name == "index":
            return self._get_component_def(component)["index"]
        else:
            return self._get_component_def(component)["columns"][column_name]

    def _has_forbidden_curie_ancestor(
        self, term_id: str, column_name: str, forbidden_def: Dict[str, List[str]]
    ) -> bool:
        """
        Validate if a single curie term id is a descendant term of any forbidden ancestors.
        If there is a forbidden ancestor detected, it adds it to self.errors.

        :param str term_id: the curie term id to validate
        :param str column_name: original column name in adata where the term_id comes from (used for error messages)
        :param Dict[str, List[str] forbidden_def: mapping of ontologies to list of ancestor terms to validate against

        :returns bool
        """
        for ontology_name in forbidden_def:
            for ancestor in forbidden_def[ontology_name]:
                if ancestor in ONTOLOGY_PARSER.get_term_ancestors(term_id):
                    self.errors.append(
                        f"'{term_id}' in '{column_name}' is not allowed. Descendant terms of "
                        f"'{ancestor}' are not allowed."
                    )
                    return True
        return False

    def _validate_curie_ancestors(
        self,
        term_id: str,
        allowed_ancestors: Dict[str, List[str]],
        inclusive: bool = False,
    ) -> bool:
        """
        Validate a single curie term id is a valid descendant of any allowed ancestors

        :param str term_id: the curie term id to validate
        :param dict{str: list[str]} allowed_ancestors: keys must be ontology names and values must lists of
        allowed ancestors
        :param bool inclusive:  if True then the ancestors themselves are allowed

        :rtype Bool
        """

        checks = []

        for _, ancestors in allowed_ancestors.items():
            for ancestor in ancestors:
                if inclusive and term_id == ancestor:
                    checks.append(True)

                is_valid_term_id = ONTOLOGY_PARSER.is_valid_term_id(term_id)
                is_valid_ancestor_id = ONTOLOGY_PARSER.is_valid_term_id(ancestor)
                if is_valid_term_id & is_valid_ancestor_id:
                    is_descendant = ancestor in ONTOLOGY_PARSER.get_term_ancestors(term_id)
                    checks.append(is_descendant)

        if True not in checks:
            return False
        return True

    def _validate_curie_ontology(self, term_id: str, column_name: str, allowed_ontologies: List[str]) -> bool:
        """
        Validate a single curie term id belongs to specified ontologies. If it does belong to an allowed ontology
        verifies that it is not deprecated (obsolete).
        If there are any errors, it adds them to self.errors

        :param str term_id: the curie term id to validate
        :param str column_name: original column name in adata where the term_id comes from (used for error messages)
        :param List[str] allowed_ontologies: allowed ontologies

        :rtype bool
        """

        checks = []

        for ontology_name in allowed_ontologies:
            try:
                is_valid = ONTOLOGY_PARSER.is_valid_term_id(term_id, ontology_name)
            except ValueError:
                is_valid = False
            checks.append(is_valid)

            if is_valid and ONTOLOGY_PARSER.is_term_deprecated(term_id):
                self.errors.append(f"'{term_id}' in '{column_name}' is a deprecated term id of '{ontology_name}'.")
                return False

        if sum(checks) == 0:
            self.errors.append(
                f"'{term_id}' in '{column_name}' is not a valid ontology term id of '{', '.join(allowed_ontologies)}'."
            )
            return False
        return True

    def _validate_curie_str(self, term_str: str, column_name, curie_constraints: dict) -> None:
        """
        Validate a curie str based on some constraints. If there are any errors, it adds them to self.errors

        :param str term_str: the curie term str to validate
        :param str column_name: Name of the column in the dataframe
        :param dict curie_constraints: constraints for the curie term to be validated,
        this part of the schema definition

        :rtype None
        """
        if "exceptions" in curie_constraints and term_str in curie_constraints["exceptions"]:
            return

        # If NA is found in allowed ontologies, it means only exceptions should be found. If no exceptions were found
        # then return error
        if curie_constraints["ontologies"] == ["NA"]:
            self.errors.append(f"'{term_str}' in '{column_name}' is not a valid value of '{column_name}'.")
            return

        if not isinstance(term_str, str):
            self.errors.append(
                f"'{term_str}' in '{column_name}' is not a valid ontology term value, it must be a string."
            )
            return

        # if multi_term is defined, split str into individual ontology terms and validate each
        if "multi_term" in curie_constraints:
            delimiter = curie_constraints["multi_term"]["delimiter"]
            term_ids = term_str.split(delimiter)
            for term_id in term_ids:
                self._validate_curie(term_id, column_name, curie_constraints)
            if (
                curie_constraints["multi_term"].get("sorted", False)
                and len(term_ids) > 1
                and not all(term_ids[i].strip() <= term_ids[i + 1].strip() for i in range(len(term_ids) - 1))
            ):
                self.errors.append(f"'{term_str}' in '{column_name}' is not in ascending lexical order.")
            if len(set(term_ids)) != len(term_ids):
                self.errors.append(f"'{term_str}' in '{column_name}' contains duplicates.")
        else:
            self._validate_curie(term_str, column_name, curie_constraints)

    def _validate_curie(self, term_id: str, column_name: str, curie_constraints: dict):
        """
        Validate a single curie term id based on some constraints.
        If there are any errors, it adds them to self.errors

        :param str term_id: the curie term id to validate
        :param str column_name: Name of the column in the dataframe
        :param dict curie_constraints: constraints for the curie term to be validated,
        this part of the schema definition

        :rtype None
        """
        # If the term id does not belong to an allowed ontology, the subsequent checks are redundant
        if not self._validate_curie_ontology(term_id, column_name, curie_constraints["ontologies"]):
            return

        # Check if term_id is forbidden by schema definition despite being a valid ontology term
        if "forbidden" in curie_constraints:
            if "terms" in curie_constraints["forbidden"] and term_id in curie_constraints["forbidden"]["terms"]:
                self.errors.append(f"'{term_id}' in '{column_name}' is not allowed.")
                return
            if "ancestors" in curie_constraints["forbidden"] and self._has_forbidden_curie_ancestor(
                term_id, column_name, curie_constraints["forbidden"]["ancestors"]
            ):
                return

        # If there are allow-lists, validate against them
        if "allowed" in curie_constraints:
            is_allowed = False
            if "terms" in curie_constraints["allowed"]:
                for ontology_name, allow_list in curie_constraints["allowed"]["terms"].items():
                    if ONTOLOGY_PARSER.is_valid_term_id(term_id, ontology_name) and (
                        allow_list == ["all"] or term_id in set(allow_list)
                    ):
                        is_allowed = True
                        break
            if (
                not is_allowed
                and "ancestors" in curie_constraints["allowed"]
                and self._validate_curie_ancestors(term_id, curie_constraints["allowed"]["ancestors"])
            ):
                is_allowed = True

            if not is_allowed:
                self.errors.append(f"'{term_id}' in '{column_name}' is not an allowed term id.")

    def _validate_feature_id(self, feature_id: str, df_name: str):
        """
        Validates a feature id, i.e. checks that it's present in the reference
        If there are any errors, it adds them to self.errors and adds it to the list of invalid features

        :param str feature_id: the feature id to be validated
        :param str df_name: name of dataframe the feauter id comes from (var or raw.var)

        :rtype none
        """

        organism = gencode.get_organism_from_feature_id(feature_id)

        if not organism:
            self.errors.append(
                f"Could not infer organism from feature ID '{feature_id}' in '{df_name}', "
                f"make sure it is a valid ID."
            )
            return

        if organism not in self.gene_checkers:
            self.gene_checkers[organism] = gencode.GeneChecker(organism)

        if not self.gene_checkers[organism].is_valid_id(feature_id):
            self.errors.append(f"'{feature_id}' is not a valid feature ID in '{df_name}'.")

        return

    @staticmethod
    def _chunk_matrix(
        matrix: Union[np.ndarray, sparse.spmatrix],
        obs_chunk_size: Optional[int] = 10_000,
    ):
        """
        Iterator which chunks the _named_ or _specified_ matrix by the
        first (obs) dimension

        The parameter type restrictions are strictly for ensuring that the
        AnnData read fast-path is used (as of AnnData 0.8.0).

        Iterator produces a sequence of tuples, each containing
        (chunk, start, end)
        """
        start = 0
        n = matrix.shape[0]
        for i in range(int(n // obs_chunk_size)):
            logger.debug(f"_chunk_matrix [{i} of {math.ceil(n / obs_chunk_size)}]")
            end = start + obs_chunk_size
            yield (matrix[start:end], start, end)
            start = end
        if start < n:
            yield (matrix[start:n], start, n)

    def _count_matrix_nonzero(self, matrix_name: str, matrix: Union[np.ndarray, sparse.spmatrix]) -> int:
        if matrix_name in self.number_non_zero:
            return self.number_non_zero[matrix_name]

        logger.debug(f"Counting non-zero values in {matrix_name}")

        nnz = 0
        matrix_format = get_matrix_format(self.adata, matrix)
        for matrix_chunk, _, _ in self._chunk_matrix(matrix):
            nnz += matrix_chunk.count_nonzero() if matrix_format != "dense" else np.count_nonzero(matrix_chunk)

        self.number_non_zero[matrix_name] = nnz
        return nnz

    def _validate_column_feature_is_filtered(self, column: pd.Series, column_name: str, df_name: str):
        """
        Validates the "is_feature_filtered" in adata.var. This column must be bool, and for genes that are set to
        True, their expression values in X must be 0.
        If there are any errors, it adds them to self.errors.

        :rtype none
        """

        if column.dtype != bool:
            self.errors.append(
                f"Column '{column_name}' in dataframe '{df_name}' must be boolean, not '{column.dtype.name}'."
            )
            return

        if sum(column) > 0:
            n_nonzero = 0

            X_format = get_matrix_format(self.adata, self.adata.X)
            if X_format in SPARSE_MATRIX_TYPES:
                n_nonzero = self.adata.X[:, column].count_nonzero()

            elif X_format == "dense":
                n_nonzero = np.count_nonzero(self.adata.X[:, column])

            else:
                self.errors.append(
                    f"X matrix is of type {type(self.adata.X)}, validation of 'feature_is_filtered' "
                    f"cannot be completed."
                )

            if n_nonzero > 0:
                self.errors.append(
                    f"Some features are 'True' in '{column_name}' of dataframe '{df_name}', but there are "
                    f"{n_nonzero} non-zero values in the corresponding columns of the matrix 'X'. All values for "
                    f"these features must be 0."
                )

    def _validate_column(self, column: pd.Series, column_name: str, df_name: str, column_def: dict):
        """
        Given a schema definition and the column of a dataframe, verify that the column satisfies the schema.
        If there are any errors, it adds them to self.errors

        :param pandas.Series column: Column of a dataframe to validate
        :param str column_name: Name of the column in the dataframe
        :param str df_name: Name of the dataframe
        :param dict column_def: schema definition for this specific column,
        e.g. schema_def["obs"]["columns"]["cell_type_ontology_term_id"]

        :rtype None
        """

        # error_original_count will count the number of error messages prior to validating the column, this
        # will be useful in case there's an error prefix to be added to errors found here
        error_original_count = len(self.errors)

        if column_def.get("unique") and column.nunique() != len(column):
            self.errors.append(f"Column '{column_name}' in dataframe '{df_name}' is not unique.")

        if column_def.get("type") == "bool" and column.dtype != bool:
            self.errors.append(
                f"Column '{column_name}' in dataframe '{df_name}' must be boolean, not '{column.dtype.name}'."
            )

        if column_def.get("type") == "categorical":
            if column.dtype.name != "category":
                self.errors.append(
                    f"Column '{column_name}' in dataframe '{df_name}' must be categorical, not {column.dtype.name}."
                )
            else:
                if column_def.get("subtype") == "str":
                    if column.dtype.categories.dtype != "object" and column.dtype.categories.dtype != "string":
                        self.errors.append(
                            f"Column '{column_name}' in dataframe '{df_name}' must be object or string, not"
                            f" {column.dtype.categories.dtype}."
                        )
                    else:
                        if any(len(cat.strip()) == 0 for cat in column.dtype.categories):
                            self.errors.append(
                                f"Column '{column_name}' in dataframe '{df_name}' must not contain empty values."
                            )

                # check for null values--skip on column defs with enums, since it will already be part of that check
                if not column_def.get("enum") and column.isnull().any():
                    self.errors.append(f"Column '{column_name}' in dataframe '{df_name}' must not contain NaN values.")

        if column_def.get("type") == "feature_is_filtered":
            self._validate_column_feature_is_filtered(column, column_name, df_name)

        if "enum" in column_def:
            bad_enums = [v for v in column.drop_duplicates() if v not in column_def["enum"]]
            if bad_enums:
                self.errors.append(
                    f"Column '{column_name}' in dataframe '{df_name}' contains invalid values "
                    f"'{bad_enums}'. Values must be one of {column_def['enum']}"
                )

        if column_def.get("type") == "feature_id":
            # Validates each id
            for feature_id in column:
                self._validate_feature_id(feature_id, df_name)

        if column_def.get("type") == "curie":
            # Check for NaN values
            if column.isnull().any():
                self.errors.append(f"Column '{column_name}' in dataframe '{df_name}' must not contain NaN values.")
                return

            if "curie_constraints" in column_def:
                for term_str in column.drop_duplicates():
                    self._validate_curie_str(term_str, column_name, column_def["curie_constraints"])

        # Add error suffix to errors found here
        if "error_message_suffix" in column_def:
            error_total_count = len(self.errors)
            for i in range(error_original_count, error_total_count):
                self.errors[i] = self.errors[i] + " " + column_def["error_message_suffix"]

    def _validate_column_dependencies(
        self, df: pd.DataFrame, df_name: str, column_name: str, dependencies: List[dict]
    ) -> pd.Series:
        """
        Validates subset of columns based on dependencies, for instance development_stage_ontology_term_id has
        dependencies with organism_ontology_term_id -- the allowed values depend on whether organism is human, mouse
        or something else.

        After performing all validations, it will return the column that has been stripped of the already validated
        fields -- this has to still be validated.

        :param pd.DataFrame df: pandas dataframe containing the column to be validated
        :param str df_name: the name of dataframe in the adata object, e.g. "obs"
        :param str column_name: the name of the column to be validated
        :param list dependencies: a list of dependency definitions, which is a list of column definitions with a "rule"
        """

        all_rules = []

        for dependency_def in dependencies:
            if "complex_rule" in dependency_def:
                if "match_ancestors" in dependency_def["complex_rule"]:
                    query_fn, args = self._generate_match_ancestors_query_fn(
                        dependency_def["complex_rule"]["match_ancestors"]
                    )
                    term_id, ontologies, ancestors, ancestor_inclusive = args
                    query_exp = f"@query_fn({term_id}, {ontologies}, {ancestors}, {ancestor_inclusive})"
            elif "rule" in dependency_def:
                query_exp = dependency_def["rule"]
            else:
                continue

            try:
                column = getattr(df.query(query_exp, engine="python"), column_name)
            except UndefinedVariableError:
                self.errors.append(
                    f"Checking values with dependencies failed for adata.{df_name}['{column_name}'], "
                    f"this is likely due to missing dependent column in adata.{df_name}."
                )
                return pd.Series(dtype=np.float64)

            all_rules.append(query_exp)

            self._validate_column(column, column_name, df_name, dependency_def)

        # Set column with the data that's left
        all_rules = " | ".join(all_rules)
        column = getattr(df.query("not (" + all_rules + " )", engine="python"), column_name)

        return column

    def _generate_match_ancestors_query_fn(self, rule_def: Dict):
        """
        Generates vectorized function and args to query a pandas dataframe. Function will determine whether values from
        a specified column is a descendant term to a group of specified ancestors, returning a Bool.
        :param rule_def: defines arguments to pass into vectorized ancestor match validation function
        :return: Tuple(function, Tuple(str, List[str], List[str]))
        """
        validate_curie_ancestors_vectorized = np.vectorize(self._validate_curie_ancestors)
        ancestor_map = rule_def["ancestors"]
        inclusive = rule_def["inclusive"]

        # hack: pandas dataframe query doesn't support Dict inputs
        ontology_keys = []
        ancestor_list = []
        for key, val in ancestor_map.items():
            ontology_keys.append(key)
            ancestor_list.append(val)

        def is_ancestor_match(
            term_id: str,
            ontologies: List[str],
            ancestors: List[str],
            ancestor_inclusive: bool,
        ) -> bool:
            allowed_ancestors = dict(zip(ontologies, ancestors))
            return validate_curie_ancestors_vectorized(term_id, allowed_ancestors, inclusive=ancestor_inclusive)

        return is_ancestor_match, (
            rule_def["column"],
            ontology_keys,
            ancestor_list,
            inclusive,
        )

    def _validate_list(self, list_name: str, current_list: List[str], element_type: str):
        """
        Validates the elements of a list based on the type definition. Adds errors to self.errors if any

        :param str list_name: name of list to use for error messages (if any)
        :param str current_list: the list to be validated
        :param str element_type: type to be validated

        :rtype None
        """

        for i in current_list:
            if element_type == "match_obs_columns" and i not in self.adata.obs.columns:
                self.errors.append(f"Value '{i}' of list '{list_name}' is not a column in 'adata.obs'.")

    def _validate_str_in_dict(self, value, dict_name: str, key: str):
        """
        Validates that a value from a dictionary is a string and it does not have leading, trailing or double spaces.
        Adds errors to self.errors if any

        :param str value: The dictionary to validate
        :param str dict_name: Name of dictionary in the adata (e.g. "uns")
        :param str key: The key in the dictionary

        :rtype bool
        :return True if passed, False otherwise
        """

        is_valid = True

        if not isinstance(value, str):
            self.errors.append(f"'{value}' in '{dict_name}['{key}']' is not valid, it must be a string.")

            is_valid = False
        else:
            if value != value.rstrip():
                self.errors.append(f"'{value}' in '{dict_name}['{key}']' is not valid, it contains trailing spaces.")

                is_valid = False

            if value != value.lstrip():
                self.errors.append(f"'{value}' in '{dict_name}['{key}']' is not valid, it contains leading spaces.")

                is_valid = False

            if value.strip() != " ".join(value.split()):
                self.errors.append(f"'{value}' in '{dict_name}['{key}']' is not valid, it contains double spaces.")

                is_valid = False

        return is_valid

    def _validate_enum_in_dict(self, value, enum: List[str], dict_name: str, key: str):
        """
        Validates that a value from a dictionary is part of a list. Adds errors to self.errors if any

        :param str value: The dictionary to validate
        :param List[str] enum: The allowed values
        :param str dict_name: Name of dictionary in the adata (e.g. "uns")
        :param str key: The key in the dictionary

        :rtype  None
        """

        if value not in enum:
            self.errors.append(f"'{value}' in '{dict_name}['{key}']' is not valid. " f"Allowed terms: {enum}.")

    def _validate_dict(self, dictionary: dict, dict_name: str, dict_def: dict):
        """
        Verifies the dictionary follows the schema. Adds errors to self.errors if any

        :param str dictionary: The dictionary to validate
        :param str dict_name: Name of dictionary in the adata (e.g. "uns")
        :param str dict_def: The schema definition for this specific dictionary

        :rtype None
        """

        for key, value_def in dict_def["keys"].items():
            logger.debug(f"Validating uns dict for key: {key}")
            if key not in dictionary:
                if value_def.get("required", False):
                    self.errors.append(f"'{key}' in '{dict_name}' is not present.")
                continue

            value = dictionary[key]

            if value_def["type"] == "string":
                if not self._validate_str_in_dict(value, dict_name, key):
                    continue

                if "enum" in value_def:
                    self._validate_enum_in_dict(value, value_def["enum"], dict_name, key)

            if value_def["type"] == "match_obsm_keys":
                if not self._validate_str_in_dict(value, dict_name, key):
                    continue

                if value not in self.adata.obsm:
                    self.errors.append(
                        f"'{value}' in '{dict_name}['{key}']' is not valid, " f"it must be a key of 'adata.obsm'."
                    )

            if value_def["type"] == "list":
                if not (isinstance(value, (list, np.ndarray))):
                    self.errors.append(
                        f"'{value}' in '{dict_name}['{key}']' is not valid, " f"it must be a list or numpy array."
                    )
                    continue

                self._validate_list(key, value, value_def["element_type"])

    def _validate_dataframe(self, df_name: str):
        """
        Verifies the dataframe follows the schema. Adds errors to self.errors if any

        :param str df_name: Name of dataframe in the adata (e.g. "obs")

        :rtype None
        """

        df = getattr_anndata(self.adata, df_name)
        df_definition = self._get_component_def(df_name)

        # Validate index if needed
        if "index" in self._get_component_def(df_name):
            logger.debug("Validating index...")
            self._validate_column(
                pd.Series(df.index),
                "index",
                df_name,
                self._get_column_def(df_name, "index"),
            )

        low_rows_threshold = self._get_component_def(df_name).get("warn_if_less_than_rows")
        if low_rows_threshold is not None:
            num_rows = df.shape[0]
            if num_rows < low_rows_threshold:
                self.warnings.append(
                    f"Dataframe '{df_name}' only has {num_rows} rows. "
                    f"Features SHOULD NOT be filtered from expression matrix."
                )

        for column_name in df.columns:
            column = df[column_name]
            if column.dtype.name != "category":
                # Check for columns with mixed values, which is not supported by anndata 0.8.0
                # TODO: check if this can be removed after upgading to anndata 0.10.0
                value_types = {type(x) for x in column.values}
                if len(value_types) != 1:
                    self.errors.append(
                        f"Column '{column_name}' in dataframe '{df_name}' cannot contain mixed types. Found {value_types}."
                    )
            else:
                # Check for columns that have a category defined 0 times (obs only)
                if df_name == "obs":
                    for category in column.dtype.categories:
                        if category not in column.values:
                            self.warnings.append(
                                f"Column '{column_name}' in dataframe '{df_name}' contains a category '{category}' with "
                                f"zero observations. These categories will be removed when `--add-labels` flag is present."
                            )
                categorical_types = {type(x) for x in column.dtype.categories.values}
                # Check for columns that have illegal categories, which are not supported by anndata 0.8.0
                # TODO: check if this can be removed after upgading to anndata 0.10.0
                blocked_categorical_types = {bool}
                illegal_categorical_types = categorical_types & blocked_categorical_types
                if illegal_categorical_types:
                    self.errors.append(
                        f"Column '{column_name}' in dataframe '{df_name}' contains {illegal_categorical_types=}."
                    )
                # Check for categorical column has mixed types, which is not supported by anndata 0.8.0
                # TODO: check if this can be removed after upgading to anndata 0.10.0
                categorical_types = {type(x) for x in column.dtype.categories.values}
                if len(categorical_types) > 1:
                    self.errors.append(
                        f"Column '{column_name}' in dataframe '{df_name}' contains {len(categorical_types)} categorical types. "
                        f"Only one type is allowed."
                    )

        # Validate columns
        if "columns" in df_definition:
            for column_name in df_definition["columns"]:
                logger.debug(f"Validating column: {column_name}...")
                if column_name not in df.columns:
                    self.errors.append(f"Dataframe '{df_name}' is missing column '{column_name}'.")
                    continue

                column_def = self._get_column_def(df_name, column_name)
                column = getattr(df, column_name)

                # First check if there are dependencies with other columns and work with a subset of the data if so
                if "dependencies" in column_def:
                    column = self._validate_column_dependencies(df, df_name, column_name, column_def["dependencies"])

                # If after validating dependencies there's still values in the column, validate them.
                if len(column) > 0:
                    if "warning_message" in column_def:
                        self.warnings.append(column_def["warning_message"])
                    self._validate_column(column, column_name, df_name, column_def)

    def _validate_uns_dict(self, uns_dict: dict) -> None:
        df = getattr_anndata(self.adata, "obs")

        # Mapping from obs column name to number of unique categorical values
        category_mapping = {}

        # Check for categorical dtypes in the dataframe directly
        for column_name in df.columns:
            column = df[column_name]
            if column.dtype.name == "category":
                category_mapping[column_name] = column.nunique()

        for key, value in uns_dict.items():
            if any(
                isinstance(value, sparse_class)
                for sparse_class in (scipy.sparse.csr_matrix, scipy.sparse.csc_matrix, scipy.sparse.coo_matrix)
            ):
                if value.nnz == 0:  # number non-zero
                    self.errors.append(f"uns['{key}'] cannot be an empty value.")
<<<<<<< HEAD
            elif (
                value is not None
                and not isinstance(value, numbers.Number)
                and type(value) is not bool
                and not (isinstance(value, (np.bool_, bool)))
                and len(value) == 0
            ):
=======
            elif value is not None and not isinstance(value, (np.bool_, bool, numbers.Number)) and len(value) == 0:
>>>>>>> 8fecb7ca
                self.errors.append(f"uns['{key}'] cannot be an empty value.")
            if key.endswith("_colors"):
                # 1. Verify that the corresponding categorical field exists in obs
                column_name = key.replace("_colors", "")
                obs_unique_values = category_mapping.get(column_name)
                if not obs_unique_values:
                    error_message = f"Colors field uns[{key}] does not have a corresponding categorical field in obs"
                    if column_name in df.columns:
                        error_message += f". {column_name} is present but is dtype {df[column_name].dtype.name}"
                    portal_column_names = [
                        "assay",
                        "cell_type",
                        "development_stage",
                        "disease",
                        "organism",
                        "self_reported_ethnicity",
                        "sex",
                        "tissue",
                    ]
                    if column_name in portal_column_names:
                        error_message += f". Annotate {column_name}_ontology_term_id_colors instead"
                    self.errors.append(error_message)
                    continue
                # 2. Verify that the value is a numpy array
                if value is None or not isinstance(value, np.ndarray):
                    self.errors.append(
                        f"Colors field uns['{key}'] must be of 'numpy.ndarray' type, it is {type(value)}"
                    )
                    # Skip over all subsequent validations which expect a numpy array
                    continue
                # 3. Verify that we have strings in the array
                all_strings = all(isinstance(color, str) for color in value)
                if not all_strings:
                    self.errors.append(
                        f"Colors in uns[{key}] must be strings. Found: {value} which are {value.dtype.name}"
                    )
                    continue
                # 4. Verify that we have at least as many colors as unique values in the corresponding categorical field
                if len(value) < obs_unique_values:
                    self.errors.append(
                        f"Annotated categorical field {key.replace('_colors', '')} must have at least {obs_unique_values} color options "
                        f"in uns[{key}]. Found: {value}"
                    )
                # 5. Verify that either all colors are hex OR all colors are CSS4 named colors strings
                all_hex_colors = all(re.match(r"^#([0-9a-fA-F]{6})$", color) for color in value)
                all_css4_colors = all(color in mcolors.CSS4_COLORS for color in value)
                if not (all_hex_colors or all_css4_colors):
                    self.errors.append(
                        f"Colors in uns[{key}] must be either all hex colors or all CSS4 named colors. Found: {value}"
                    )

    def _validate_sparsity(self):
        """
        calculates sparsity of x and raw.x, if bigger than indicated in the schema and not a scipy sparse matrix, then
        adds to warnings

        :rtype none
        """
        max_sparsity = float(self.schema_def["sparsity"])

        to_validate = [(self.adata.X, "X")]

        # check if there's raw data
        if self.adata.raw:
            to_validate.append((self.adata.raw.X, "raw.X"))

        # check if there's other expression matrices under layers
        if self.adata.layers:
            for key, value in self.adata.layers.items():
                to_validate.append((value, f"layers['{key}']"))

        # Check sparsity
        for x, x_name in to_validate:
            matrix_format = get_matrix_format(self.adata, x)
            if matrix_format == "csr":
                continue
            assert matrix_format != "unknown"

            # It seems silly to perform this test for 'coo' and 'csc' formats,
            # which are, by definition, already sparse. But the old code
            # performs test, and so we continue the tradition. It is possible
            # that the prolog comment is incorrect, and the purpose of this
            # function is to recommend CSR for _any_ matrix with sparsity beyond
            # a given limit.

            nnz = self._count_matrix_nonzero(x_name, x)
            sparsity = 1 - nnz / np.prod(x.shape)
            if sparsity > max_sparsity:
                self.warnings.append(
                    f"Sparsity of '{x_name}' is {sparsity} which is greater than {max_sparsity}, "
                    f"and it is not a 'scipy.sparse.csr_matrix'. It is STRONGLY RECOMMENDED "
                    f"to use this type of matrix for the given sparsity."
                )

    def _validate_seurat_convertibility(self):
        """
        Use length of component matrices to determine if the anndata object will be unable to be converted to Seurat by
        virtue of the R language's array size limit (4-byte signed int length). Add warning for each matrix which is
        too large.
        rtype: None
        """
        # Seurat conversion is not supported for Visium datasets.
        if self._is_visium():
            self.warnings.append(
                "Datasets with assay_ontology_term_id 'EFO:0010961' (Visium Spatial Gene Expression) are not compatible with Seurat."
            )
            self.is_seurat_convertible = False
            return

        to_validate = [(self.adata.X, "X")]
        # check if there's raw data
        if self.adata.raw:
            to_validate.append((self.adata.raw.X, "raw.X"))
        # Check length of component arrays
        for matrix, matrix_name in to_validate:
            matrix_format = get_matrix_format(self.adata, matrix)
            if matrix_format in SPARSE_MATRIX_TYPES:
                effective_r_array_size = self._count_matrix_nonzero(matrix_name, matrix)
                is_sparse = True
            elif matrix_format == "dense":
                effective_r_array_size = max(matrix.shape)
                is_sparse = False
            else:
                self.warnings.append(
                    f"Unable to verify seurat convertibility for matrix {matrix_name} " f"of type {type(matrix)}"
                )
                continue

            if effective_r_array_size > self.schema_def["max_size_for_seurat"]:
                if is_sparse:
                    self.warnings.append(
                        f"This dataset cannot be converted to the .rds (Seurat v4) format. "
                        f"{effective_r_array_size} nonzero elements in matrix {matrix_name} exceed the "
                        f"limitations in the R dgCMatrix sparse matrix class (2^31 - 1 nonzero "
                        f"elements)."
                    )
                else:
                    self.warnings.append(
                        f"This dataset cannot be converted to the .rds (Seurat v4) format. "
                        f"{effective_r_array_size} elements in at least one dimension of matrix "
                        f"{matrix_name} exceed the limitations in the R dgCMatrix sparse matrix class "
                        f"(2^31 - 1 nonzero elements)."
                    )

                self.is_seurat_convertible = False

        if self.adata.raw and self.adata.raw.X.shape[1] != self.adata.raw.var.shape[0]:
            self.errors.append(
                "This dataset has a mismatch between 1) the number of features in raw.X and 2) the number of features "
                "in raw.var. These counts must be identical."
            )
            self.is_seurat_convertible = False

    def _validate_obsm(self):
        """
        Validates the embedding dictionary -- it checks that all values of adata.obsm are numpy arrays with the correct
        dimension. Adds errors to self.errors if any. Checks that the keys start with "X_", have no whitespace, and have
        a suffix at least 1 character long. For keys that don't start with "X_", we will run them through the same
        validation checks, but raise warnings instead of errors.

        :rtype none
        """

        if not self.adata.obsm:
            self.errors.append("No embeddings found in 'adata.obsm'.")
            return

        obsm_with_x_prefix = 0
        for key, value in self.adata.obsm.items():
            issue_list = self.errors

            regex_pattern = r"^[a-zA-Z][a-zA-Z0-9_.-]*$"

            unknown_key = False  # an unknown key does not match 'spatial' or 'X_{suffix}'
            if key.startswith("X_"):
                obsm_with_x_prefix += 1
                if key.lower() == "x_spatial":  # TODO undo after 5.0 patch release
                    self.errors.append(f"Embedding key in 'adata.obsm' {key} cannot be used.")
                elif not re.match(regex_pattern, key[2:]):
                    self.errors.append(
                        f"Suffix for embedding key in 'adata.obsm' {key} does not match the regex pattern {regex_pattern}."
                    )
            elif key.lower() != "spatial":
                if not re.match(regex_pattern, key):
                    self.errors.append(
                        f"Embedding key in 'adata.obsm' {key} does not match the regex pattern {regex_pattern}."
                    )
                self.warnings.append(
                    f"Embedding key in 'adata.obsm' {key} is not 'spatial' nor does it start with 'X_'. Thus, it will "
                    f"not be available in Explorer"
                )
                issue_list = self.warnings
                unknown_key = True

            if not isinstance(value, np.ndarray):
                self.errors.append(
                    f"All embeddings have to be of 'numpy.ndarray' type, " f"'adata.obsm['{key}']' is {type(value)}')."
                )
                # Skip over the subsequent checks that require the value to be an array
                continue

            if len(value.shape) < 2:
                self.errors.append(
                    f"All embeddings must at least two dimensions. 'adata.obsm['{key}']' has a shape length of '{len(value.shape)}'."
                )
            else:
                if value.shape[0] != self.adata.n_obs:
                    self.errors.append(
                        f"All embeddings must have as many rows as cells. 'adata.obsm['{key}']' has rows='{value.shape[0]}'."
                    )

                if unknown_key and value.shape[1] < 1:
                    self.errors.append(
                        f"All unspecified embeddings must have at least one column. 'adata.obsm['{key}']' has columns='{value.shape[1]}'."
                    )

                if not unknown_key and value.shape[1] < 2:
                    self.errors.append(
                        f"All 'X_' and 'spatial' embeddings must have at least two columns. 'adata.obsm['{key}']' has columns='{value.shape[1]}'."
                    )

            if not (np.issubdtype(value.dtype, np.integer) or np.issubdtype(value.dtype, np.floating)):
                issue_list.append(
                    f"adata.obsm['{key}'] has an invalid data type. It should be "
                    "float, integer, or unsigned integer of any precision (8, 16, 32, or 64 bits)."
                )
            else:
                # Check for inf/NaN values only if the dtype is numeric
                if np.isinf(value).any():
                    issue_list.append(f"adata.obsm['{key}'] contains positive infinity or negative infinity values.")
                if np.all(np.isnan(value)):
                    issue_list.append(f"adata.obsm['{key}'] contains all NaN values.")

        if self._is_supported_spatial_assay() is False and obsm_with_x_prefix == 0:
            self.errors.append("At least one embedding in 'obsm' has to have a key with an 'X_' prefix.")

        is_single = self._is_single()
        has_spatial_embedding = "spatial" in self.adata.obsm
        if is_single and not has_spatial_embedding:
            self.errors.append(
                "'spatial' embedding is required in 'adata.obsm' if " "adata.uns['spatial']['is_single'] is True."
            )
        elif is_single is None and has_spatial_embedding:
            self.errors.append(
                "'spatial' embedding is forbidden in 'adata.obsm' if " "adata.uns['spatial']['is_single'] is not set."
            )

    def _validate_annotation_mapping(self, component_name: str, component: Mapping):
        for key, value in component.items():
            # Check for empty ndarrays
            if isinstance(value, np.ndarray) and not value.size:
                self.errors.append(
                    f"The size of the ndarray stored for a 'adata.{component_name}['{key}']' MUST NOT be zero."
                )

    def _are_descendants_of(self, component: str, column: str, ontology_name: str, ancestors: List[str]) -> bool:
        """
        Checks if elements in the specified column of the component (e.g. 'assay_ontology_term_id' of 'adata.obs') are
        descendants of the given ancestors.

        Ancestors checks are inclusive, meaning that a value is its own ancestor as well.

        :param str component: the name of the component that's been checked.
        :param str column: Column in the component to check
        :param str ontology_name: Name of the ontology (e.g. "EFO")
        :param List[str] ancestors: List of ancestors

        :rtype bool
        :return True if any value in column is a descendant of any ancestor.
        """

        curies = getattr(getattr(self.adata, component), column)
        curies = curies.drop_duplicates()

        for curie in curies:
            if ONTOLOGY_PARSER.is_valid_term_id(curie):
                curie_ancestors = ONTOLOGY_PARSER.get_term_ancestors(curie, include_self=True)
                if bool(set(curie_ancestors) & set(ancestors)):
                    return True

        return False

    def _get_raw_x(self) -> Union[np.ndarray, sparse.csc_matrix, sparse.csr_matrix]:
        """
        gets raw x (best guess, i.e. not guarantee it's actually raw)
        """

        if self.adata.raw:
            return self.adata.raw.X
        else:
            return self.adata.X

    def _get_raw_x_loc(self) -> str:
        """
        gets raw x location (best guess, i.e. not guarantee it's actually raw)
        """

        if self.adata.raw:
            return "raw.X"
        else:
            return "X"

    def _has_valid_raw(self, force: bool = False) -> bool:
        """
        Checks if the non-zero values for the raw matrix (adata.X or adata.raw.X)
        are positive integers stored as numpy.float32. Also validates that every row contains at least one non-zero
        value.

        Returns False if at least one value / row does not meet requirements. True otherwise.

        Since this process is memory intensive, it will return a cache value if this function has been called before.
        If calculation needs to be repeated use `force = True`

        :rtype bool
        """
        if force:
            self._raw_layer_exists = None

        if self._raw_layer_exists is None:
            # Get potential raw_X
            x = self._get_raw_x()
            if x.dtype != np.float32:
                self._raw_layer_exists = False
                self.errors.append("Raw matrix values must have type numpy.float32.")
                return self._raw_layer_exists

            matrix_format = get_matrix_format(self.adata, x)
            assert matrix_format != "unknown"
            self._raw_layer_exists = True
            is_sparse_matrix = matrix_format in SPARSE_MATRIX_TYPES

            is_visium_and_is_single_true = self._is_visium_and_is_single_true()
            if is_visium_and_is_single_true and x.shape[0] != self.visium_and_is_single_true_matrix_size:
                self._raw_layer_exists = False
                self.errors.append(
                    f"When {ERROR_SUFFIX_VISIUM_AND_IS_SINGLE_TRUE}, the raw matrix must be the "
                    f"unfiltered feature-barcode matrix 'raw_feature_bc_matrix'. It must have exactly "
                    f"{self.visium_and_is_single_true_matrix_size} rows. Raw matrix row count is "
                    f"{x.shape[0]}."
                )

            if (
                is_visium_and_is_single_true
                and "in_tissue" in self.adata.obs
                and 0 in self.adata.obs["in_tissue"].values
            ):
                self._validate_raw_data_with_in_tissue_0(x, is_sparse_matrix)
            else:
                self._validate_raw_data(x, is_sparse_matrix)

        return self._raw_layer_exists

    def _validate_raw_data(self, x: Union[np.ndarray, sparse.spmatrix], is_sparse_matrix: bool):
        """
        Validates the data values in the raw matrix. Matrix size is chunked for large matrices.

        :param x: raw matrix
        :param is_sparse_matrix: bool indicating if the matrix is sparse {csc, csr, coo}
        """
        has_row_of_zeros = False
        has_invalid_nonzero_value = False
        for matrix_chunk, _, _ in self._chunk_matrix(x):
            if not has_row_of_zeros:
                if is_sparse_matrix:
                    row_indices, _ = matrix_chunk.nonzero()
                    if len(set(row_indices)) != matrix_chunk.shape[0]:
                        has_row_of_zeros = True
                # else, must be dense matrix, confirm that all rows have at least 1 nonzero value
                elif not all(np.apply_along_axis(np.any, axis=1, arr=matrix_chunk)):
                    has_row_of_zeros = True

            if not has_invalid_nonzero_value and self._matrix_has_invalid_nonzero_values(matrix_chunk):
                has_invalid_nonzero_value = True

            if has_row_of_zeros and has_invalid_nonzero_value:
                # Fail fast, exit loop and report
                break

        if has_row_of_zeros:
            self._raw_layer_exists = False
            self.errors.append("Each cell must have at least one non-zero value in its row in the raw matrix.")
        if has_invalid_nonzero_value:
            self._raw_layer_exists = False
            self.errors.append("All non-zero values in raw matrix must be positive integers of type numpy.float32.")

    def _validate_raw_data_with_in_tissue_0(
        self, x: Union[np.ndarray, sparse.spmatrix, SparseDataset], is_sparse_matrix: bool
    ):
        """
        Special case validation checks for Visium data with is_single = True and in_tissue column in obs where in_tissue
        has at least one value 0. Static matrix size of 4992 rows, so chunking is not required.

        :param x: raw matrix
        :param is_sparse_matrix: bool indicating if the matrix is sparse {csc, csr, coo}
        """
        has_tissue_0_non_zero_row = False
        has_tissue_1_zero_row = False
        if isinstance(x, SparseDataset):
            x = x.to_memory()
        if is_sparse_matrix:
            nonzero_row_indices, _ = x.nonzero()
        else:  # must be dense matrix
            nonzero_row_indices = np.where(np.any(x != 0, axis=1))[0]
        for i in range(x.shape[0]):
            if not has_tissue_0_non_zero_row and i in nonzero_row_indices and self.adata.obs["in_tissue"][i] == 0:
                has_tissue_0_non_zero_row = True
            elif not has_tissue_1_zero_row and i not in nonzero_row_indices and self.adata.obs["in_tissue"][i] == 1:
                has_tissue_1_zero_row = True
            if has_tissue_0_non_zero_row and has_tissue_1_zero_row:
                # exit early and report
                break

        if not has_tissue_0_non_zero_row:
            self._raw_layer_exists = False
            self.errors.append(
                "If obs['in_tissue'] contains at least one value 0, then there must be at least "
                "one row with obs['in_tissue'] == 0 that has a non-zero value in the raw matrix."
            )
        if has_tissue_1_zero_row:
            self._raw_layer_exists = False
            self.errors.append(
                "Each observation with obs['in_tissue'] == 1 must have at least one "
                "non-zero value in its row in the raw matrix."
            )
        if self._matrix_has_invalid_nonzero_values(x):
            self._raw_layer_exists = False
            self.errors.append("All non-zero values in raw matrix must be positive integers of type numpy.float32.")

    def _matrix_has_invalid_nonzero_values(self, x: Union[np.ndarray, sparse.spmatrix]) -> bool:
        """
        Checks whether the matrix has invalid non-zero values. The matrix must have all non-zero values as positive
        integers (type is numpy.float32).

        :param x: The matrix to validate

        :rtype bool
        :return True if any non-zero values are invalid given validation rules, False otherwise
        """
        data = x if isinstance(x, np.ndarray) else x.data
        return np.any((data % 1 > 0) | (data < 0))

    def _validate_x_raw_x_dimensions(self):
        """
        Validates that X and raw.X have the same shape, if raw.X exists. Adds errors to self.errors if any.
        """

        if self._get_raw_x_loc() == "raw.X":
            if self.adata.n_vars != self.adata.raw.n_vars:
                self.errors.append(
                    f"Number of genes in X ({self.adata.n_vars}) is different " f"than raw.X ({self.adata.raw.n_vars})."
                )
            else:
                if not (self.adata.var.index == self.adata.raw.var.index).all():
                    self.errors.append("Index of 'raw.var' is not identical to index of 'var'.")
            if self.adata.n_obs != self.adata.raw.n_obs:
                self.errors.append(
                    f"Number of cells in X ({self.adata.n_obs}) is different " f"than raw.X ({self.adata.raw.n_obs})."
                )
            else:
                if not (self.adata.obs_names == self.adata.raw.obs_names).all():
                    self.errors.append("Cells in X and raw.X are different.")

    def _validate_raw(self):
        """
        Validates raw only if the rules in the schema definition are fulfilled and that X and raw.X have the same shape
        The validation entails checking that:
         1. X and raw.X have the same column and row indices
         2. there's an expression matrix containing raw (integer) values, first in adata.raw.X and then adata.X if
         the former does not exist.
         3. For applicable assays, checks that each row has at least one non-zero value

        Adds errors to self.errors if any.

        :rtype None
        """

        # Check that raw and raw.X have the same shape
        self._validate_x_raw_x_dimensions()

        # Asses if we actually need to perform validation of raw based on the rules in the schema
        # As of now, this means that we only do validation of raw if it's RNA data
        checks = []
        for component, component_rules in self.schema_def["raw"].items():
            for column, column_rules in component_rules.items():
                for rule, rule_def in column_rules.items():
                    if rule == "not_descendants_of":
                        for ontology_name, ancestors in rule_def.items():
                            checks.append(not self._are_descendants_of(component, column, ontology_name, ancestors))
                    else:
                        raise ValueError(f"'{rule}' rule in raw definition of the schema is not implemented ")

        # If all checks passed then proceed with validation
        if all(checks):
            # If both "raw.X" and "X" exist but neither are raw
            # This is testing for when sometimes data contributors put a normalized matrix in both "X" and "raw.X".
            if not self._has_valid_raw() and self._get_raw_x_loc() == "raw.X":
                self.errors.append("Raw data may be missing: data in 'raw.X' does not meet schema requirements.")

            # Only "X" exists but it's not raw
            # This is testing for when there is only a normalized matrix in "X" and there is no "raw.X".
            if not self._has_valid_raw() and self._get_raw_x_loc() == "X":
                self.errors.append("Raw data is missing: there is only a normalized matrix in X and no raw.X")

            # If raw data is in X and there is nothing in raw.X (i.e. normalized values are not provided), then
            # add a warning because normalized data for RNA data is STRONGLY RECOMMENDED
            if self._has_valid_raw() and self._get_raw_x_loc() == "X":
                self.warnings.append(
                    "Only raw data was found, i.e. there is no 'raw.X'. "
                    "It is STRONGLY RECOMMENDED that 'final' (normalized) data is provided."
                )

    def _check_single_column_availability(self, component: str, add_labels_def: List[dict]):
        """
        This method checks a single reserved column in adata.obs or adata.var and adds a message to self.error if
        it already exists

        :param str component: the name of the component that's been checked.
        :param List[dict] add_labels_def: the "add_labels" definition, contains the information of
        the reserved column(s)

        :rtype none
        """

        for label_def in add_labels_def:
            reserved_name = label_def["to_column"]

            if reserved_name in getattr_anndata(self.adata, component):
                self.errors.append(
                    f"Add labels error: Column '{reserved_name}' is a reserved column name "
                    f"of '{component}'. Remove it from h5ad and try again."
                )

    def _check_deprecated_columns(self):
        """
        This method will check for columns or keys that have been deprecated

        :rtype none
        """
        for component, component_def in self.schema_def["components"].items():
            if "deprecated_columns" in component_def:
                for column in component_def["deprecated_columns"]:
                    if column in getattr_anndata(self.adata, component):
                        self.errors.append(f"The field '{column}' is present in '{component}', but it is deprecated.")

    def _check_invalid_columns(self):
        """
        This method will check for columns or keys that are invalid
        - Columns that start with '__' (will fail the cxg conversion)

        :rtype none
        """
        for component, _ in self.schema_def["components"].items():
            df = getattr_anndata(self.adata, component)
            if df is None:
                continue
            for column in df:
                if column.startswith("__"):
                    self.errors.append(
                        f"The field '{column}' in '{component}' is invalid. Fields that start with '__' are reserved."
                    )

    def _check_var_and_obs_column_name_uniqueness(self):
        """
        This method checks that all column names in the 'var' and 'obs' DataFrames are unique

        :rtype none
        """
        dataframe_components = ["obs", "var", "raw.var"]
        for df_component in dataframe_components:
            adata_component = getattr_anndata(self.adata, df_component)
            if adata_component is None:
                continue
            component_columns = set()
            for column in adata_component.columns:
                if column in component_columns:
                    raise ValueError(
                        f"Duplicate column name '{column}' detected in 'adata.{df_component}' DataFrame. All DataFrame column names must be unique."
                    )
                component_columns.add(column)

    def _check_column_availability(self):
        """
        This method will check for columns that are reserved in components and validate that they are
         available as expected

        :rtype none
        """

        for component, component_def in self.schema_def["components"].items():
            # Skip if component does not exist
            if getattr_anndata(self.adata, component) is None:
                continue

            # Do it for columns that are forbidden
            if "forbidden_columns" in component_def:
                for column in component_def["forbidden_columns"]:
                    if column in getattr_anndata(self.adata, component):
                        self.errors.append(f"Column '{column}' must not be present in '{component}'.")

            # If ignore_labels is set, we will skip all the subsequent label checks
            if self.ignore_labels:
                continue

            # Do it for metadata columns that are reserved for annotation after data portal upload
            if "reserved_columns" in component_def:
                for column in component_def["reserved_columns"]:
                    if column in getattr_anndata(self.adata, component):
                        self.errors.append(
                            f"Column '{column}' is a reserved column name "
                            f"of '{component}'. Remove it from h5ad and try again."
                        )

            # Do it for columns that map to other columns, for post-upload annotation
            if "columns" in component_def:
                for column_def in component_def["columns"].values():
                    if "add_labels" in column_def:
                        self._check_single_column_availability(component, column_def["add_labels"])

            # Do it for index that map to columns
            if "index" in component_def:
                index_def = component_def["index"]
                if "add_labels" in index_def:
                    self._check_single_column_availability(component, index_def["add_labels"])

    def _check_spatial(self):
        """
        Sequence validation of spatial-related values of the AnnData object.

        :rtype none
        """
        self._check_spatial_uns()
        self._check_spatial_obs()

    def _check_spatial_obs(self):
        """
        Validate obs spatial-related values of the AnnData object. Validation is not defined in schema definition yaml.
        Errors are added to self.errors.

        :rtype none
        """

        # Exit if obs is not specified. Error is reported in core validate functionality.
        obs_component = getattr_anndata(self.adata, "obs")
        if obs_component is None:
            return

        # Validate assay ontology term id.
        self._validate_spatial_assay_ontology_term_id()

        # Validate tissue positions.
        self._validate_spatial_tissue_positions()

        # Validate cell type.
        self._validate_spatial_cell_type_ontology_term_id()

        self._validate_spatial_is_primary_data()

    def _validate_spatial_is_primary_data(self):
        """
        Validate is_primary_data for spatial datasets.
        """
        obs = getattr_anndata(self.adata, "obs")
        if obs is None or "is_primary_data" not in obs:
            return
        if self._is_single() is False and obs["is_primary_data"].any():
            self.errors.append(
                "When uns['spatial']['is_single'] is False, obs['is_primary_data'] must be False for all rows."
            )

    def _validate_spatial_assay_ontology_term_id(self):
        """
        If assay is spatial, all assay ontology term ids should be identical.

        :rtype none
        """
        # Identical check requires assay_ontology_term_id.
        obs = getattr_anndata(self.adata, "obs")
        if obs is None or "assay_ontology_term_id" not in obs:
            return

        # Identical check is only applicable to spatial datasets.
        if not self._is_supported_spatial_assay():
            return

        # Validate assay ontology term ids are identical.
        term_count = obs["assay_ontology_term_id"].nunique()
        if term_count > 1:
            self.errors.append(
                "When obs['assay_ontology_term_id'] is either 'EFO:0010961' (Visium Spatial Gene Expression) or "
                "'EFO:0030062' (Slide-seqV2), all observations must contain the same value."
            )

    def _validate_spatial_cell_type_ontology_term_id(self):
        """
        Validate cell type ontology term id is "unknown" if Visium, is_single is True and in_tissue is 0.

        :rtype none
        """
        # Exit if:
        # - not Visium and is_single is True as no further checks are necessary
        # - in_tissue is not specified as checks are dependent on this value
        if not self._is_visium_and_is_single_true() or "in_tissue" not in self.adata.obs:
            return

        # Validate cell type: must be "unknown" if Visium and is_single is True and in_tissue is 0.
        if (
            (self.adata.obs["assay_ontology_term_id"] == ASSAY_VISIUM)
            & (self.adata.obs["in_tissue"] == 0)
            & (self.adata.obs["cell_type_ontology_term_id"] != "unknown")
        ).any():
            self.errors.append(
                f"obs['cell_type_ontology_term_id'] must be 'unknown' when {ERROR_SUFFIX_VISIUM_AND_IS_SINGLE_TRUE_IN_TISSUE_0}."
            )

    def _validate_spatial_tissue_position(self, tissue_position_name: str, min: int, max: int):
        """
        Validate tissue position is allowed and required, and are integers within the given range. Validation is not defined in
        schema definition yaml.

        :rtype none
        """
        # Tissue position is foribidden if assay is not Visium and is_single is True.
        if tissue_position_name in self.adata.obs and (
            not self._is_visium_and_is_single_true()
            or (
                ~(self.adata.obs["assay_ontology_term_id"] == ASSAY_VISIUM)
                & (self.adata.obs[tissue_position_name].notnull())
            ).any()
        ):
            self.errors.append(f"obs['{tissue_position_name}'] {ERROR_SUFFIX_VISIUM_AND_IS_SINGLE_TRUE_FORBIDDEN}.")
            return

        # Exit if we're not dealing with Visium and _is_single True as no further checks are necessary.
        if not self._is_visium_and_is_single_true():
            return

        # At this point, is_single is True and:
        # - there's at least one row with Visum, tissue position column is required
        # - for any Visium row, tissue position is required.
        if (
            tissue_position_name not in self.adata.obs
            or (
                (self.adata.obs["assay_ontology_term_id"] == ASSAY_VISIUM)
                & (self.adata.obs[tissue_position_name].isnull())
            ).any()
        ):
            self.errors.append(f"obs['{tissue_position_name}'] {ERROR_SUFFIX_VISIUM_AND_IS_SINGLE_TRUE_REQUIRED}.")
            return

        # Tissue position must be an int.
        obs_tissue_position = self.adata.obs.get(tissue_position_name)
        if not np.issubdtype(obs_tissue_position.dtype, np.integer):
            self.errors.append(f"obs['{tissue_position_name}'] must be of int type, it is {obs_tissue_position.dtype}.")
            return

        # Tissue position must be within the given range.
        if not ((obs_tissue_position >= min) & (obs_tissue_position <= max)).all():
            if tissue_position_name == "in_tissue":
                error_message_token = f"{min} or {max}"
            else:
                error_message_token = f"between {min} and {max}"
            self.errors.append(
                f"obs['{tissue_position_name}'] must be {error_message_token}, the min and max are {obs_tissue_position.min()} and {obs_tissue_position.max()}. "
                f"This must be the value of the column tissue_positions_in_tissue from the tissue_positions_list.csv or tissue_positions.csv."
            )

    def _validate_spatial_tissue_positions(self):
        """
        Validate tissue positions of spatial datasets.

        :rtype none
        """
        self._validate_spatial_tissue_position("array_col", 0, 127)
        self._validate_spatial_tissue_position("array_row", 0, 77)
        self._validate_spatial_tissue_position("in_tissue", 0, 1)

    def _check_spatial_uns(self):
        """
        Validate uns spatial-related values of the AnnData object. Validation is not defined in schema definition yaml.
        Errors are added to self.errors.

        :rtype none
        """

        # Exit if uns is not specified. Error is reported in core validate functionality.
        uns_component = getattr_anndata(self.adata, "uns")
        if uns_component is None:
            return

        # uns spatial validation is dependent on obs.assay_ontology_term_id; exit if not specified. Error is
        # reported in core validate functionality.
        obs_component = getattr_anndata(self.adata, "obs")
        if obs_component is None or "assay_ontology_term_id" not in obs_component:
            return

        # spatial is forbidden if assay it not a supported spatial assay.
        uns_spatial = self.adata.uns.get("spatial")
        is_supported_spatial_assay = self._is_supported_spatial_assay()
        if uns_spatial is not None and not is_supported_spatial_assay:
            self.errors.append(
                "uns['spatial'] is only allowed for obs['assay_ontology_term_id'] values "
                "'EFO:0010961' (Visium Spatial Gene Expression) and 'EFO:0030062' (Slide-seqV2)."
            )
            return

        # Exit if we aren't dealing with a supported spatial assay as no further checks are necessary.
        if not is_supported_spatial_assay:
            return

        # spatial is required for supported spatial assays.
        if not isinstance(uns_spatial, dict):
            self.errors.append(
                "A dict in uns['spatial'] is required for obs['assay_ontology_term_id'] values "
                "'EFO:0010961' (Visium Spatial Gene Expression) and 'EFO:0030062' (Slide-seqV2)."
            )
            return

        # is_single is required.
        if "is_single" not in uns_spatial:
            self.errors.append("uns['spatial'] must contain the key 'is_single'.")
            # Exit if is_single is missing as all further checks are dependent on its value.
            return

        # is_single must be a boolean.
        uns_is_single = uns_spatial["is_single"]
        if not isinstance(uns_is_single, (np.bool_, bool)):
            self.errors.append(f"uns['spatial']['is_single'] must be of boolean type, it is {type(uns_is_single)}.")
            # Exit if is_single is not valid as all further checks are dependent on its value.
            return

        # Check there is at most one library_id.
        uns_spatial_keys = list(uns_spatial.keys())
        library_ids = list(filter(lambda x: x != "is_single", uns_spatial_keys))
        if len(library_ids) > 1:
            self.errors.append(
                "uns['spatial'] must contain only two top-level keys: 'is_single' and a library_id. "
                f"More than two top-level keys detected: {library_ids}."
            )
            # Exit if there is more than one library_id as we don't know which library_id to validate.
            return

        # library_id is forbidden if assay is not Visium or is_single is false.
        is_visium_and_uns_is_single = self._is_visium_and_is_single_true()
        if len(library_ids) > 0 and not is_visium_and_uns_is_single:
            self.errors.append(f"uns['spatial'][library_id] {ERROR_SUFFIX_VISIUM_AND_IS_SINGLE_TRUE_FORBIDDEN}.")
            # Exit as library_id is not allowed.
            return

        # Exit if we're not dealing with Visium and _is_single True as no further checks are necessary.
        if not is_visium_and_uns_is_single:
            return

        # library_id is required if assay is Visium and is_single is True.
        if len(library_ids) == 0:
            self.errors.append(
                f"uns['spatial'] must contain at least one key representing the library_id when {ERROR_SUFFIX_VISIUM_AND_IS_SINGLE_TRUE}."
            )
            # Exit as library_id is missing.
            return

        # Confirm shape of library_id is valid: allowed keys are images and scalefactors.
        library_id_key = library_ids[0]
        uns_library_id = uns_spatial[library_id_key]
        if not isinstance(uns_library_id, dict):
            self.errors.append("uns['spatial'][library_id] must be a dictionary.")
            return
        elif not self._has_no_extra_keys(uns_library_id, ["images", "scalefactors"]):
            self.errors.append(
                "uns['spatial'][library_id] can only contain the keys 'images' and 'scalefactors'."
                f"Detected keys: {list(uns_library_id.keys())}."
            )

        # images is required.
        if "images" not in uns_library_id:
            self.errors.append("uns['spatial'][library_id] must contain the key 'images'.")
        # images is specified: proceed with validation of images.
        elif not isinstance(uns_library_id["images"], dict):
            self.errors.append("uns['spatial'][library_id]['images'] must be a dictionary.")
        else:
            # Confirm shape of images is valid: allowed keys are fullres and hires.
            uns_images = uns_library_id["images"]

            if not self._has_no_extra_keys(uns_images, ["fullres", "hires"]):
                self.errors.append(
                    "uns['spatial'][library_id]['images'] can only contain the keys 'fullres' and 'hires'."
                    f"Detected keys: {list(uns_images.keys())}."
                )

            # hires is required.
            if "hires" not in uns_images:
                self.errors.append("uns['spatial'][library_id]['images'] must contain the key 'hires'.")
            # hires is specified: proceed with validation of hires.
            else:
                self._validate_spatial_image_shape("hires", uns_images["hires"], SPATIAL_HIRES_IMAGE_MAX_DIMENSION_SIZE)

            # fullres is optional.
            uns_fullres = uns_images.get("fullres")
            if uns_fullres is None:
                # Warn if no fullres is specified as it is strongly recommended.
                self.warnings.append(
                    "No uns['spatial'][library_id]['images']['fullres'] was found. "
                    "It is STRONGLY RECOMMENDED that uns['spatial'][library_id]['images']['fullres'] is provided."
                )
            else:
                self._validate_spatial_image_shape("fullres", uns_fullres)

        # scalefactors is required.
        if "scalefactors" not in uns_library_id:
            self.errors.append("uns['spatial'][library_id] must contain the key 'scalefactors'.")
        # scalefactors is specified: proceed with validation of scalefactors.
        elif not isinstance(uns_library_id["scalefactors"], dict):
            self.errors.append("uns['spatial'][library_id]['scalefactors'] must be a dictionary.")
        else:
            # Confirm shape of scalefactors is valid: allowed keys are spot_diameter_fullres and tissue_hires_scalef.
            uns_scalefactors = uns_library_id["scalefactors"]
            if not self._has_no_extra_keys(uns_scalefactors, ["spot_diameter_fullres", "tissue_hires_scalef"]):
                self.errors.append(
                    "uns['spatial'][library_id]['scalefactors'] can only contain the keys "
                    "'spot_diameter_fullres' and 'tissue_hires_scalef'."
                    f"Detected keys: {list(uns_scalefactors.keys())}."
                )

            # spot_diameter_fullres is required.
            if "spot_diameter_fullres" not in uns_scalefactors:
                self.errors.append(
                    "uns['spatial'][library_id]['scalefactors'] must contain the key 'spot_diameter_fullres'."
                )
            # spot_diameter_fullres is specified: proceed with validation.
            else:
                spot_diameter_fullres = uns_scalefactors["spot_diameter_fullres"]
                if not isinstance(spot_diameter_fullres, float):
                    self.errors.append(
                        "uns['spatial'][library_id]['scalefactors']['spot_diameter_fullres'] must be of type float, it is "
                        f"{type(spot_diameter_fullres)}. This must be the value of the spot_diameter_fullres field from scalefactors_json.json"
                    )

            # tissue_hires_scalef is required.
            if "tissue_hires_scalef" not in uns_scalefactors:
                self.errors.append(
                    "uns['spatial'][library_id]['scalefactors'] must contain the key 'tissue_hires_scalef'."
                )
            # tissue_hires_scalef is specified: proceed with validation.
            else:
                tissue_hires_scalef = uns_scalefactors["tissue_hires_scalef"]
                if not isinstance(tissue_hires_scalef, float):
                    self.errors.append(
                        "uns['spatial'][library_id]['scalefactors']['tissue_hires_scalef'] must be of type float, it is "
                        f"{type(tissue_hires_scalef)}. This must be the value of the tissue_hires_scalef field from scalefactors_json.json"
                    )

    def _has_no_extra_keys(self, dictionary: dict, allowed_keys: List[str]) -> bool:
        """
        Determine if the dictionary has only the given allowed keys. Keys can be missing (required
        checks are executed separately) but no additional keys are allowed.

        :param dict dictionary: the dictionary to check.
        :param List[str] allowed_keys: the list of allowed keys.

        :rtype bool
        """
        return set(dictionary.keys()).issubset(allowed_keys)

    def _is_valid_visium_image_shape(self, image: np.ndarray) -> bool:
        """
        Determine if the image has shape (,,3 or 4); image is expected to be a 3D numpy array
        with the size of the last dimension being three or four.

        :param np.ndarray image: the image to check the shape of.

        :return True if image has shape (,,3 or 4), False otherwise.
        :rtype bool
        """
        return len(image.shape) == 3 and image.shape[2] in [3, 4]

    def _is_visium(self) -> bool:
        """
        Determine if the assay_ontology_term_id is Visium (EFO:0010961).

        :return True if assay_ontology_term_id is Visium, False otherwise.
        :rtype bool
        """
        if self.is_visium is None:
            assay_ontology_term_id = self.adata.obs.get("assay_ontology_term_id")
            self.is_visium = assay_ontology_term_id is not None and (assay_ontology_term_id == ASSAY_VISIUM).any()
        return self.is_visium

    def _validate_spatial_image_shape(self, image_name: str, image: np.ndarray, max_dimension: int = None):
        """
        Validate the spatial image is of shape (,,3 or 4) and has a max dimension, if specified. A spatial image
        is either spatial[library_id]['images']['hires'] or spatial[library_id]['images']['fullres']. Errors
        are added to self.errors if any.

        :param str image_name: the name of the image, either "hires" or "fullres".
        :param np.ndarray image: the image to validate.
        :param int max_dimension: the largest allowed dimension of the image, optional.

        :rtype None
        """
        # Image must be an ndarray.
        if not isinstance(image, np.ndarray):
            self.errors.append(
                f"uns['spatial'][library_id]['images']['{image_name}'] must be of numpy.ndarray type, "
                f"it is {type(image)}."
            )
            return

        # Confirm type of ndarray is uint8.
        if image.dtype != np.uint8:
            self.errors.append(
                f"uns['spatial'][library_id]['images']['{image_name}'] must be of type numpy.uint8, "
                f"it is {image.dtype}."
            )

        # Confirm shape of image is valid: allowed shape is (,,3 or 4).
        if not self._is_valid_visium_image_shape(image):
            self.errors.append(
                f"uns['spatial'][library_id]['images']['{image_name}'] must have a length of 3 and "
                "either 3 (RGB color model for example) or 4 (RGBA color model for example) for its last dimension, "
                f"it has shape {image.shape}."
            )

        # Confirm max dimension of image, if specified, is valid.
        if max_dimension is not None and max(image.shape) != max_dimension:
            self.errors.append(
                f"The largest dimension of uns['spatial'][library_id]['images']['{image_name}'] must be "
                f"{max_dimension} pixels, it has a largest dimension of {max(image.shape)} pixels."
            )

    def _deep_check(self):
        """
        Perform a "deep" check of the AnnData object using the schema definition. Adds errors to self.errors if any

        :rtype None
        """
        # Checks DataFrame column name uniqueness
        self._check_var_and_obs_column_name_uniqueness()

        # Checks for deprecated columns
        self._check_deprecated_columns()

        # Checks for invalid columns
        self._check_invalid_columns()

        # Checks that reserved columns are not used
        self._check_column_availability()

        # Checks sparsity
        logger.debug("Validating sparsity...")
        self._validate_sparsity()

        # Checks spatial
        self._check_spatial()

        # Checks Seurat convertibility
        logger.debug("Validating Seurat convertibility...")
        self._validate_seurat_convertibility()

        # Checks each component
        for component_name, component_def in self.schema_def["components"].items():
            logger.debug(f"Validating component: {component_name}")
            component = getattr_anndata(self.adata, component_name)

            # Skip if component does not exist: only useful for adata.raw.var
            if component is None:
                # Check for required components
                if component_def.get("required", False):
                    self.errors.append(f"'{component}' is missing from adata and it's required.")
                continue
            elif component_def["type"] == "dataframe":
                self._validate_dataframe(component_name)
            elif component_def["type"] == "dict":
                self._validate_dict(component, component_name, component_def)
                if component_name == "uns":
                    self._validate_uns_dict(component)
            elif component_def["type"] == "annotation_mapping":
                self._validate_annotation_mapping(component_name, component)
                if component_name == "obsm":
                    self._validate_obsm()
            else:
                raise ValueError(f"Unexpected component type '{component_def['type']}'")

        # Checks for raw only if there are no errors, because it depends on the
        # existence of adata.obs["assay_ontology_term_id"]
        if not self.errors and "raw" in self.schema_def:
            logger.debug("Validating raw layer...")
            self._validate_raw()
        else:
            self.warnings.append(
                "Validation of raw layer was not performed due to current errors, try again after "
                "fixing current errors."
            )

    def validate_adata(self, h5ad_path: Union[str, bytes, os.PathLike] = None, to_memory: bool = False) -> bool:
        """
        Validates adata

        :params Union[str, bytes, os.PathLike] h5ad_path: path to h5ad to validate, if None it will try to validate
        from self.adata
        :param to_memory: indicate if the h5ad should be read into memory.

        :return True if successful validation, False otherwise
        :rtype bool
        """
        logger.info("Starting validation...")
        # Re-start errors in case a new h5ad is being validated
        self.reset()

        if h5ad_path:
            logger.debug("Reading the h5ad file...")
            self.adata = read_h5ad(h5ad_path, to_memory)
            self.h5ad_path = h5ad_path
            self._validate_encoding_version()
            logger.debug("Successfully read the h5ad file")

        # Fetches schema def for latest major schema version
        self._set_schema_def()

        if not self.errors:
            self._deep_check()

        # Print warnings if any
        if self.warnings:
            self.warnings = ["WARNING: " + i for i in self.warnings]
            for w in self.warnings:
                logger.warning(w)

        # Print errors if any
        if self.errors:
            self.errors = ["ERROR: " + i for i in self.errors]
            for e in self.errors:
                logger.error(e)
            self.is_valid = False
        else:
            self.is_valid = True

        return self.is_valid


def validate(
    h5ad_path: Union[str, bytes, os.PathLike],
    add_labels_file: str = None,
    ignore_labels: bool = False,
    verbose: bool = False,
) -> (bool, list, bool):
    from .write_labels import AnnDataLabelAppender

    """
    Entry point for validation.

    :param Union[str, bytes, os.PathLike] h5ad_path: Path to h5ad file to validate
    :param str add_labels_file: Path to new h5ad file with ontology/gene labels added

    :return (True, [], <bool>) if successful validation, (False, [list_of_errors], <bool>) otherwise; last bool is for
    seurat convertibility
    :rtype tuple
    """

    # Perform validation
    start = datetime.now()
    if verbose:
        logging.basicConfig(level=logging.DEBUG)
    else:
        logging.basicConfig(level=logging.INFO, format="%(message)s")
    validator = Validator(
        ignore_labels=ignore_labels,
    )
    to_memory = add_labels_file is not None
    validator.validate_adata(h5ad_path, to_memory=to_memory)
    logger.info(f"Validation complete in {datetime.now() - start} with status is_valid={validator.is_valid}")

    # Stop if validation was unsuccessful
    if not validator.is_valid:
        return False, validator.errors, validator.is_seurat_convertible

    if add_labels_file:
        label_start = datetime.now()
        writer = AnnDataLabelAppender(validator)
        writer.write_labels(add_labels_file)
        logger.info(
            f"H5AD label writing complete in {datetime.now() - label_start}, was_writing_successful: "
            f"{writer.was_writing_successful}"
        )

        return (
            validator.is_valid and writer.was_writing_successful,
            validator.errors + writer.errors,
            validator.is_seurat_convertible,
        )

    return True, validator.errors, validator.is_seurat_convertible<|MERGE_RESOLUTION|>--- conflicted
+++ resolved
@@ -831,17 +831,7 @@
             ):
                 if value.nnz == 0:  # number non-zero
                     self.errors.append(f"uns['{key}'] cannot be an empty value.")
-<<<<<<< HEAD
-            elif (
-                value is not None
-                and not isinstance(value, numbers.Number)
-                and type(value) is not bool
-                and not (isinstance(value, (np.bool_, bool)))
-                and len(value) == 0
-            ):
-=======
             elif value is not None and not isinstance(value, (np.bool_, bool, numbers.Number)) and len(value) == 0:
->>>>>>> 8fecb7ca
                 self.errors.append(f"uns['{key}'] cannot be an empty value.")
             if key.endswith("_colors"):
                 # 1. Verify that the corresponding categorical field exists in obs
