--- conflicted
+++ resolved
@@ -1383,7 +1383,9 @@
         self._validate_spatial_tissue_position("array_row", 0, 77)
         self._validate_spatial_tissue_position("in_tissue", 0, 1)
 
-<<<<<<< HEAD
+        # Validate cell type.
+        self._validate_spatial_cell_type_ontology_term_id()
+        
         self._validate_spatial_is_primary_data()
 
     def _validate_spatial_is_primary_data(self):
@@ -1396,9 +1398,7 @@
         if self._is_single() is False and obs["is_primary_data"].any():
             self.errors.append(
                 "When uns['spatial']['is_single'] is False, obs['is_primary_data'] must be False for all rows."
-=======
-        # Validate cell type.
-        self._validate_spatial_cell_type_ontology_term_id()
+            )
 
     def _validate_spatial_cell_type_ontology_term_id(self):
         """
@@ -1420,7 +1420,6 @@
         ).any():
             self.errors.append(
                 f"obs['cell_type_ontology_term_id'] must be 'unknown' when {ERROR_SUFFIX_VISIUM_AND_IS_SINGLE_TRUE_IN_TISSUE_0}."
->>>>>>> f387825a
             )
 
     def _validate_spatial_tissue_position(self, tissue_position_name: str, min: int, max: int):
