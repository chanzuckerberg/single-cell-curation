import logging
import math
import numbers
import os
import re
from datetime import datetime
from typing import Dict, List, Mapping, Optional, Union

import anndata
import matplotlib.colors as mcolors
import numpy as np
import pandas as pd
import scipy
from cellxgene_ontology_guide.ontology_parser import OntologyParser
from pandas.core.computation.ops import UndefinedVariableError
from scipy import sparse

from . import ontology, schema
from .utils import SPARSE_MATRIX_TYPES, get_matrix_format, getattr_anndata, read_h5ad

logger = logging.getLogger(__name__)

ONTOLOGY_PARSER = OntologyParser(schema_version=f"v{schema.get_current_schema_version()}")


class Validator:
    """Handles validation of AnnData"""

    def __init__(self, ignore_labels=False):
        self.schema_def = dict()
        self.schema_version: str = None
        self.ignore_labels = ignore_labels

        # Values will be instances of ontology.GeneChecker,
        # keys will be one of ontology.SupportedOrganisms
        self.gene_checkers = dict()

    def reset(self):
        self.errors = []
        self.warnings = []
        self.is_valid = False
        self.h5ad_path = ""
        self._raw_layer_exists = None
        self.is_seurat_convertible: bool = True

        # Matrix (e.g., X, raw.X, ...) number non-zero cache
        self.number_non_zero = dict()

    @property
    def adata(self) -> anndata.AnnData:
        return self._adata

    @adata.setter
    def adata(self, adata: anndata.AnnData):
        self.reset()
        self._adata = adata

    def _validate_encoding_version(self):
        import h5py

        with h5py.File(self.h5ad_path, "r") as f:
            encoding_dict = dict(f.attrs)
            encoding_version = encoding_dict.get("encoding-version")
            if encoding_version != "0.1.0":
                self.errors.append("The h5ad artifact was generated with an AnnData version different from 0.8.0.")

    def _set_schema_def(self):
        """
        Sets schema dictionary
        """
        if not self.schema_version:
            self.schema_version = schema.get_current_schema_version()
        if not self.schema_def:
            self.schema_def = schema.get_schema_definition()

    def _get_component_def(self, component: str) -> dict:
        """
        Gets the definition of an individual component in the schema (e.g. obs)

        :param component: the component name

        :rtype dict
        """

        if self.schema_def:
            return self.schema_def["components"][component]
        else:
            raise RuntimeError("Schema has not been set in this instance class")

    def _get_column_def(self, component: str, column_name: str) -> dict:
        """
        Gets the definition of a column from a component in the schema (e.g. obs)

        :param component: the component name
        :param str column_name: the column name

        :rtype dict
        """

        if column_name == "index":
            return self._get_component_def(component)["index"]
        else:
            return self._get_component_def(component)["columns"][column_name]

    def _has_forbidden_curie_ancestor(
        self, term_id: str, column_name: str, forbidden_def: Dict[str, List[str]]
    ) -> bool:
        """
        Validate if a single curie term id is a descendant term of any forbidden ancestors.
        If there is a forbidden ancestor detected, it adds it to self.errors.

        :param str term_id: the curie term id to validate
        :param str column_name: original column name in adata where the term_id comes from (used for error messages)
        :param Dict[str, List[str] forbidden_def: mapping of ontologies to list of ancestor terms to validate against

        :returns bool
        """
        for ontology_name in forbidden_def:
            for ancestor in forbidden_def[ontology_name]:
                if ancestor in ONTOLOGY_PARSER.get_term_ancestors(term_id):
                    self.errors.append(
                        f"'{term_id}' in '{column_name}' is not allowed. Descendant terms of "
                        f"'{ancestor}' are not allowed."
                    )
                    return True
        return False

    def _validate_curie_ancestors(
        self,
        term_id: str,
        allowed_ancestors: Dict[str, List[str]],
        inclusive: bool = False,
    ) -> bool:
        """
        Validate a single curie term id is a valid descendant of any allowed ancestors

        :param str term_id: the curie term id to validate
        :param dict{str: list[str]} allowed_ancestors: keys must be ontology names and values must lists of
        allowed ancestors
        :param bool inclusive:  if True then the ancestors themselves are allowed

        :rtype Bool
        """

        checks = []

        for _, ancestors in allowed_ancestors.items():
            for ancestor in ancestors:
                if inclusive and term_id == ancestor:
                    checks.append(True)

                is_valid_term_id = ONTOLOGY_PARSER.is_valid_term_id(term_id)
                is_valid_ancestor_id = ONTOLOGY_PARSER.is_valid_term_id(ancestor)
                if is_valid_term_id & is_valid_ancestor_id:
<<<<<<< HEAD
                    is_child = ancestor in ONTOLOGY_PARSER.get_term_ancestors(term_id)
                    checks.append(is_child)
=======
                    is_descendant = ONTOLOGY_CHECKER.is_descendent_of(ontology_name, term_id, ancestor)
                    checks.append(is_descendant)
>>>>>>> 38d3043d

        if True not in checks:
            return False
        return True

    def _validate_curie_ontology(self, term_id: str, column_name: str, allowed_ontologies: List[str]) -> bool:
        """
        Validate a single curie term id belongs to specified ontologies. If it does belong to an allowed ontology
        verifies that it is not deprecated (obsolete).
        If there are any errors, it adds them to self.errors

        :param str term_id: the curie term id to validate
        :param str column_name: original column name in adata where the term_id comes from (used for error messages)
        :param List[str] allowed_ontologies: allowed ontologies

        :rtype bool
        """

        checks = []

        for ontology_name in allowed_ontologies:
            try:
                is_valid = ONTOLOGY_PARSER.is_valid_term_id(term_id, ontology_name)
            except ValueError:
                is_valid = False
            checks.append(is_valid)

            if is_valid and ONTOLOGY_PARSER.is_term_deprecated(term_id):
                self.errors.append(f"'{term_id}' in '{column_name}' is a deprecated term id of '{ontology_name}'.")
                return False

        if sum(checks) == 0:
            self.errors.append(
                f"'{term_id}' in '{column_name}' is not a valid ontology term id of '{', '.join(allowed_ontologies)}'."
            )
            return False
        return True

    def _validate_curie_str(self, term_str: str, column_name, curie_constraints: dict) -> None:
        """
        Validate a curie str based on some constraints. If there are any errors, it adds them to self.errors

        :param str term_str: the curie term str to validate
        :param str column_name: Name of the column in the dataframe
        :param dict curie_constraints: constraints for the curie term to be validated,
        this part of the schema definition

        :rtype None
        """
        if "exceptions" in curie_constraints and term_str in curie_constraints["exceptions"]:
            return

        # If NA is found in allowed ontologies, it means only exceptions should be found. If no exceptions were found
        # then return error
        if curie_constraints["ontologies"] == ["NA"]:
            self.errors.append(f"'{term_str}' in '{column_name}' is not a valid value of '{column_name}'.")
            return

        if not isinstance(term_str, str):
            self.errors.append(
                f"'{term_str}' in '{column_name}' is not a valid ontology term value, it must be a string."
            )
            return

        # if multi_term is defined, split str into individual ontology terms and validate each
        if "multi_term" in curie_constraints:
            delimiter = curie_constraints["multi_term"]["delimiter"]
            term_ids = term_str.split(delimiter)
            for term_id in term_ids:
                self._validate_curie(term_id, column_name, curie_constraints)
            if (
                curie_constraints["multi_term"].get("sorted", False)
                and len(term_ids) > 1
                and not all(term_ids[i].strip() <= term_ids[i + 1].strip() for i in range(len(term_ids) - 1))
            ):
                self.errors.append(f"'{term_str}' in '{column_name}' is not in ascending lexical order.")
            if len(set(term_ids)) != len(term_ids):
                self.errors.append(f"'{term_str}' in '{column_name}' contains duplicates.")
        else:
            self._validate_curie(term_str, column_name, curie_constraints)

    def _validate_curie(self, term_id: str, column_name: str, curie_constraints: dict):
        """
        Validate a single curie term id based on some constraints.
        If there are any errors, it adds them to self.errors

        :param str term_id: the curie term id to validate
        :param str column_name: Name of the column in the dataframe
        :param dict curie_constraints: constraints for the curie term to be validated,
        this part of the schema definition

        :rtype None
        """
        # If the term id does not belong to an allowed ontology, the subsequent checks are redundant
        if not self._validate_curie_ontology(term_id, column_name, curie_constraints["ontologies"]):
            return

        # Check if term_id is forbidden by schema definition despite being a valid ontology term
        if "forbidden" in curie_constraints:
            if "terms" in curie_constraints["forbidden"] and term_id in curie_constraints["forbidden"]["terms"]:
                self.errors.append(f"'{term_id}' in '{column_name}' is not allowed.")
                return
            if "ancestors" in curie_constraints["forbidden"] and self._has_forbidden_curie_ancestor(
                term_id, column_name, curie_constraints["forbidden"]["ancestors"]
            ):
                return

        # If there are allow-lists, validate against them
        if "allowed" in curie_constraints:
            is_allowed = False
            if "terms" in curie_constraints["allowed"]:
                for ontology_name, allow_list in curie_constraints["allowed"]["terms"].items():
                    if ONTOLOGY_PARSER.is_valid_term_id(term_id, ontology_name) and (
                        allow_list == ["all"] or term_id in set(allow_list)
                    ):
                        is_allowed = True
                        break
            if (
                not is_allowed
                and "ancestors" in curie_constraints["allowed"]
                and self._validate_curie_ancestors(term_id, curie_constraints["allowed"]["ancestors"])
            ):
                is_allowed = True

            if not is_allowed:
                self.errors.append(f"'{term_id}' in '{column_name}' is not an allowed term id.")

    def _validate_feature_id(self, feature_id: str, df_name: str):
        """
        Validates a feature id, i.e. checks that it's present in the reference
        If there are any errors, it adds them to self.errors and adds it to the list of invalid features

        :param str feature_id: the feature id to be validated
        :param str df_name: name of dataframe the feauter id comes from (var or raw.var)

        :rtype none
        """

        organism = ontology.get_organism_from_feature_id(feature_id)

        if not organism:
            self.errors.append(
                f"Could not infer organism from feature ID '{feature_id}' in '{df_name}', "
                f"make sure it is a valid ID."
            )
            return

        if organism not in self.gene_checkers:
            self.gene_checkers[organism] = ontology.GeneChecker(organism)

        if not self.gene_checkers[organism].is_valid_id(feature_id):
            self.errors.append(f"'{feature_id}' is not a valid feature ID in '{df_name}'.")

        return

    @staticmethod
    def _chunk_matrix(
        matrix: Union[np.ndarray, sparse.spmatrix],
        obs_chunk_size: Optional[int] = 10_000,
    ):
        """
        Iterator which chunks the _named_ or _specified_ matrix by the
        first (obs) dimension

        The parameter type restrictions are strictly for ensuring that the
        AnnData read fast-path is used (as of AnnData 0.8.0).

        Iterator produces a sequence of tuples, each containing
        (chunk, start, end)
        """
        start = 0
        n = matrix.shape[0]
        for i in range(int(n // obs_chunk_size)):
            logger.debug(f"_chunk_matrix [{i} of {math.ceil(n / obs_chunk_size)}]")
            end = start + obs_chunk_size
            yield (matrix[start:end], start, end)
            start = end
        if start < n:
            yield (matrix[start:n], start, n)

    def _count_matrix_nonzero(self, matrix_name: str, matrix: Union[np.ndarray, sparse.spmatrix]) -> int:
        if matrix_name in self.number_non_zero:
            return self.number_non_zero[matrix_name]

        logger.debug(f"Counting non-zero values in {matrix_name}")

        nnz = 0
        matrix_format = get_matrix_format(self.adata, matrix)
        for matrix_chunk, _, _ in self._chunk_matrix(matrix):
            nnz += matrix_chunk.count_nonzero() if matrix_format != "dense" else np.count_nonzero(matrix_chunk)

        self.number_non_zero[matrix_name] = nnz
        return nnz

    def _validate_column_feature_is_filtered(self, column: pd.Series, column_name: str, df_name: str):
        """
        Validates the "is_feature_filtered" in adata.var. This column must be bool, and for genes that are set to
        True, their expression values in X must be 0.
        If there are any errors, it adds them to self.errors.

        :rtype none
        """

        if column.dtype != bool:
            self.errors.append(
                f"Column '{column_name}' in dataframe '{df_name}' must be boolean, not '{column.dtype.name}'."
            )
            return

        if sum(column) > 0:
            n_nonzero = 0

            X_format = get_matrix_format(self.adata, self.adata.X)
            if X_format in SPARSE_MATRIX_TYPES:
                n_nonzero = self.adata.X[:, column].count_nonzero()

            elif X_format == "dense":
                n_nonzero = np.count_nonzero(self.adata.X[:, column])

            else:
                self.errors.append(
                    f"X matrix is of type {type(self.adata.X)}, validation of 'feature_is_filtered' "
                    f"cannot be completed."
                )

            if n_nonzero > 0:
                self.errors.append(
                    f"Some features are 'True' in '{column_name}' of dataframe '{df_name}', but there are "
                    f"{n_nonzero} non-zero values in the corresponding columns of the matrix 'X'. All values for "
                    f"these features must be 0."
                )

    def _validate_column(self, column: pd.Series, column_name: str, df_name: str, column_def: dict):
        """
        Given a schema definition and the column of a dataframe, verify that the column satisfies the schema.
        If there are any errors, it adds them to self.errors

        :param pandas.Series column: Column of a dataframe to validate
        :param str column_name: Name of the column in the dataframe
        :param str df_name: Name of the dataframe
        :param dict column_def: schema definition for this specific column,
        e.g. schema_def["obs"]["columns"]["cell_type_ontology_term_id"]

        :rtype None
        """

        # error_original_count will count the number of error messages prior to validating the column, this
        # will be useful in case there's an error prefix to be added to errors found here
        error_original_count = len(self.errors)

        if column_def.get("unique") and column.nunique() != len(column):
            self.errors.append(f"Column '{column_name}' in dataframe '{df_name}' is not unique.")

        if column_def.get("type") == "bool" and column.dtype != bool:
            self.errors.append(
                f"Column '{column_name}' in dataframe '{df_name}' must be boolean, not '{column.dtype.name}'."
            )

        if column_def.get("type") == "categorical":
            if column.dtype.name != "category":
                self.errors.append(
                    f"Column '{column_name}' in dataframe '{df_name}' must be categorical, not {column.dtype.name}."
                )
            else:
                if column_def.get("subtype") == "str":
                    if column.dtype.categories.dtype != "object" and column.dtype.categories.dtype != "string":
                        self.errors.append(
                            f"Column '{column_name}' in dataframe '{df_name}' must be object or string, not"
                            f" {column.dtype.categories.dtype}."
                        )
                    else:
                        if any(len(cat.strip()) == 0 for cat in column.dtype.categories):
                            self.errors.append(
                                f"Column '{column_name}' in dataframe '{df_name}' must not contain empty values."
                            )

                # check for null values--skip on column defs with enums, since it will already be part of that check
                if not column_def.get("enum") and column.isnull().any():
                    self.errors.append(f"Column '{column_name}' in dataframe '{df_name}' must not contain NaN values.")

        if column_def.get("type") == "feature_is_filtered":
            self._validate_column_feature_is_filtered(column, column_name, df_name)

        if "enum" in column_def:
            bad_enums = [v for v in column.drop_duplicates() if v not in column_def["enum"]]
            if bad_enums:
                self.errors.append(
                    f"Column '{column_name}' in dataframe '{df_name}' contains invalid values "
                    f"'{bad_enums}'. Values must be one of {column_def['enum']}"
                )

        if column_def.get("type") == "feature_id":
            # Validates each id
            for feature_id in column:
                self._validate_feature_id(feature_id, df_name)

        if column_def.get("type") == "curie":
            # Check for NaN values
            if column.isnull().any():
                self.errors.append(f"Column '{column_name}' in dataframe '{df_name}' must not contain NaN values.")
                return

            if "curie_constraints" in column_def:
                for term_str in column.drop_duplicates():
                    self._validate_curie_str(term_str, column_name, column_def["curie_constraints"])

        # Add error suffix to errors found here
        if "error_message_suffix" in column_def:
            error_total_count = len(self.errors)
            for i in range(error_original_count, error_total_count):
                self.errors[i] = self.errors[i] + " " + column_def["error_message_suffix"]

    def _validate_column_dependencies(
        self, df: pd.DataFrame, df_name: str, column_name: str, dependencies: List[dict]
    ) -> pd.Series:
        """
        Validates subset of columns based on dependencies, for instance development_stage_ontology_term_id has
        dependencies with organism_ontology_term_id -- the allowed values depend on whether organism is human, mouse
        or something else.

        After performing all validations, it will return the column that has been stripped of the already validated
        fields -- this has to still be validated.

        :param pd.DataFrame df: pandas dataframe containing the column to be validated
        :param str df_name: the name of dataframe in the adata object, e.g. "obs"
        :param str column_name: the name of the column to be validated
        :param list dependencies: a list of dependency definitions, which is a list of column definitions with a "rule"
        """

        all_rules = []

        for dependency_def in dependencies:
            if "complex_rule" in dependency_def:
                if "match_ancestors" in dependency_def["complex_rule"]:
                    query_fn, args = self._generate_match_ancestors_query_fn(
                        dependency_def["complex_rule"]["match_ancestors"]
                    )
                    term_id, ontologies, ancestors, ancestor_inclusive = args
                    query_exp = f"@query_fn({term_id}, {ontologies}, {ancestors}, {ancestor_inclusive})"
            elif "rule" in dependency_def:
                query_exp = dependency_def["rule"]
            else:
                continue

            try:
                column = getattr(df.query(query_exp, engine="python"), column_name)
            except UndefinedVariableError:
                self.errors.append(
                    f"Checking values with dependencies failed for adata.{df_name}['{column_name}'], "
                    f"this is likely due to missing dependent column in adata.{df_name}."
                )
                return pd.Series(dtype=np.float64)

            all_rules.append(query_exp)

            self._validate_column(column, column_name, df_name, dependency_def)

        # Set column with the data that's left
        all_rules = " | ".join(all_rules)
        column = getattr(df.query("not (" + all_rules + " )", engine="python"), column_name)

        return column

    def _generate_match_ancestors_query_fn(self, rule_def: Dict):
        """
        Generates vectorized function and args to query a pandas dataframe. Function will determine whether values from
        a specified column is a descendant term to a group of specified ancestors, returning a Bool.
        :param rule_def: defines arguments to pass into vectorized ancestor match validation function
        :return: Tuple(function, Tuple(str, List[str], List[str]))
        """
        validate_curie_ancestors_vectorized = np.vectorize(self._validate_curie_ancestors)
        ancestor_map = rule_def["ancestors"]
        inclusive = rule_def["inclusive"]

        # hack: pandas dataframe query doesn't support Dict inputs
        ontology_keys = []
        ancestor_list = []
        for key, val in ancestor_map.items():
            ontology_keys.append(key)
            ancestor_list.append(val)

        def is_ancestor_match(
            term_id: str,
            ontologies: List[str],
            ancestors: List[str],
            ancestor_inclusive: bool,
        ) -> bool:
            allowed_ancestors = dict(zip(ontologies, ancestors))
            return validate_curie_ancestors_vectorized(term_id, allowed_ancestors, inclusive=ancestor_inclusive)

        return is_ancestor_match, (
            rule_def["column"],
            ontology_keys,
            ancestor_list,
            inclusive,
        )

    def _validate_list(self, list_name: str, current_list: List[str], element_type: str):
        """
        Validates the elements of a list based on the type definition. Adds errors to self.errors if any

        :param str list_name: name of list to use for error messages (if any)
        :param str current_list: the list to be validated
        :param str element_type: type to be validated

        :rtype None
        """

        for i in current_list:
            if element_type == "match_obs_columns" and i not in self.adata.obs.columns:
                self.errors.append(f"Value '{i}' of list '{list_name}' is not a column in 'adata.obs'.")

    def _validate_str_in_dict(self, value, dict_name: str, key: str):
        """
        Validates that a value from a dictionary is a string and it does not have leading, trailing or double spaces.
        Adds errors to self.errors if any

        :param str value: The dictionary to validate
        :param str dict_name: Name of dictionary in the adata (e.g. "uns")
        :param str key: The key in the dictionary

        :rtype bool
        :return True if passed, False otherwise
        """

        is_valid = True

        if not isinstance(value, str):
            self.errors.append(f"'{value}' in '{dict_name}['{key}']' is not valid, it must be a string.")

            is_valid = False
        else:
            if value != value.rstrip():
                self.errors.append(f"'{value}' in '{dict_name}['{key}']' is not valid, it contains trailing spaces.")

                is_valid = False

            if value != value.lstrip():
                self.errors.append(f"'{value}' in '{dict_name}['{key}']' is not valid, it contains leading spaces.")

                is_valid = False

            if value.strip() != " ".join(value.split()):
                self.errors.append(f"'{value}' in '{dict_name}['{key}']' is not valid, it contains double spaces.")

                is_valid = False

        return is_valid

    def _validate_enum_in_dict(self, value, enum: List[str], dict_name: str, key: str):
        """
        Validates that a value from a dictionary is part of a list. Adds errors to self.errors if any

        :param str value: The dictionary to validate
        :param List[str] enum: The allowed values
        :param str dict_name: Name of dictionary in the adata (e.g. "uns")
        :param str key: The key in the dictionary

        :rtype  None
        """

        if value not in enum:
            self.errors.append(f"'{value}' in '{dict_name}['{key}']' is not valid. " f"Allowed terms: {enum}.")

    def _validate_dict(self, dictionary: dict, dict_name: str, dict_def: dict):
        """
        Verifies the dictionary follows the schema. Adds errors to self.errors if any

        :param str dictionary: The dictionary to validate
        :param str dict_name: Name of dictionary in the adata (e.g. "uns")
        :param str dict_def: The schema definition for this specific dictionary

        :rtype None
        """

        for key, value_def in dict_def["keys"].items():
            logger.debug(f"Validating uns dict for key: {key}")
            if key not in dictionary:
                if value_def.get("required", False):
                    self.errors.append(f"'{key}' in '{dict_name}' is not present.")
                continue

            value = dictionary[key]

            if value_def["type"] == "string":
                if not self._validate_str_in_dict(value, dict_name, key):
                    continue

                if "enum" in value_def:
                    self._validate_enum_in_dict(value, value_def["enum"], dict_name, key)

            if value_def["type"] == "match_obsm_keys":
                if not self._validate_str_in_dict(value, dict_name, key):
                    continue

                if value not in self.adata.obsm:
                    self.errors.append(
                        f"'{value}' in '{dict_name}['{key}']' is not valid, " f"it must be a key of 'adata.obsm'."
                    )

            if value_def["type"] == "list":
                if not (isinstance(value, (list, np.ndarray))):
                    self.errors.append(
                        f"'{value}' in '{dict_name}['{key}']' is not valid, " f"it must be a list or numpy array."
                    )
                    continue

                self._validate_list(key, value, value_def["element_type"])

    def _validate_dataframe(self, df_name: str):
        """
        Verifies the dataframe follows the schema. Adds errors to self.errors if any

        :param str df_name: Name of dataframe in the adata (e.g. "obs")

        :rtype None
        """

        df = getattr_anndata(self.adata, df_name)
        df_definition = self._get_component_def(df_name)

        # Validate index if needed
        if "index" in self._get_component_def(df_name):
            logger.debug("Validating index...")
            self._validate_column(
                pd.Series(df.index),
                "index",
                df_name,
                self._get_column_def(df_name, "index"),
            )

        low_rows_threshold = self._get_component_def(df_name).get("warn_if_less_than_rows")
        if low_rows_threshold is not None:
            num_rows = df.shape[0]
            if num_rows < low_rows_threshold:
                self.warnings.append(
                    f"Dataframe '{df_name}' only has {num_rows} rows. "
                    f"Features SHOULD NOT be filtered from expression matrix."
                )

        for column_name in df.columns:
            column = df[column_name]
            if column.dtype.name != "category":
                # Check for columns with mixed values, which is not supported by anndata 0.8.0
                # TODO: check if this can be removed after upgading to anndata 0.10.0
                value_types = {type(x) for x in column.values}
                if len(value_types) != 1:
                    self.errors.append(
                        f"Column '{column_name}' in dataframe '{df_name}' cannot contain mixed types. Found {value_types}."
                    )
            else:
                # Check for columns that have a category defined 0 times (obs only)
                if df_name == "obs":
                    for category in column.dtype.categories:
                        if category not in column.values:
                            self.warnings.append(
                                f"Column '{column_name}' in dataframe '{df_name}' contains a category '{category}' with "
                                f"zero observations. These categories will be removed when `--add-labels` flag is present."
                            )
                categorical_types = {type(x) for x in column.dtype.categories.values}
                # Check for columns that have illegal categories, which are not supported by anndata 0.8.0
                # TODO: check if this can be removed after upgading to anndata 0.10.0
                blocked_categorical_types = {bool}
                illegal_categorical_types = categorical_types & blocked_categorical_types
                if illegal_categorical_types:
                    self.errors.append(
                        f"Column '{column_name}' in dataframe '{df_name}' contains {illegal_categorical_types=}."
                    )
                # Check for categorical column has mixed types, which is not supported by anndata 0.8.0
                # TODO: check if this can be removed after upgading to anndata 0.10.0
                categorical_types = {type(x) for x in column.dtype.categories.values}
                if len(categorical_types) > 1:
                    self.errors.append(
                        f"Column '{column_name}' in dataframe '{df_name}' contains {len(categorical_types)} categorical types. "
                        f"Only one type is allowed."
                    )

        # Validate columns
        if "columns" in df_definition:
            for column_name in df_definition["columns"]:
                logger.debug(f"Validating column: {column_name}...")
                if column_name not in df.columns:
                    self.errors.append(f"Dataframe '{df_name}' is missing column '{column_name}'.")
                    continue

                column_def = self._get_column_def(df_name, column_name)
                column = getattr(df, column_name)

                # First check if there are dependencies with other columns and work with a subset of the data if so
                if "dependencies" in column_def:
                    column = self._validate_column_dependencies(df, df_name, column_name, column_def["dependencies"])

                # If after validating dependencies there's still values in the column, validate them.
                if len(column) > 0:
                    if "warning_message" in column_def:
                        self.warnings.append(column_def["warning_message"])
                    self._validate_column(column, column_name, df_name, column_def)

    def _validate_uns_dict(self, uns_dict: dict) -> None:
        df = getattr_anndata(self.adata, "obs")

        # Mapping from obs column name to number of unique categorical values
        category_mapping = {}

        # Check for categorical dtypes in the dataframe directly
        for column_name in df.columns:
            column = df[column_name]
            if column.dtype.name == "category":
                category_mapping[column_name] = column.nunique()

        for key, value in uns_dict.items():
            if any(
                isinstance(value, sparse_class)
                for sparse_class in (scipy.sparse.csr_matrix, scipy.sparse.csc_matrix, scipy.sparse.coo_matrix)
            ):
                if value.nnz == 0:  # number non-zero
                    self.errors.append(f"uns['{key}'] cannot be an empty value.")
            elif (
                value is not None
                and not isinstance(value, numbers.Number)
                and type(value) is not bool
                and not (isinstance(value, (np.bool_, np.bool)))
                and len(value) == 0
            ):
                self.errors.append(f"uns['{key}'] cannot be an empty value.")
            if key.endswith("_colors"):
                # 1. Verify that the corresponding categorical field exists in obs
                column_name = key.replace("_colors", "")
                obs_unique_values = category_mapping.get(column_name)
                if not obs_unique_values:
                    error_message = f"Colors field uns[{key}] does not have a corresponding categorical field in obs"
                    if column_name in df.columns:
                        error_message += f". {column_name} is present but is dtype {df[column_name].dtype.name}"
                    portal_column_names = [
                        "assay",
                        "cell_type",
                        "development_stage",
                        "disease",
                        "organism",
                        "self_reported_ethnicity",
                        "sex",
                        "tissue",
                    ]
                    if column_name in portal_column_names:
                        error_message += f". Annotate {column_name}_ontology_term_id_colors instead"
                    self.errors.append(error_message)
                    continue
                # 2. Verify that the value is a numpy array
                if value is None or not isinstance(value, np.ndarray):
                    self.errors.append(
                        f"Colors field uns['{key}'] must be of 'numpy.ndarray' type, it is {type(value)}"
                    )
                    # Skip over all subsequent validations which expect a numpy array
                    continue
                # 3. Verify that we have strings in the array
                all_strings = all(isinstance(color, str) for color in value)
                if not all_strings:
                    self.errors.append(
                        f"Colors in uns[{key}] must be strings. Found: {value} which are {value.dtype.name}"
                    )
                    continue
                # 4. Verify that we have at least as many colors as unique values in the corresponding categorical field
                if len(value) < obs_unique_values:
                    self.errors.append(
                        f"Annotated categorical field {key.replace('_colors', '')} must have at least {obs_unique_values} color options "
                        f"in uns[{key}]. Found: {value}"
                    )
                # 5. Verify that either all colors are hex OR all colors are CSS4 named colors strings
                all_hex_colors = all(re.match(r"^#([0-9a-fA-F]{6})$", color) for color in value)
                all_css4_colors = all(color in mcolors.CSS4_COLORS for color in value)
                if not (all_hex_colors or all_css4_colors):
                    self.errors.append(
                        f"Colors in uns[{key}] must be either all hex colors or all CSS4 named colors. Found: {value}"
                    )

    def _validate_sparsity(self):
        """
        calculates sparsity of x and raw.x, if bigger than indicated in the schema and not a scipy sparse matrix, then
        adds to warnings

        :rtype none
        """
        max_sparsity = float(self.schema_def["sparsity"])

        to_validate = [(self.adata.X, "X")]

        # check if there's raw data
        if self.adata.raw:
            to_validate.append((self.adata.raw.X, "raw.X"))

        # check if there's other expression matrices under layers
        if self.adata.layers:
            for key, value in self.adata.layers.items():
                to_validate.append((value, f"layers['{key}']"))

        # Check sparsity
        for x, x_name in to_validate:
            matrix_format = get_matrix_format(self.adata, x)
            if matrix_format == "csr":
                continue
            assert matrix_format != "unknown"

            # It seems silly to perform this test for 'coo' and 'csc' formats,
            # which are, by definition, already sparse. But the old code
            # performs test, and so we continue the tradition. It is possible
            # that the prolog comment is incorrect, and the purpose of this
            # function is to recommend CSR for _any_ matrix with sparsity beyond
            # a given limit.

            nnz = self._count_matrix_nonzero(x_name, x)
            sparsity = 1 - nnz / np.prod(x.shape)
            if sparsity > max_sparsity:
                self.warnings.append(
                    f"Sparsity of '{x_name}' is {sparsity} which is greater than {max_sparsity}, "
                    f"and it is not a 'scipy.sparse.csr_matrix'. It is STRONGLY RECOMMENDED "
                    f"to use this type of matrix for the given sparsity."
                )

    def _validate_seurat_convertibility(self):
        """
        Use length of component matrices to determine if the anndata object will be unable to be converted to Seurat by
        virtue of the R language's array size limit (4-byte signed int length). Add warning for each matrix which is
        too large.
        rtype: None
        """
        to_validate = [(self.adata.X, "X")]
        # check if there's raw data
        if self.adata.raw:
            to_validate.append((self.adata.raw.X, "raw.X"))
        # Check length of component arrays
        for matrix, matrix_name in to_validate:
            matrix_format = get_matrix_format(self.adata, matrix)
            if matrix_format in SPARSE_MATRIX_TYPES:
                effective_r_array_size = self._count_matrix_nonzero(matrix_name, matrix)
                is_sparse = True
            elif matrix_format == "dense":
                effective_r_array_size = max(matrix.shape)
                is_sparse = False
            else:
                self.warnings.append(
                    f"Unable to verify seurat convertibility for matrix {matrix_name} " f"of type {type(matrix)}"
                )
                continue

            if effective_r_array_size > self.schema_def["max_size_for_seurat"]:
                if is_sparse:
                    self.warnings.append(
                        f"This dataset cannot be converted to the .rds (Seurat v4) format. "
                        f"{effective_r_array_size} nonzero elements in matrix {matrix_name} exceed the "
                        f"limitations in the R dgCMatrix sparse matrix class (2^31 - 1 nonzero "
                        f"elements)."
                    )
                else:
                    self.warnings.append(
                        f"This dataset cannot be converted to the .rds (Seurat v4) format. "
                        f"{effective_r_array_size} elements in at least one dimension of matrix "
                        f"{matrix_name} exceed the limitations in the R dgCMatrix sparse matrix class "
                        f"(2^31 - 1 nonzero elements)."
                    )

                self.is_seurat_convertible = False

        if self.adata.raw and self.adata.raw.X.shape[1] != self.adata.raw.var.shape[0]:
            self.errors.append(
                "This dataset has a mismatch between 1) the number of features in raw.X and 2) the number of features "
                "in raw.var. These counts must be identical."
            )
            self.is_seurat_convertible = False

    def _validate_obsm(self):
        """
        Validates the embedding dictionary -- it checks that all values of adata.obsm are numpy arrays with the correct
        dimension. Adds errors to self.errors if any. Checks that the keys start with "X_", have no whitespace, and have
        a suffix at least 1 character long. For keys that don't start with "X_", we will run them through the same
        validation checks, but raise warnings instead of errors.

        :rtype none
        """

        if not self.adata.obsm:
            self.errors.append("No embeddings found in 'adata.obsm'.")
            return

        obsm_with_x_prefix = 0
        for key, value in self.adata.obsm.items():
            issue_list = self.errors

            regex_pattern = r"^[a-zA-Z][a-zA-Z0-9_.-]*$"

            if key.startswith("X_"):
                obsm_with_x_prefix += 1
                if not re.match(regex_pattern, key[2:]):
                    self.errors.append(
                        f"Suffix for embedding key in 'adata.obsm' {key} does not match the regex pattern {regex_pattern}."
                    )
            else:
                if not re.match(regex_pattern, key):
                    self.errors.append(
                        f"Embedding key in 'adata.obsm' {key} does not match the regex pattern {regex_pattern}."
                    )
                self.warnings.append(
                    f"Embedding key in 'adata.obsm' {key} does not start with X_ and thus will not be available in Explorer"
                )
                issue_list = self.warnings

            if not isinstance(value, np.ndarray):
                issue_list.append(
                    f"All embeddings have to be of 'numpy.ndarray' type, " f"'adata.obsm['{key}']' is {type(value)}')."
                )
                # Skip over the subsequent checks that require the value to be an array
                continue

            if len(value.shape) < 2 or value.shape[0] != self.adata.n_obs or value.shape[1] < 2:
                issue_list.append(
                    f"All embeddings must have as many rows as cells, and at least two columns."
                    f" 'adata.obsm['{key}']' has shape of '{value.shape}'."
                )
            if not (np.issubdtype(value.dtype, np.integer) or np.issubdtype(value.dtype, np.floating)):
                issue_list.append(
                    f"adata.obsm['{key}'] has an invalid data type. It should be "
                    "float, integer, or unsigned integer of any precision (8, 16, 32, or 64 bits)."
                )
            else:
                # Check for inf/NaN values only if the dtype is numeric
                if np.isinf(value).any():
                    issue_list.append(f"adata.obsm['{key}'] contains positive infinity or negative infinity values.")
                if np.all(np.isnan(value)):
                    issue_list.append(f"adata.obsm['{key}'] contains all NaN values.")

        if obsm_with_x_prefix == 0:
            self.errors.append("At least one embedding in 'obsm' has to have a key with an 'X_' prefix.")

    def _validate_annotation_mapping(self, component_name: str, component: Mapping):
        for key, value in component.items():
            # Check for empty ndarrays
            if isinstance(value, np.ndarray) and not value.size:
                self.errors.append(
                    f"The size of the ndarray stored for a 'adata.{component_name}['{key}']' MUST NOT be zero."
                )

    def _are_descendants_of(self, component: str, column: str, ontology_name: str, ancestors: List[str]) -> bool:
        """
        Checks if elements in the specified column of the component (e.g. 'assay_ontology_term_id' of 'adata.obs') are
        descendants of the given ancestors.

        Ancestors checks are inclusive, meaning that a value is its own ancestor as well.

        :param str component: the name of the component that's been checked.
        :param str column: Column in the component to check
        :param str ontology_name: Name of the ontology (e.g. "EFO")
        :param List[str] ancestors: List of ancestors

        :rtype bool
        :return True if any value in column is a descendant of any ancestor.
        """

        curies = getattr(getattr(self.adata, component), column)
        curies = curies.drop_duplicates()

        for curie in curies:
            if ONTOLOGY_PARSER.is_valid_term_id(curie):
                curie_ancestors = ONTOLOGY_PARSER.get_term_ancestors(curie, include_self=True)
                if bool(set(curie_ancestors) & set(ancestors)):
                    return True

        return False

    def _get_raw_x(self) -> Union[np.ndarray, sparse.csc_matrix, sparse.csr_matrix]:
        """
        gets raw x (best guess, i.e. not guarantee it's actually raw)
        """

        if self.adata.raw:
            return self.adata.raw.X
        else:
            return self.adata.X

    def _get_raw_x_loc(self) -> str:
        """
        gets raw x location (best guess, i.e. not guarantee it's actually raw)
        """

        if self.adata.raw:
            return "raw.X"
        else:
            return "X"

    def _has_valid_raw(self, force: bool = False) -> bool:
        """
        Checks if the non-zero values for the raw matrix (adata.X or adata.raw.X)
        are positive integers stored as numpy.float32. Also validates that every row contains at least one non-zero
        value.

        Returns False if at least one value / row does not meet requirements. True otherwise.

        Since this process is memory intensive, it will return a cache value if this function has been called before.
        If calculation needs to be repeated use `force = True`

        :rtype bool
        """
        if force:
            self._raw_layer_exists = None

        if self._raw_layer_exists is None:
            # Get potential raw_X
            x = self._get_raw_x()
            if x.dtype != np.float32:
                self._raw_layer_exists = False
                self.errors.append("Raw matrix values must have type numpy.float32.")
                return self._raw_layer_exists

            matrix_format = get_matrix_format(self.adata, x)
            assert matrix_format != "unknown"
            self._raw_layer_exists = True
            has_row_of_zeros = False
            has_invalid_nonzero_value = False
            is_sparse_matrix = matrix_format in SPARSE_MATRIX_TYPES
            for matrix_chunk, _, _ in self._chunk_matrix(x):
                if not has_row_of_zeros:
                    if is_sparse_matrix:
                        row_indices, _ = matrix_chunk.nonzero()
                        if len(set(row_indices)) != matrix_chunk.shape[0]:
                            has_row_of_zeros = True
                    # else, must be dense matrix, confirm that all rows have at least 1 nonzero value
                    elif not all(np.apply_along_axis(np.any, axis=1, arr=matrix_chunk)):
                        has_row_of_zeros = True

                if not has_invalid_nonzero_value:
                    data = matrix_chunk if isinstance(matrix_chunk, np.ndarray) else matrix_chunk.data
                    if np.any((data % 1 > 0) | (data < 0)):
                        has_invalid_nonzero_value = True

                if has_row_of_zeros and has_invalid_nonzero_value:
                    # Fail fast, exit loop and report
                    break

            if has_row_of_zeros:
                self._raw_layer_exists = False
                self.errors.append("Each cell must have at least one non-zero value in its row in the raw matrix.")
            if has_invalid_nonzero_value:
                self._raw_layer_exists = False
                self.errors.append("All non-zero values in raw matrix must be positive integers of type numpy.float32.")

        return self._raw_layer_exists

    def _validate_x_raw_x_dimensions(self):
        """
        Validates that X and raw.X have the same shape, if raw.X exists. Adds errors to self.errors if any.
        """

        if self._get_raw_x_loc() == "raw.X":
            if self.adata.n_vars != self.adata.raw.n_vars:
                self.errors.append(
                    f"Number of genes in X ({self.adata.n_vars}) is different " f"than raw.X ({self.adata.raw.n_vars})."
                )
            else:
                if not (self.adata.var.index == self.adata.raw.var.index).all():
                    self.errors.append("Index of 'raw.var' is not identical to index of 'var'.")
            if self.adata.n_obs != self.adata.raw.n_obs:
                self.errors.append(
                    f"Number of cells in X ({self.adata.n_obs}) is different " f"than raw.X ({self.adata.raw.n_obs})."
                )
            else:
                if not (self.adata.obs_names == self.adata.raw.obs_names).all():
                    self.errors.append("Cells in X and raw.X are different.")

    def _validate_raw(self):
        """
        Validates raw only if the rules in the schema definition are fulfilled and that X and raw.X have the same shape
        The validation entails checking that:
         1. X and raw.X have the same column and row indices
         2. there's an expression matrix containing raw (integer) values, first in adata.raw.X and then adata.X if
         the former does not exist.
         3. For applicable assays, checks that each row has at least one non-zero value

        Adds errors to self.errors if any.

        :rtype None
        """

        # Check that raw and raw.X have the same shape
        self._validate_x_raw_x_dimensions()

        # Asses if we actually need to perform validation of raw based on the rules in the schema
        # As of now, this means that we only do validation of raw if it's RNA data
        checks = []
        for component, component_rules in self.schema_def["raw"].items():
            for column, column_rules in component_rules.items():
                for rule, rule_def in column_rules.items():
                    if rule == "not_descendants_of":
                        for ontology_name, ancestors in rule_def.items():
                            checks.append(not self._are_descendants_of(component, column, ontology_name, ancestors))
                    else:
                        raise ValueError(f"'{rule}' rule in raw definition of the schema is not implemented ")

        # If all checks passed then proceed with validation
        if all(checks):
            # If both "raw.X" and "X" exist but neither are raw
            # This is testing for when sometimes data contributors put a normalized matrix in both "X" and "raw.X".
            if not self._has_valid_raw() and self._get_raw_x_loc() == "raw.X":
                self.errors.append("Raw data may be missing: data in 'raw.X' does not meet schema requirements.")

            # Only "X" exists but it's not raw
            # This is testing for when there is only a normalized matrix in "X" and there is no "raw.X".
            if not self._has_valid_raw() and self._get_raw_x_loc() == "X":
                self.errors.append("Raw data is missing: there is only a normalized matrix in X and no raw.X")

            # If raw data is in X and there is nothing in raw.X (i.e. normalized values are not provided), then
            # add a warning because normalized data for RNA data is STRONGLY RECOMMENDED
            if self._has_valid_raw() and self._get_raw_x_loc() == "X":
                self.warnings.append(
                    "Only raw data was found, i.e. there is no 'raw.X'. "
                    "It is STRONGLY RECOMMENDED that 'final' (normalized) data is provided."
                )

    def _check_single_column_availability(self, component: str, add_labels_def: List[dict]):
        """
        This method checks a single reserved column in adata.obs or adata.var and adds a message to self.error if
        it already exists

        :param str component: the name of the component that's been checked.
        :param List[dict] add_labels_def: the "add_labels" definition, contains the information of
        the reserved column(s)

        :rtype none
        """

        for label_def in add_labels_def:
            reserved_name = label_def["to_column"]

            if reserved_name in getattr_anndata(self.adata, component):
                self.errors.append(
                    f"Add labels error: Column '{reserved_name}' is a reserved column name "
                    f"of '{component}'. Remove it from h5ad and try again."
                )

    def _check_deprecated_columns(self):
        """
        This method will check for columns or keys that have been deprecated

        :rtype none
        """
        for component, component_def in self.schema_def["components"].items():
            if "deprecated_columns" in component_def:
                for column in component_def["deprecated_columns"]:
                    if column in getattr_anndata(self.adata, component):
                        self.errors.append(f"The field '{column}' is present in '{component}', but it is deprecated.")

    def _check_invalid_columns(self):
        """
        This method will check for columns or keys that are invalid
        - Columns that start with '__' (will fail the cxg conversion)

        :rtype none
        """
        for component, _ in self.schema_def["components"].items():
            df = getattr_anndata(self.adata, component)
            if df is None:
                continue
            for column in df:
                if column.startswith("__"):
                    self.errors.append(
                        f"The field '{column}' in '{component}' is invalid. Fields that start with '__' are reserved."
                    )

    def _check_var_and_obs_column_name_uniqueness(self):
        """
        This method checks that all column names in the 'var' and 'obs' DataFrames are unique

        :rtype none
        """
        dataframe_components = ["obs", "var", "raw.var"]
        for df_component in dataframe_components:
            adata_component = getattr_anndata(self.adata, df_component)
            if adata_component is None:
                continue
            component_columns = set()
            for column in adata_component.columns:
                if column in component_columns:
                    raise ValueError(
                        f"Duplicate column name '{column}' detected in 'adata.{df_component}' DataFrame. All DataFrame column names must be unique."
                    )
                component_columns.add(column)

    def _check_column_availability(self):
        """
        This method will check for columns that are reserved in components and validate that they are
         available as expected

        :rtype none
        """

        for component, component_def in self.schema_def["components"].items():
            # Skip if component does not exist
            if getattr_anndata(self.adata, component) is None:
                continue

            # Do it for columns that are forbidden
            if "forbidden_columns" in component_def:
                for column in component_def["forbidden_columns"]:
                    if column in getattr_anndata(self.adata, component):
                        self.errors.append(f"Column '{column}' must not be present in '{component}'.")

            # If ignore_labels is set, we will skip all the subsequent label checks
            if self.ignore_labels:
                continue

            # Do it for metadata columns that are reserved for annotation after data portal upload
            if "reserved_columns" in component_def:
                for column in component_def["reserved_columns"]:
                    if column in getattr_anndata(self.adata, component):
                        self.errors.append(
                            f"Column '{column}' is a reserved column name "
                            f"of '{component}'. Remove it from h5ad and try again."
                        )

            # Do it for columns that map to other columns, for post-upload annotation
            if "columns" in component_def:
                for column_def in component_def["columns"].values():
                    if "add_labels" in column_def:
                        self._check_single_column_availability(component, column_def["add_labels"])

            # Do it for index that map to columns
            if "index" in component_def:
                index_def = component_def["index"]
                if "add_labels" in index_def:
                    self._check_single_column_availability(component, index_def["add_labels"])

    def _deep_check(self):
        """
        Perform a "deep" check of the AnnData object using the schema definition. Adds errors to self.errors if any

        :rtype None
        """
        # Checks DataFrame column name uniqueness
        self._check_var_and_obs_column_name_uniqueness()

        # Checks for deprecated columns
        self._check_deprecated_columns()

        # Checks for invalid columns
        self._check_invalid_columns()

        # Checks that reserved columns are not used
        self._check_column_availability()

        # Checks sparsity
        logger.debug("Validating sparsity...")
        self._validate_sparsity()

        # Checks Seurat convertibility
        logger.debug("Validating Seurat convertibility...")
        self._validate_seurat_convertibility()

        # Checks each component
        for component_name, component_def in self.schema_def["components"].items():
            logger.debug(f"Validating component: {component_name}")
            component = getattr_anndata(self.adata, component_name)

            # Skip if component does not exist: only useful for adata.raw.var
            if component is None:
                # Check for required components
                if component_def.get("required", False):
                    self.errors.append(f"'{component}' is missing from adata and it's required.")
                continue
            elif component_def["type"] == "dataframe":
                self._validate_dataframe(component_name)
            elif component_def["type"] == "dict":
                self._validate_dict(component, component_name, component_def)
                if component_name == "uns":
                    self._validate_uns_dict(component)
            elif component_def["type"] == "annotation_mapping":
                self._validate_annotation_mapping(component_name, component)
                if component_name == "obsm":
                    self._validate_obsm()
            else:
                raise ValueError(f"Unexpected component type '{component_def['type']}'")

        # Checks for raw only if there are no errors, because it depends on the
        # existence of adata.obs["assay_ontology_term_id"]
        if not self.errors and "raw" in self.schema_def:
            logger.debug("Validating raw layer...")
            self._validate_raw()
        else:
            self.warnings.append(
                "Validation of raw layer was not performed due to current errors, try again after "
                "fixing current errors."
            )

    def validate_adata(self, h5ad_path: Union[str, bytes, os.PathLike] = None, to_memory: bool = False) -> bool:
        """
        Validates adata

        :params Union[str, bytes, os.PathLike] h5ad_path: path to h5ad to validate, if None it will try to validate
        from self.adata
        :param to_memory: indicate if the h5ad should be read into memory.

        :return True if successful validation, False otherwise
        :rtype bool
        """
        logger.info("Starting validation...")
        # Re-start errors in case a new h5ad is being validated
        self.reset()

        if h5ad_path:
            logger.debug("Reading the h5ad file...")
            self.adata = read_h5ad(h5ad_path, to_memory)
            self.h5ad_path = h5ad_path
            self._validate_encoding_version()
            logger.debug("Successfully read the h5ad file")

        # Fetches schema def for latest major schema version
        self._set_schema_def()

        if not self.errors:
            self._deep_check()

        # Print warnings if any
        if self.warnings:
            self.warnings = ["WARNING: " + i for i in self.warnings]
            for w in self.warnings:
                logger.warning(w)

        # Print errors if any
        if self.errors:
            self.errors = ["ERROR: " + i for i in self.errors]
            for e in self.errors:
                logger.error(e)
            self.is_valid = False
        else:
            self.is_valid = True

        return self.is_valid


def validate(
    h5ad_path: Union[str, bytes, os.PathLike],
    add_labels_file: str = None,
    ignore_labels: bool = False,
    verbose: bool = False,
) -> (bool, list, bool):
    from .write_labels import AnnDataLabelAppender

    """
    Entry point for validation.

    :param Union[str, bytes, os.PathLike] h5ad_path: Path to h5ad file to validate
    :param str add_labels_file: Path to new h5ad file with ontology/gene labels added

    :return (True, [], <bool>) if successful validation, (False, [list_of_errors], <bool>) otherwise; last bool is for
    seurat convertibility
    :rtype tuple
    """

    # Perform validation
    start = datetime.now()
    if verbose:
        logging.basicConfig(level=logging.DEBUG)
    else:
        logging.basicConfig(level=logging.INFO, format="%(message)s")
    validator = Validator(
        ignore_labels=ignore_labels,
    )
    to_memory = add_labels_file is not None
    validator.validate_adata(h5ad_path, to_memory=to_memory)
    logger.info(f"Validation complete in {datetime.now() - start} with status is_valid={validator.is_valid}")

    # Stop if validation was unsuccessful
    if not validator.is_valid:
        return False, validator.errors, validator.is_seurat_convertible

    if add_labels_file:
        label_start = datetime.now()
        writer = AnnDataLabelAppender(validator)
        writer.write_labels(add_labels_file)
        logger.info(
            f"H5AD label writing complete in {datetime.now() - label_start}, was_writing_successful: "
            f"{writer.was_writing_successful}"
        )

        return (
            validator.is_valid and writer.was_writing_successful,
            validator.errors + writer.errors,
            validator.is_seurat_convertible,
        )

    return True, validator.errors, validator.is_seurat_convertible<|MERGE_RESOLUTION|>--- conflicted
+++ resolved
@@ -152,13 +152,8 @@
                 is_valid_term_id = ONTOLOGY_PARSER.is_valid_term_id(term_id)
                 is_valid_ancestor_id = ONTOLOGY_PARSER.is_valid_term_id(ancestor)
                 if is_valid_term_id & is_valid_ancestor_id:
-<<<<<<< HEAD
-                    is_child = ancestor in ONTOLOGY_PARSER.get_term_ancestors(term_id)
-                    checks.append(is_child)
-=======
-                    is_descendant = ONTOLOGY_CHECKER.is_descendent_of(ontology_name, term_id, ancestor)
+                    is_descendant = ancestor in ONTOLOGY_PARSER.get_term_ancestors(term_id)
                     checks.append(is_descendant)
->>>>>>> 38d3043d
 
         if True not in checks:
             return False
