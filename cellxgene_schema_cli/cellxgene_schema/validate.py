import logging
import math
import numbers
import os
import re
from datetime import datetime
from typing import Dict, List, Mapping, Optional, Union

import anndata
import matplotlib.colors as mcolors
import numpy as np
import pandas as pd
import scipy
from cellxgene_ontology_guide.ontology_parser import OntologyParser
from pandas.core.computation.ops import UndefinedVariableError
from scipy import sparse

from . import gencode, schema
from .utils import SPARSE_MATRIX_TYPES, get_matrix_format, getattr_anndata, read_h5ad

logger = logging.getLogger(__name__)

ONTOLOGY_PARSER = OntologyParser(schema_version=f"v{schema.get_current_schema_version()}")

ASSAY_VISIUM = "EFO:0010961"
ASSAY_SLIDE_SEQV2 = "EFO:0030062"

ERROR_SUFFIX_VISIUM_AND_IS_SINGLE_TRUE = "obs['assay_ontology_term_id'] 'EFO:0010961' (Visium Spatial Gene Expression) and uns['spatial']['is_single'] is True."
ERROR_SUFFIX_VISIUM_AND_IS_SINGLE_TRUE_FORBIDDEN = f"is only allowed for {ERROR_SUFFIX_VISIUM_AND_IS_SINGLE_TRUE}"
ERROR_SUFFIX_VISIUM_AND_IS_SINGLE_TRUE_REQUIRED = f"is required for {ERROR_SUFFIX_VISIUM_AND_IS_SINGLE_TRUE}"


class Validator:
    """Handles validation of AnnData"""

    def __init__(self, ignore_labels=False):
        self.schema_def = dict()
        self.schema_version: str = None
        self.ignore_labels = ignore_labels

        # Values will be instances of gencode.GeneChecker,
        # keys will be one of gencode.SupportedOrganisms
        self.gene_checkers = dict()

    def reset(self):
        self.errors = []
        self.warnings = []
        self.is_valid = False
        self.h5ad_path = ""
        self._raw_layer_exists = None
        self.is_seurat_convertible: bool = True
        self.is_spatial = None
        self.is_visium = None
        self.is_visium_and_is_single_true = None

        # Matrix (e.g., X, raw.X, ...) number non-zero cache
        self.number_non_zero = dict()

    @property
    def adata(self) -> anndata.AnnData:
        return self._adata

    @adata.setter
    def adata(self, adata: anndata.AnnData):
        self.reset()
        self._adata = adata

    def _is_single(self) -> bool | None:
        """
        Determine value of uns.spatial.is_single. None if non-spatial.

        :return Value of uns.spatial.is_single if specified, None otherwise.
        :rtype bool | None
        """
        return (
            self.adata.uns["spatial"]["is_single"]
            if hasattr(self.adata, "uns") and "spatial" in self.adata.uns and "is_single" in self.adata.uns["spatial"]
            else None
        )

    def _is_supported_spatial_assay(self) -> bool:
        """
        Determine if the assay_ontology_term_id is either Visium (EFO:0010961) or Slide-seqV2 (EFO:0030062).

        :return True if assay_ontology_term_id is Visium or Slide-seqV2, False otherwise.
        :rtype bool
        """
        if self.is_spatial is None:
            try:
                self.is_spatial = False
                if self.adata.obs.assay_ontology_term_id.isin([ASSAY_VISIUM, ASSAY_SLIDE_SEQV2]).any():
                    self.is_spatial = True
            except AttributeError:
                # specific error reporting will occur downstream in the validation
                self.is_spatial = False
        return self.is_spatial

    def _is_visium_and_is_single_true(self) -> bool:
        """
        Determine if the assay_ontology_term_id is Visium (EFO:0010961) and uns.spatial.is_single is True.

        :return True if assay_ontology_term_id is Visium and is_single_cell is True, False otherwise.
        :rtype bool
        """
        if self.is_visium_and_is_single_true is None:
<<<<<<< HEAD
            try:
                self.is_visium_and_is_single_true = self._is_visium() and self.adata.uns["spatial"]["is_single"]
            except AttributeError:
                self.is_visium_and_is_single_true = False
=======
            self.is_visium_and_is_single_true = bool(self._is_visium() and self._is_single())
>>>>>>> 5b610783
        return self.is_visium_and_is_single_true

    def _validate_encoding_version(self):
        import h5py

        with h5py.File(self.h5ad_path, "r") as f:
            encoding_dict = dict(f.attrs)
            encoding_version = encoding_dict.get("encoding-version")
            if encoding_version != "0.1.0":
                self.errors.append("The h5ad artifact was generated with an AnnData version different from 0.8.0.")

    def _set_schema_def(self):
        """
        Sets schema dictionary
        """
        if not self.schema_version:
            self.schema_version = schema.get_current_schema_version()
        if not self.schema_def:
            self.schema_def = schema.get_schema_definition()

    def _get_component_def(self, component: str) -> dict:
        """
        Gets the definition of an individual component in the schema (e.g. obs)

        :param component: the component name

        :rtype dict
        """

        if self.schema_def:
            return self.schema_def["components"][component]
        else:
            raise RuntimeError("Schema has not been set in this instance class")

    def _get_column_def(self, component: str, column_name: str) -> dict:
        """
        Gets the definition of a column from a component in the schema (e.g. obs)

        :param component: the component name
        :param str column_name: the column name

        :rtype dict
        """

        if column_name == "index":
            return self._get_component_def(component)["index"]
        else:
            return self._get_component_def(component)["columns"][column_name]

    def _has_forbidden_curie_ancestor(
        self, term_id: str, column_name: str, forbidden_def: Dict[str, List[str]]
    ) -> bool:
        """
        Validate if a single curie term id is a descendant term of any forbidden ancestors.
        If there is a forbidden ancestor detected, it adds it to self.errors.

        :param str term_id: the curie term id to validate
        :param str column_name: original column name in adata where the term_id comes from (used for error messages)
        :param Dict[str, List[str] forbidden_def: mapping of ontologies to list of ancestor terms to validate against

        :returns bool
        """
        for ontology_name in forbidden_def:
            for ancestor in forbidden_def[ontology_name]:
                if ancestor in ONTOLOGY_PARSER.get_term_ancestors(term_id):
                    self.errors.append(
                        f"'{term_id}' in '{column_name}' is not allowed. Descendant terms of "
                        f"'{ancestor}' are not allowed."
                    )
                    return True
        return False

    def _validate_curie_ancestors(
        self,
        term_id: str,
        allowed_ancestors: Dict[str, List[str]],
        inclusive: bool = False,
    ) -> bool:
        """
        Validate a single curie term id is a valid descendant of any allowed ancestors

        :param str term_id: the curie term id to validate
        :param dict{str: list[str]} allowed_ancestors: keys must be ontology names and values must lists of
        allowed ancestors
        :param bool inclusive:  if True then the ancestors themselves are allowed

        :rtype Bool
        """

        checks = []

        for _, ancestors in allowed_ancestors.items():
            for ancestor in ancestors:
                if inclusive and term_id == ancestor:
                    checks.append(True)

                is_valid_term_id = ONTOLOGY_PARSER.is_valid_term_id(term_id)
                is_valid_ancestor_id = ONTOLOGY_PARSER.is_valid_term_id(ancestor)
                if is_valid_term_id & is_valid_ancestor_id:
                    is_descendant = ancestor in ONTOLOGY_PARSER.get_term_ancestors(term_id)
                    checks.append(is_descendant)

        if True not in checks:
            return False
        return True

    def _validate_curie_ontology(self, term_id: str, column_name: str, allowed_ontologies: List[str]) -> bool:
        """
        Validate a single curie term id belongs to specified ontologies. If it does belong to an allowed ontology
        verifies that it is not deprecated (obsolete).
        If there are any errors, it adds them to self.errors

        :param str term_id: the curie term id to validate
        :param str column_name: original column name in adata where the term_id comes from (used for error messages)
        :param List[str] allowed_ontologies: allowed ontologies

        :rtype bool
        """

        checks = []

        for ontology_name in allowed_ontologies:
            try:
                is_valid = ONTOLOGY_PARSER.is_valid_term_id(term_id, ontology_name)
            except ValueError:
                is_valid = False
            checks.append(is_valid)

            if is_valid and ONTOLOGY_PARSER.is_term_deprecated(term_id):
                self.errors.append(f"'{term_id}' in '{column_name}' is a deprecated term id of '{ontology_name}'.")
                return False

        if sum(checks) == 0:
            self.errors.append(
                f"'{term_id}' in '{column_name}' is not a valid ontology term id of '{', '.join(allowed_ontologies)}'."
            )
            return False
        return True

    def _validate_curie_str(self, term_str: str, column_name, curie_constraints: dict) -> None:
        """
        Validate a curie str based on some constraints. If there are any errors, it adds them to self.errors

        :param str term_str: the curie term str to validate
        :param str column_name: Name of the column in the dataframe
        :param dict curie_constraints: constraints for the curie term to be validated,
        this part of the schema definition

        :rtype None
        """
        if "exceptions" in curie_constraints and term_str in curie_constraints["exceptions"]:
            return

        # If NA is found in allowed ontologies, it means only exceptions should be found. If no exceptions were found
        # then return error
        if curie_constraints["ontologies"] == ["NA"]:
            self.errors.append(f"'{term_str}' in '{column_name}' is not a valid value of '{column_name}'.")
            return

        if not isinstance(term_str, str):
            self.errors.append(
                f"'{term_str}' in '{column_name}' is not a valid ontology term value, it must be a string."
            )
            return

        # if multi_term is defined, split str into individual ontology terms and validate each
        if "multi_term" in curie_constraints:
            delimiter = curie_constraints["multi_term"]["delimiter"]
            term_ids = term_str.split(delimiter)
            for term_id in term_ids:
                self._validate_curie(term_id, column_name, curie_constraints)
            if (
                curie_constraints["multi_term"].get("sorted", False)
                and len(term_ids) > 1
                and not all(term_ids[i].strip() <= term_ids[i + 1].strip() for i in range(len(term_ids) - 1))
            ):
                self.errors.append(f"'{term_str}' in '{column_name}' is not in ascending lexical order.")
            if len(set(term_ids)) != len(term_ids):
                self.errors.append(f"'{term_str}' in '{column_name}' contains duplicates.")
        else:
            self._validate_curie(term_str, column_name, curie_constraints)

    def _validate_curie(self, term_id: str, column_name: str, curie_constraints: dict):
        """
        Validate a single curie term id based on some constraints.
        If there are any errors, it adds them to self.errors

        :param str term_id: the curie term id to validate
        :param str column_name: Name of the column in the dataframe
        :param dict curie_constraints: constraints for the curie term to be validated,
        this part of the schema definition

        :rtype None
        """
        # If the term id does not belong to an allowed ontology, the subsequent checks are redundant
        if not self._validate_curie_ontology(term_id, column_name, curie_constraints["ontologies"]):
            return

        # Check if term_id is forbidden by schema definition despite being a valid ontology term
        if "forbidden" in curie_constraints:
            if "terms" in curie_constraints["forbidden"] and term_id in curie_constraints["forbidden"]["terms"]:
                self.errors.append(f"'{term_id}' in '{column_name}' is not allowed.")
                return
            if "ancestors" in curie_constraints["forbidden"] and self._has_forbidden_curie_ancestor(
                term_id, column_name, curie_constraints["forbidden"]["ancestors"]
            ):
                return

        # If there are allow-lists, validate against them
        if "allowed" in curie_constraints:
            is_allowed = False
            if "terms" in curie_constraints["allowed"]:
                for ontology_name, allow_list in curie_constraints["allowed"]["terms"].items():
                    if ONTOLOGY_PARSER.is_valid_term_id(term_id, ontology_name) and (
                        allow_list == ["all"] or term_id in set(allow_list)
                    ):
                        is_allowed = True
                        break
            if (
                not is_allowed
                and "ancestors" in curie_constraints["allowed"]
                and self._validate_curie_ancestors(term_id, curie_constraints["allowed"]["ancestors"])
            ):
                is_allowed = True

            if not is_allowed:
                self.errors.append(f"'{term_id}' in '{column_name}' is not an allowed term id.")

    def _validate_feature_id(self, feature_id: str, df_name: str):
        """
        Validates a feature id, i.e. checks that it's present in the reference
        If there are any errors, it adds them to self.errors and adds it to the list of invalid features

        :param str feature_id: the feature id to be validated
        :param str df_name: name of dataframe the feauter id comes from (var or raw.var)

        :rtype none
        """

        organism = gencode.get_organism_from_feature_id(feature_id)

        if not organism:
            self.errors.append(
                f"Could not infer organism from feature ID '{feature_id}' in '{df_name}', "
                f"make sure it is a valid ID."
            )
            return

        if organism not in self.gene_checkers:
            self.gene_checkers[organism] = gencode.GeneChecker(organism)

        if not self.gene_checkers[organism].is_valid_id(feature_id):
            self.errors.append(f"'{feature_id}' is not a valid feature ID in '{df_name}'.")

        return

    @staticmethod
    def _chunk_matrix(
        matrix: Union[np.ndarray, sparse.spmatrix],
        obs_chunk_size: Optional[int] = 10_000,
    ):
        """
        Iterator which chunks the _named_ or _specified_ matrix by the
        first (obs) dimension

        The parameter type restrictions are strictly for ensuring that the
        AnnData read fast-path is used (as of AnnData 0.8.0).

        Iterator produces a sequence of tuples, each containing
        (chunk, start, end)
        """
        start = 0
        n = matrix.shape[0]
        for i in range(int(n // obs_chunk_size)):
            logger.debug(f"_chunk_matrix [{i} of {math.ceil(n / obs_chunk_size)}]")
            end = start + obs_chunk_size
            yield (matrix[start:end], start, end)
            start = end
        if start < n:
            yield (matrix[start:n], start, n)

    def _count_matrix_nonzero(self, matrix_name: str, matrix: Union[np.ndarray, sparse.spmatrix]) -> int:
        if matrix_name in self.number_non_zero:
            return self.number_non_zero[matrix_name]

        logger.debug(f"Counting non-zero values in {matrix_name}")

        nnz = 0
        matrix_format = get_matrix_format(self.adata, matrix)
        for matrix_chunk, _, _ in self._chunk_matrix(matrix):
            nnz += matrix_chunk.count_nonzero() if matrix_format != "dense" else np.count_nonzero(matrix_chunk)

        self.number_non_zero[matrix_name] = nnz
        return nnz

    def _validate_column_feature_is_filtered(self, column: pd.Series, column_name: str, df_name: str):
        """
        Validates the "is_feature_filtered" in adata.var. This column must be bool, and for genes that are set to
        True, their expression values in X must be 0.
        If there are any errors, it adds them to self.errors.

        :rtype none
        """

        if column.dtype != bool:
            self.errors.append(
                f"Column '{column_name}' in dataframe '{df_name}' must be boolean, not '{column.dtype.name}'."
            )
            return

        if sum(column) > 0:
            n_nonzero = 0

            X_format = get_matrix_format(self.adata, self.adata.X)
            if X_format in SPARSE_MATRIX_TYPES:
                n_nonzero = self.adata.X[:, column].count_nonzero()

            elif X_format == "dense":
                n_nonzero = np.count_nonzero(self.adata.X[:, column])

            else:
                self.errors.append(
                    f"X matrix is of type {type(self.adata.X)}, validation of 'feature_is_filtered' "
                    f"cannot be completed."
                )

            if n_nonzero > 0:
                self.errors.append(
                    f"Some features are 'True' in '{column_name}' of dataframe '{df_name}', but there are "
                    f"{n_nonzero} non-zero values in the corresponding columns of the matrix 'X'. All values for "
                    f"these features must be 0."
                )

    def _validate_column(self, column: pd.Series, column_name: str, df_name: str, column_def: dict):
        """
        Given a schema definition and the column of a dataframe, verify that the column satisfies the schema.
        If there are any errors, it adds them to self.errors

        :param pandas.Series column: Column of a dataframe to validate
        :param str column_name: Name of the column in the dataframe
        :param str df_name: Name of the dataframe
        :param dict column_def: schema definition for this specific column,
        e.g. schema_def["obs"]["columns"]["cell_type_ontology_term_id"]

        :rtype None
        """

        # error_original_count will count the number of error messages prior to validating the column, this
        # will be useful in case there's an error prefix to be added to errors found here
        error_original_count = len(self.errors)

        if column_def.get("unique") and column.nunique() != len(column):
            self.errors.append(f"Column '{column_name}' in dataframe '{df_name}' is not unique.")

        if column_def.get("type") == "bool" and column.dtype != bool:
            self.errors.append(
                f"Column '{column_name}' in dataframe '{df_name}' must be boolean, not '{column.dtype.name}'."
            )

        if column_def.get("type") == "categorical":
            if column.dtype.name != "category":
                self.errors.append(
                    f"Column '{column_name}' in dataframe '{df_name}' must be categorical, not {column.dtype.name}."
                )
            else:
                if column_def.get("subtype") == "str":
                    if column.dtype.categories.dtype != "object" and column.dtype.categories.dtype != "string":
                        self.errors.append(
                            f"Column '{column_name}' in dataframe '{df_name}' must be object or string, not"
                            f" {column.dtype.categories.dtype}."
                        )
                    else:
                        if any(len(cat.strip()) == 0 for cat in column.dtype.categories):
                            self.errors.append(
                                f"Column '{column_name}' in dataframe '{df_name}' must not contain empty values."
                            )

                # check for null values--skip on column defs with enums, since it will already be part of that check
                if not column_def.get("enum") and column.isnull().any():
                    self.errors.append(f"Column '{column_name}' in dataframe '{df_name}' must not contain NaN values.")

        if column_def.get("type") == "feature_is_filtered":
            self._validate_column_feature_is_filtered(column, column_name, df_name)

        if "enum" in column_def:
            bad_enums = [v for v in column.drop_duplicates() if v not in column_def["enum"]]
            if bad_enums:
                self.errors.append(
                    f"Column '{column_name}' in dataframe '{df_name}' contains invalid values "
                    f"'{bad_enums}'. Values must be one of {column_def['enum']}"
                )

        if column_def.get("type") == "feature_id":
            # Validates each id
            for feature_id in column:
                self._validate_feature_id(feature_id, df_name)

        if column_def.get("type") == "curie":
            # Check for NaN values
            if column.isnull().any():
                self.errors.append(f"Column '{column_name}' in dataframe '{df_name}' must not contain NaN values.")
                return

            if "curie_constraints" in column_def:
                for term_str in column.drop_duplicates():
                    self._validate_curie_str(term_str, column_name, column_def["curie_constraints"])

        # Add error suffix to errors found here
        if "error_message_suffix" in column_def:
            error_total_count = len(self.errors)
            for i in range(error_original_count, error_total_count):
                self.errors[i] = self.errors[i] + " " + column_def["error_message_suffix"]

    def _validate_column_dependencies(
        self, df: pd.DataFrame, df_name: str, column_name: str, dependencies: List[dict]
    ) -> pd.Series:
        """
        Validates subset of columns based on dependencies, for instance development_stage_ontology_term_id has
        dependencies with organism_ontology_term_id -- the allowed values depend on whether organism is human, mouse
        or something else.

        After performing all validations, it will return the column that has been stripped of the already validated
        fields -- this has to still be validated.

        :param pd.DataFrame df: pandas dataframe containing the column to be validated
        :param str df_name: the name of dataframe in the adata object, e.g. "obs"
        :param str column_name: the name of the column to be validated
        :param list dependencies: a list of dependency definitions, which is a list of column definitions with a "rule"
        """

        all_rules = []

        for dependency_def in dependencies:
            if "complex_rule" in dependency_def:
                if "match_ancestors" in dependency_def["complex_rule"]:
                    query_fn, args = self._generate_match_ancestors_query_fn(
                        dependency_def["complex_rule"]["match_ancestors"]
                    )
                    term_id, ontologies, ancestors, ancestor_inclusive = args
                    query_exp = f"@query_fn({term_id}, {ontologies}, {ancestors}, {ancestor_inclusive})"
            elif "rule" in dependency_def:
                query_exp = dependency_def["rule"]
            else:
                continue

            try:
                column = getattr(df.query(query_exp, engine="python"), column_name)
            except UndefinedVariableError:
                self.errors.append(
                    f"Checking values with dependencies failed for adata.{df_name}['{column_name}'], "
                    f"this is likely due to missing dependent column in adata.{df_name}."
                )
                return pd.Series(dtype=np.float64)

            all_rules.append(query_exp)

            self._validate_column(column, column_name, df_name, dependency_def)

        # Set column with the data that's left
        all_rules = " | ".join(all_rules)
        column = getattr(df.query("not (" + all_rules + " )", engine="python"), column_name)

        return column

    def _generate_match_ancestors_query_fn(self, rule_def: Dict):
        """
        Generates vectorized function and args to query a pandas dataframe. Function will determine whether values from
        a specified column is a descendant term to a group of specified ancestors, returning a Bool.
        :param rule_def: defines arguments to pass into vectorized ancestor match validation function
        :return: Tuple(function, Tuple(str, List[str], List[str]))
        """
        validate_curie_ancestors_vectorized = np.vectorize(self._validate_curie_ancestors)
        ancestor_map = rule_def["ancestors"]
        inclusive = rule_def["inclusive"]

        # hack: pandas dataframe query doesn't support Dict inputs
        ontology_keys = []
        ancestor_list = []
        for key, val in ancestor_map.items():
            ontology_keys.append(key)
            ancestor_list.append(val)

        def is_ancestor_match(
            term_id: str,
            ontologies: List[str],
            ancestors: List[str],
            ancestor_inclusive: bool,
        ) -> bool:
            allowed_ancestors = dict(zip(ontologies, ancestors))
            return validate_curie_ancestors_vectorized(term_id, allowed_ancestors, inclusive=ancestor_inclusive)

        return is_ancestor_match, (
            rule_def["column"],
            ontology_keys,
            ancestor_list,
            inclusive,
        )

    def _validate_list(self, list_name: str, current_list: List[str], element_type: str):
        """
        Validates the elements of a list based on the type definition. Adds errors to self.errors if any

        :param str list_name: name of list to use for error messages (if any)
        :param str current_list: the list to be validated
        :param str element_type: type to be validated

        :rtype None
        """

        for i in current_list:
            if element_type == "match_obs_columns" and i not in self.adata.obs.columns:
                self.errors.append(f"Value '{i}' of list '{list_name}' is not a column in 'adata.obs'.")

    def _validate_str_in_dict(self, value, dict_name: str, key: str):
        """
        Validates that a value from a dictionary is a string and it does not have leading, trailing or double spaces.
        Adds errors to self.errors if any

        :param str value: The dictionary to validate
        :param str dict_name: Name of dictionary in the adata (e.g. "uns")
        :param str key: The key in the dictionary

        :rtype bool
        :return True if passed, False otherwise
        """

        is_valid = True

        if not isinstance(value, str):
            self.errors.append(f"'{value}' in '{dict_name}['{key}']' is not valid, it must be a string.")

            is_valid = False
        else:
            if value != value.rstrip():
                self.errors.append(f"'{value}' in '{dict_name}['{key}']' is not valid, it contains trailing spaces.")

                is_valid = False

            if value != value.lstrip():
                self.errors.append(f"'{value}' in '{dict_name}['{key}']' is not valid, it contains leading spaces.")

                is_valid = False

            if value.strip() != " ".join(value.split()):
                self.errors.append(f"'{value}' in '{dict_name}['{key}']' is not valid, it contains double spaces.")

                is_valid = False

        return is_valid

    def _validate_enum_in_dict(self, value, enum: List[str], dict_name: str, key: str):
        """
        Validates that a value from a dictionary is part of a list. Adds errors to self.errors if any

        :param str value: The dictionary to validate
        :param List[str] enum: The allowed values
        :param str dict_name: Name of dictionary in the adata (e.g. "uns")
        :param str key: The key in the dictionary

        :rtype  None
        """

        if value not in enum:
            self.errors.append(f"'{value}' in '{dict_name}['{key}']' is not valid. " f"Allowed terms: {enum}.")

    def _validate_dict(self, dictionary: dict, dict_name: str, dict_def: dict):
        """
        Verifies the dictionary follows the schema. Adds errors to self.errors if any

        :param str dictionary: The dictionary to validate
        :param str dict_name: Name of dictionary in the adata (e.g. "uns")
        :param str dict_def: The schema definition for this specific dictionary

        :rtype None
        """

        for key, value_def in dict_def["keys"].items():
            logger.debug(f"Validating uns dict for key: {key}")
            if key not in dictionary:
                if value_def.get("required", False):
                    self.errors.append(f"'{key}' in '{dict_name}' is not present.")
                continue

            value = dictionary[key]

            if value_def["type"] == "string":
                if not self._validate_str_in_dict(value, dict_name, key):
                    continue

                if "enum" in value_def:
                    self._validate_enum_in_dict(value, value_def["enum"], dict_name, key)

            if value_def["type"] == "match_obsm_keys":
                if not self._validate_str_in_dict(value, dict_name, key):
                    continue

                if value not in self.adata.obsm:
                    self.errors.append(
                        f"'{value}' in '{dict_name}['{key}']' is not valid, " f"it must be a key of 'adata.obsm'."
                    )

            if value_def["type"] == "list":
                if not (isinstance(value, (list, np.ndarray))):
                    self.errors.append(
                        f"'{value}' in '{dict_name}['{key}']' is not valid, " f"it must be a list or numpy array."
                    )
                    continue

                self._validate_list(key, value, value_def["element_type"])

    def _validate_dataframe(self, df_name: str):
        """
        Verifies the dataframe follows the schema. Adds errors to self.errors if any

        :param str df_name: Name of dataframe in the adata (e.g. "obs")

        :rtype None
        """

        df = getattr_anndata(self.adata, df_name)
        df_definition = self._get_component_def(df_name)

        # Validate index if needed
        if "index" in self._get_component_def(df_name):
            logger.debug("Validating index...")
            self._validate_column(
                pd.Series(df.index),
                "index",
                df_name,
                self._get_column_def(df_name, "index"),
            )

        low_rows_threshold = self._get_component_def(df_name).get("warn_if_less_than_rows")
        if low_rows_threshold is not None:
            num_rows = df.shape[0]
            if num_rows < low_rows_threshold:
                self.warnings.append(
                    f"Dataframe '{df_name}' only has {num_rows} rows. "
                    f"Features SHOULD NOT be filtered from expression matrix."
                )

        for column_name in df.columns:
            column = df[column_name]
            if column.dtype.name != "category":
                # Check for columns with mixed values, which is not supported by anndata 0.8.0
                # TODO: check if this can be removed after upgading to anndata 0.10.0
                value_types = {type(x) for x in column.values}
                if len(value_types) != 1:
                    self.errors.append(
                        f"Column '{column_name}' in dataframe '{df_name}' cannot contain mixed types. Found {value_types}."
                    )
            else:
                # Check for columns that have a category defined 0 times (obs only)
                if df_name == "obs":
                    for category in column.dtype.categories:
                        if category not in column.values:
                            self.warnings.append(
                                f"Column '{column_name}' in dataframe '{df_name}' contains a category '{category}' with "
                                f"zero observations. These categories will be removed when `--add-labels` flag is present."
                            )
                categorical_types = {type(x) for x in column.dtype.categories.values}
                # Check for columns that have illegal categories, which are not supported by anndata 0.8.0
                # TODO: check if this can be removed after upgading to anndata 0.10.0
                blocked_categorical_types = {bool}
                illegal_categorical_types = categorical_types & blocked_categorical_types
                if illegal_categorical_types:
                    self.errors.append(
                        f"Column '{column_name}' in dataframe '{df_name}' contains {illegal_categorical_types=}."
                    )
                # Check for categorical column has mixed types, which is not supported by anndata 0.8.0
                # TODO: check if this can be removed after upgading to anndata 0.10.0
                categorical_types = {type(x) for x in column.dtype.categories.values}
                if len(categorical_types) > 1:
                    self.errors.append(
                        f"Column '{column_name}' in dataframe '{df_name}' contains {len(categorical_types)} categorical types. "
                        f"Only one type is allowed."
                    )

        # Validate columns
        if "columns" in df_definition:
            for column_name in df_definition["columns"]:
                logger.debug(f"Validating column: {column_name}...")
                if column_name not in df.columns:
                    self.errors.append(f"Dataframe '{df_name}' is missing column '{column_name}'.")
                    continue

                column_def = self._get_column_def(df_name, column_name)
                column = getattr(df, column_name)

                # First check if there are dependencies with other columns and work with a subset of the data if so
                if "dependencies" in column_def:
                    column = self._validate_column_dependencies(df, df_name, column_name, column_def["dependencies"])

                # If after validating dependencies there's still values in the column, validate them.
                if len(column) > 0:
                    if "warning_message" in column_def:
                        self.warnings.append(column_def["warning_message"])
                    self._validate_column(column, column_name, df_name, column_def)

    def _validate_uns_dict(self, uns_dict: dict) -> None:
        df = getattr_anndata(self.adata, "obs")

        # Mapping from obs column name to number of unique categorical values
        category_mapping = {}

        # Check for categorical dtypes in the dataframe directly
        for column_name in df.columns:
            column = df[column_name]
            if column.dtype.name == "category":
                category_mapping[column_name] = column.nunique()

        for key, value in uns_dict.items():
            if any(
                isinstance(value, sparse_class)
                for sparse_class in (scipy.sparse.csr_matrix, scipy.sparse.csc_matrix, scipy.sparse.coo_matrix)
            ):
                if value.nnz == 0:  # number non-zero
                    self.errors.append(f"uns['{key}'] cannot be an empty value.")
            elif (
                value is not None
                and not isinstance(value, numbers.Number)
                and type(value) is not bool
                and not (isinstance(value, (np.bool_, np.bool)))
                and len(value) == 0
            ):
                self.errors.append(f"uns['{key}'] cannot be an empty value.")
            if key.endswith("_colors"):
                # 1. Verify that the corresponding categorical field exists in obs
                column_name = key.replace("_colors", "")
                obs_unique_values = category_mapping.get(column_name)
                if not obs_unique_values:
                    error_message = f"Colors field uns[{key}] does not have a corresponding categorical field in obs"
                    if column_name in df.columns:
                        error_message += f". {column_name} is present but is dtype {df[column_name].dtype.name}"
                    portal_column_names = [
                        "assay",
                        "cell_type",
                        "development_stage",
                        "disease",
                        "organism",
                        "self_reported_ethnicity",
                        "sex",
                        "tissue",
                    ]
                    if column_name in portal_column_names:
                        error_message += f". Annotate {column_name}_ontology_term_id_colors instead"
                    self.errors.append(error_message)
                    continue
                # 2. Verify that the value is a numpy array
                if value is None or not isinstance(value, np.ndarray):
                    self.errors.append(
                        f"Colors field uns['{key}'] must be of 'numpy.ndarray' type, it is {type(value)}"
                    )
                    # Skip over all subsequent validations which expect a numpy array
                    continue
                # 3. Verify that we have strings in the array
                all_strings = all(isinstance(color, str) for color in value)
                if not all_strings:
                    self.errors.append(
                        f"Colors in uns[{key}] must be strings. Found: {value} which are {value.dtype.name}"
                    )
                    continue
                # 4. Verify that we have at least as many colors as unique values in the corresponding categorical field
                if len(value) < obs_unique_values:
                    self.errors.append(
                        f"Annotated categorical field {key.replace('_colors', '')} must have at least {obs_unique_values} color options "
                        f"in uns[{key}]. Found: {value}"
                    )
                # 5. Verify that either all colors are hex OR all colors are CSS4 named colors strings
                all_hex_colors = all(re.match(r"^#([0-9a-fA-F]{6})$", color) for color in value)
                all_css4_colors = all(color in mcolors.CSS4_COLORS for color in value)
                if not (all_hex_colors or all_css4_colors):
                    self.errors.append(
                        f"Colors in uns[{key}] must be either all hex colors or all CSS4 named colors. Found: {value}"
                    )

    def _validate_sparsity(self):
        """
        calculates sparsity of x and raw.x, if bigger than indicated in the schema and not a scipy sparse matrix, then
        adds to warnings

        :rtype none
        """
        max_sparsity = float(self.schema_def["sparsity"])

        to_validate = [(self.adata.X, "X")]

        # check if there's raw data
        if self.adata.raw:
            to_validate.append((self.adata.raw.X, "raw.X"))

        # check if there's other expression matrices under layers
        if self.adata.layers:
            for key, value in self.adata.layers.items():
                to_validate.append((value, f"layers['{key}']"))

        # Check sparsity
        for x, x_name in to_validate:
            matrix_format = get_matrix_format(self.adata, x)
            if matrix_format == "csr":
                continue
            assert matrix_format != "unknown"

            # It seems silly to perform this test for 'coo' and 'csc' formats,
            # which are, by definition, already sparse. But the old code
            # performs test, and so we continue the tradition. It is possible
            # that the prolog comment is incorrect, and the purpose of this
            # function is to recommend CSR for _any_ matrix with sparsity beyond
            # a given limit.

            nnz = self._count_matrix_nonzero(x_name, x)
            sparsity = 1 - nnz / np.prod(x.shape)
            if sparsity > max_sparsity:
                self.warnings.append(
                    f"Sparsity of '{x_name}' is {sparsity} which is greater than {max_sparsity}, "
                    f"and it is not a 'scipy.sparse.csr_matrix'. It is STRONGLY RECOMMENDED "
                    f"to use this type of matrix for the given sparsity."
                )

    def _validate_seurat_convertibility(self):
        """
        Use length of component matrices to determine if the anndata object will be unable to be converted to Seurat by
        virtue of the R language's array size limit (4-byte signed int length). Add warning for each matrix which is
        too large.
        rtype: None
        """
        # Seurat conversion is not supported for Visium datasets.
        if self._is_visium():
            self.warnings.append(
                "Datasets with assay_ontology_term_id 'EFO:0010961' (Visium Spatial Gene Expression) are not compatible with Seurat."
            )
            self.is_seurat_convertible = False
            return

        to_validate = [(self.adata.X, "X")]
        # check if there's raw data
        if self.adata.raw:
            to_validate.append((self.adata.raw.X, "raw.X"))
        # Check length of component arrays
        for matrix, matrix_name in to_validate:
            matrix_format = get_matrix_format(self.adata, matrix)
            if matrix_format in SPARSE_MATRIX_TYPES:
                effective_r_array_size = self._count_matrix_nonzero(matrix_name, matrix)
                is_sparse = True
            elif matrix_format == "dense":
                effective_r_array_size = max(matrix.shape)
                is_sparse = False
            else:
                self.warnings.append(
                    f"Unable to verify seurat convertibility for matrix {matrix_name} " f"of type {type(matrix)}"
                )
                continue

            if effective_r_array_size > self.schema_def["max_size_for_seurat"]:
                if is_sparse:
                    self.warnings.append(
                        f"This dataset cannot be converted to the .rds (Seurat v4) format. "
                        f"{effective_r_array_size} nonzero elements in matrix {matrix_name} exceed the "
                        f"limitations in the R dgCMatrix sparse matrix class (2^31 - 1 nonzero "
                        f"elements)."
                    )
                else:
                    self.warnings.append(
                        f"This dataset cannot be converted to the .rds (Seurat v4) format. "
                        f"{effective_r_array_size} elements in at least one dimension of matrix "
                        f"{matrix_name} exceed the limitations in the R dgCMatrix sparse matrix class "
                        f"(2^31 - 1 nonzero elements)."
                    )

                self.is_seurat_convertible = False

        if self.adata.raw and self.adata.raw.X.shape[1] != self.adata.raw.var.shape[0]:
            self.errors.append(
                "This dataset has a mismatch between 1) the number of features in raw.X and 2) the number of features "
                "in raw.var. These counts must be identical."
            )
            self.is_seurat_convertible = False

    def _validate_obsm(self):
        """
        Validates the embedding dictionary -- it checks that all values of adata.obsm are numpy arrays with the correct
        dimension. Adds errors to self.errors if any. Checks that the keys start with "X_", have no whitespace, and have
        a suffix at least 1 character long. For keys that don't start with "X_", we will run them through the same
        validation checks, but raise warnings instead of errors.

        :rtype none
        """

        if not self.adata.obsm:
            self.errors.append("No embeddings found in 'adata.obsm'.")
            return

        obsm_with_x_prefix = 0
        for key, value in self.adata.obsm.items():
            issue_list = self.errors

            regex_pattern = r"^[a-zA-Z][a-zA-Z0-9_.-]*$"

            if key.startswith("X_"):
                obsm_with_x_prefix += 1
                if key.lower() == "x_spatial":
                    self.errors.append(f"Embedding key in 'adata.obsm' {key} cannot be used.")
                elif not re.match(regex_pattern, key[2:]):
                    self.errors.append(
                        f"Suffix for embedding key in 'adata.obsm' {key} does not match the regex pattern {regex_pattern}."
                    )
            elif key.lower() != "spatial":
                if not re.match(regex_pattern, key):
                    self.errors.append(
                        f"Embedding key in 'adata.obsm' {key} does not match the regex pattern {regex_pattern}."
                    )
                self.warnings.append(
                    f"Embedding key in 'adata.obsm' {key} is not 'spatial' nor does it start with 'X_'. Thus, it will "
                    f"not be available in Explorer"
                )
                issue_list = self.warnings

            if not isinstance(value, np.ndarray):
                issue_list.append(
                    f"All embeddings have to be of 'numpy.ndarray' type, " f"'adata.obsm['{key}']' is {type(value)}')."
                )
                # Skip over the subsequent checks that require the value to be an array
                continue

            if len(value.shape) < 2 or value.shape[0] != self.adata.n_obs or value.shape[1] < 2:
                issue_list.append(
                    f"All embeddings must have as many rows as cells, and at least two columns."
                    f" 'adata.obsm['{key}']' has shape of '{value.shape}'."
                )
            if not (np.issubdtype(value.dtype, np.integer) or np.issubdtype(value.dtype, np.floating)):
                issue_list.append(
                    f"adata.obsm['{key}'] has an invalid data type. It should be "
                    "float, integer, or unsigned integer of any precision (8, 16, 32, or 64 bits)."
                )
            else:
                # Check for inf/NaN values only if the dtype is numeric
                if np.isinf(value).any():
                    issue_list.append(f"adata.obsm['{key}'] contains positive infinity or negative infinity values.")
                if np.all(np.isnan(value)):
                    issue_list.append(f"adata.obsm['{key}'] contains all NaN values.")

        if self._is_supported_spatial_assay() is False and obsm_with_x_prefix == 0:
            self.errors.append("At least one embedding in 'obsm' has to have a key with an 'X_' prefix.")

        is_single = self._is_single()
        has_spatial_embedding = "spatial" in self.adata.obsm
        if is_single and not has_spatial_embedding:
            self.errors.append(
                "'spatial' embedding is required in 'adata.obsm' if " "adata.uns['spatial']['is_single'] is True."
            )
        elif is_single is None and has_spatial_embedding:
            self.errors.append(
                "'spatial' embedding is forbidden in 'adata.obsm' if " "adata.uns['spatial']['is_single'] is not set."
            )

    def _validate_annotation_mapping(self, component_name: str, component: Mapping):
        for key, value in component.items():
            # Check for empty ndarrays
            if isinstance(value, np.ndarray) and not value.size:
                self.errors.append(
                    f"The size of the ndarray stored for a 'adata.{component_name}['{key}']' MUST NOT be zero."
                )

    def _are_descendants_of(self, component: str, column: str, ontology_name: str, ancestors: List[str]) -> bool:
        """
        Checks if elements in the specified column of the component (e.g. 'assay_ontology_term_id' of 'adata.obs') are
        descendants of the given ancestors.

        Ancestors checks are inclusive, meaning that a value is its own ancestor as well.

        :param str component: the name of the component that's been checked.
        :param str column: Column in the component to check
        :param str ontology_name: Name of the ontology (e.g. "EFO")
        :param List[str] ancestors: List of ancestors

        :rtype bool
        :return True if any value in column is a descendant of any ancestor.
        """

        curies = getattr(getattr(self.adata, component), column)
        curies = curies.drop_duplicates()

        for curie in curies:
            if ONTOLOGY_PARSER.is_valid_term_id(curie):
                curie_ancestors = ONTOLOGY_PARSER.get_term_ancestors(curie, include_self=True)
                if bool(set(curie_ancestors) & set(ancestors)):
                    return True

        return False

    def _get_raw_x(self) -> Union[np.ndarray, sparse.csc_matrix, sparse.csr_matrix]:
        """
        gets raw x (best guess, i.e. not guarantee it's actually raw)
        """

        if self.adata.raw:
            return self.adata.raw.X
        else:
            return self.adata.X

    def _get_raw_x_loc(self) -> str:
        """
        gets raw x location (best guess, i.e. not guarantee it's actually raw)
        """

        if self.adata.raw:
            return "raw.X"
        else:
            return "X"

    def _has_valid_raw(self, force: bool = False) -> bool:
        """
        Checks if the non-zero values for the raw matrix (adata.X or adata.raw.X)
        are positive integers stored as numpy.float32. Also validates that every row contains at least one non-zero
        value.

        Returns False if at least one value / row does not meet requirements. True otherwise.

        Since this process is memory intensive, it will return a cache value if this function has been called before.
        If calculation needs to be repeated use `force = True`

        :rtype bool
        """
        if force:
            self._raw_layer_exists = None

        if self._raw_layer_exists is None:
            # Get potential raw_X
            x = self._get_raw_x()
            if x.dtype != np.float32:
                self._raw_layer_exists = False
                self.errors.append("Raw matrix values must have type numpy.float32.")
                return self._raw_layer_exists

            matrix_format = get_matrix_format(self.adata, x)
            assert matrix_format != "unknown"
            self._raw_layer_exists = True
            has_row_of_zeros = False
            has_invalid_nonzero_value = False
            is_sparse_matrix = matrix_format in SPARSE_MATRIX_TYPES
            for matrix_chunk, _, _ in self._chunk_matrix(x):
                if not has_row_of_zeros:
                    if is_sparse_matrix:
                        row_indices, _ = matrix_chunk.nonzero()
                        if len(set(row_indices)) != matrix_chunk.shape[0]:
                            has_row_of_zeros = True
                    # else, must be dense matrix, confirm that all rows have at least 1 nonzero value
                    elif not all(np.apply_along_axis(np.any, axis=1, arr=matrix_chunk)):
                        has_row_of_zeros = True

                if not has_invalid_nonzero_value:
                    data = matrix_chunk if isinstance(matrix_chunk, np.ndarray) else matrix_chunk.data
                    if np.any((data % 1 > 0) | (data < 0)):
                        has_invalid_nonzero_value = True

                if has_row_of_zeros and has_invalid_nonzero_value:
                    # Fail fast, exit loop and report
                    break

            if has_row_of_zeros:
                self._raw_layer_exists = False
                self.errors.append("Each cell must have at least one non-zero value in its row in the raw matrix.")
            if has_invalid_nonzero_value:
                self._raw_layer_exists = False
                self.errors.append("All non-zero values in raw matrix must be positive integers of type numpy.float32.")

        return self._raw_layer_exists

    def _validate_x_raw_x_dimensions(self):
        """
        Validates that X and raw.X have the same shape, if raw.X exists. Adds errors to self.errors if any.
        """

        if self._get_raw_x_loc() == "raw.X":
            if self.adata.n_vars != self.adata.raw.n_vars:
                self.errors.append(
                    f"Number of genes in X ({self.adata.n_vars}) is different " f"than raw.X ({self.adata.raw.n_vars})."
                )
            else:
                if not (self.adata.var.index == self.adata.raw.var.index).all():
                    self.errors.append("Index of 'raw.var' is not identical to index of 'var'.")
            if self.adata.n_obs != self.adata.raw.n_obs:
                self.errors.append(
                    f"Number of cells in X ({self.adata.n_obs}) is different " f"than raw.X ({self.adata.raw.n_obs})."
                )
            else:
                if not (self.adata.obs_names == self.adata.raw.obs_names).all():
                    self.errors.append("Cells in X and raw.X are different.")

    def _validate_raw(self):
        """
        Validates raw only if the rules in the schema definition are fulfilled and that X and raw.X have the same shape
        The validation entails checking that:
         1. X and raw.X have the same column and row indices
         2. there's an expression matrix containing raw (integer) values, first in adata.raw.X and then adata.X if
         the former does not exist.
         3. For applicable assays, checks that each row has at least one non-zero value

        Adds errors to self.errors if any.

        :rtype None
        """

        # Check that raw and raw.X have the same shape
        self._validate_x_raw_x_dimensions()

        # Asses if we actually need to perform validation of raw based on the rules in the schema
        # As of now, this means that we only do validation of raw if it's RNA data
        checks = []
        for component, component_rules in self.schema_def["raw"].items():
            for column, column_rules in component_rules.items():
                for rule, rule_def in column_rules.items():
                    if rule == "not_descendants_of":
                        for ontology_name, ancestors in rule_def.items():
                            checks.append(not self._are_descendants_of(component, column, ontology_name, ancestors))
                    else:
                        raise ValueError(f"'{rule}' rule in raw definition of the schema is not implemented ")

        # If all checks passed then proceed with validation
        if all(checks):
            # If both "raw.X" and "X" exist but neither are raw
            # This is testing for when sometimes data contributors put a normalized matrix in both "X" and "raw.X".
            if not self._has_valid_raw() and self._get_raw_x_loc() == "raw.X":
                self.errors.append("Raw data may be missing: data in 'raw.X' does not meet schema requirements.")

            # Only "X" exists but it's not raw
            # This is testing for when there is only a normalized matrix in "X" and there is no "raw.X".
            if not self._has_valid_raw() and self._get_raw_x_loc() == "X":
                self.errors.append("Raw data is missing: there is only a normalized matrix in X and no raw.X")

            # If raw data is in X and there is nothing in raw.X (i.e. normalized values are not provided), then
            # add a warning because normalized data for RNA data is STRONGLY RECOMMENDED
            if self._has_valid_raw() and self._get_raw_x_loc() == "X":
                self.warnings.append(
                    "Only raw data was found, i.e. there is no 'raw.X'. "
                    "It is STRONGLY RECOMMENDED that 'final' (normalized) data is provided."
                )

    def _check_single_column_availability(self, component: str, add_labels_def: List[dict]):
        """
        This method checks a single reserved column in adata.obs or adata.var and adds a message to self.error if
        it already exists

        :param str component: the name of the component that's been checked.
        :param List[dict] add_labels_def: the "add_labels" definition, contains the information of
        the reserved column(s)

        :rtype none
        """

        for label_def in add_labels_def:
            reserved_name = label_def["to_column"]

            if reserved_name in getattr_anndata(self.adata, component):
                self.errors.append(
                    f"Add labels error: Column '{reserved_name}' is a reserved column name "
                    f"of '{component}'. Remove it from h5ad and try again."
                )

    def _check_deprecated_columns(self):
        """
        This method will check for columns or keys that have been deprecated

        :rtype none
        """
        for component, component_def in self.schema_def["components"].items():
            if "deprecated_columns" in component_def:
                for column in component_def["deprecated_columns"]:
                    if column in getattr_anndata(self.adata, component):
                        self.errors.append(f"The field '{column}' is present in '{component}', but it is deprecated.")

    def _check_invalid_columns(self):
        """
        This method will check for columns or keys that are invalid
        - Columns that start with '__' (will fail the cxg conversion)

        :rtype none
        """
        for component, _ in self.schema_def["components"].items():
            df = getattr_anndata(self.adata, component)
            if df is None:
                continue
            for column in df:
                if column.startswith("__"):
                    self.errors.append(
                        f"The field '{column}' in '{component}' is invalid. Fields that start with '__' are reserved."
                    )

    def _check_var_and_obs_column_name_uniqueness(self):
        """
        This method checks that all column names in the 'var' and 'obs' DataFrames are unique

        :rtype none
        """
        dataframe_components = ["obs", "var", "raw.var"]
        for df_component in dataframe_components:
            adata_component = getattr_anndata(self.adata, df_component)
            if adata_component is None:
                continue
            component_columns = set()
            for column in adata_component.columns:
                if column in component_columns:
                    raise ValueError(
                        f"Duplicate column name '{column}' detected in 'adata.{df_component}' DataFrame. All DataFrame column names must be unique."
                    )
                component_columns.add(column)

    def _check_column_availability(self):
        """
        This method will check for columns that are reserved in components and validate that they are
         available as expected

        :rtype none
        """

        for component, component_def in self.schema_def["components"].items():
            # Skip if component does not exist
            if getattr_anndata(self.adata, component) is None:
                continue

            # Do it for columns that are forbidden
            if "forbidden_columns" in component_def:
                for column in component_def["forbidden_columns"]:
                    if column in getattr_anndata(self.adata, component):
                        self.errors.append(f"Column '{column}' must not be present in '{component}'.")

            # If ignore_labels is set, we will skip all the subsequent label checks
            if self.ignore_labels:
                continue

            # Do it for metadata columns that are reserved for annotation after data portal upload
            if "reserved_columns" in component_def:
                for column in component_def["reserved_columns"]:
                    if column in getattr_anndata(self.adata, component):
                        self.errors.append(
                            f"Column '{column}' is a reserved column name "
                            f"of '{component}'. Remove it from h5ad and try again."
                        )

            # Do it for columns that map to other columns, for post-upload annotation
            if "columns" in component_def:
                for column_def in component_def["columns"].values():
                    if "add_labels" in column_def:
                        self._check_single_column_availability(component, column_def["add_labels"])

            # Do it for index that map to columns
            if "index" in component_def:
                index_def = component_def["index"]
                if "add_labels" in index_def:
                    self._check_single_column_availability(component, index_def["add_labels"])

    def _check_spatial(self):
        """
        Sequence validation of spatial-related values of the AnnData object.

        :rtype none
        """
        self._check_spatial_uns()
        self._check_spatial_obs()

    def _check_spatial_obs(self):
        """
        Validate obs spatial-related values of the AnnData object. Validation is not defined in schema definition yaml.
        Errors are added to self.errors.

        :rtype none
        """

        # Exit if obs is not specified. Error is reported in core validate functionality.
        obs_component = getattr_anndata(self.adata, "obs")
        if obs_component is None:
            return

<<<<<<< HEAD
        # obs spatial validation is dependent on uns.spatial.is_single; exit if not specified. Errors are
        # reported downstream.
        uns_component = getattr_anndata(self.adata, "uns")
        if uns_component is None or "spatial" not in uns_component or "is_single" not in uns_component["spatial"]:
            return

=======
>>>>>>> 5b610783
        # Validate tissue positions.
        self._validate_spatial_tissue_position("array_col", 0, 127)
        self._validate_spatial_tissue_position("array_row", 0, 77)
        self._validate_spatial_tissue_position("in_tissue", 0, 1)

<<<<<<< HEAD
        self._validate_spatial_is_primary_data()

    def _validate_spatial_is_primary_data(self):
        """
        Validate is_primary_data for spatial datasets.
        """
        is_single = (
            self.adata.uns["spatial"]["is_single"]
            if "spatial" in self.adata.uns and "is_single" in self.adata.uns["spatial"]
            else None
        )
        obs = getattr_anndata(self.adata, "obs")
        if obs is None or "is_primary_data" not in obs:
            return
        if is_single is False and obs["is_primary_data"].any():
            self.errors.append(
                "When uns['spatial']['is_single'] is False, " "obs['is_primary_data'] must be False for all rows."
            )

=======
>>>>>>> 5b610783
    def _validate_spatial_tissue_position(self, tissue_position_name: str, min: int, max: int):
        """
        Validate tissue position is allowed and required, and are integers within the given range. Validation is not defined in
        schema definition yaml.

        :rtype none
        """
        # Tissue position is foribidden if assay is not Visium and is_single is True.
<<<<<<< HEAD
        if (
            tissue_position_name in self.adata.obs
            and (
                ~((self.adata.obs["assay_ontology_term_id"] == ASSAY_VISIUM) & (self.adata.uns["spatial"]["is_single"]))
=======
        if tissue_position_name in self.adata.obs and (
            not self._is_visium_and_is_single_true()
            or (
                ~(self.adata.obs["assay_ontology_term_id"] == ASSAY_VISIUM)
>>>>>>> 5b610783
                & (self.adata.obs[tissue_position_name].notnull())
            ).any()
        ):
            self.errors.append(f"obs['{tissue_position_name}'] {ERROR_SUFFIX_VISIUM_AND_IS_SINGLE_TRUE_FORBIDDEN}")
            return

        # Exit if we're not dealing with Visium and _is_single True as no further checks are necessary.
        if not self._is_visium_and_is_single_true():
            return

        # At this point, is_single is True and:
        # - there's at least one row with Visum, tissue position column is required
        # - for any Visium row, tissue position is required.
        if (
            tissue_position_name not in self.adata.obs
            or (
                (self.adata.obs["assay_ontology_term_id"] == ASSAY_VISIUM)
                & (self.adata.obs[tissue_position_name].isnull())
            ).any()
        ):
            self.errors.append(f"obs['{tissue_position_name}'] {ERROR_SUFFIX_VISIUM_AND_IS_SINGLE_TRUE_REQUIRED}")
            return

        # Tissue position must be an int.
        obs_tissue_position = self.adata.obs.get(tissue_position_name)
        if not np.issubdtype(obs_tissue_position.dtype, np.integer):
            self.errors.append(f"obs['{tissue_position_name}'] must be of int type, it is {obs_tissue_position.dtype}.")
            return

        # Tissue position must be within the given range.
        if not ((obs_tissue_position >= min) & (obs_tissue_position <= max)).all():
            if tissue_position_name == "in_tissue":
                error_message_token = f"{min} or {max}"
            else:
                error_message_token = f"between {min} and {max}"
            self.errors.append(
                f"obs['{tissue_position_name}'] must be {error_message_token}, the min and max are {obs_tissue_position.min()} and {obs_tissue_position.max()}. "
                f"This must be the value of the column tissue_positions_in_tissue from the tissue_positions_list.csv or tissue_positions.csv."
            )

    def _check_spatial_uns(self):
        """
        Validate uns spatial-related values of the AnnData object. Validation is not defined in schema definition yaml.
        Errors are added to self.errors.

        :rtype none
        """

        # Exit if uns is not specified. Error is reported in core validate functionality.
        uns_component = getattr_anndata(self.adata, "uns")
        if uns_component is None:
            return

        # uns spatial validation is dependent on obs.assay_ontology_term_id; exit if not specified. Error is
        # reported in core validate functionality.
        obs_component = getattr_anndata(self.adata, "obs")
        if obs_component is None or "assay_ontology_term_id" not in obs_component:
            return

        # spatial is forbidden if assay it not a supported spatial assay.
        uns_spatial = self.adata.uns.get("spatial")
        is_supported_spatial_assay = self._is_supported_spatial_assay()
        if uns_spatial is not None and not is_supported_spatial_assay:
            self.errors.append(
                "uns['spatial'] is only allowed for obs['assay_ontology_term_id'] values "
                "'EFO:0010961' (Visium Spatial Gene Expression) and 'EFO:0030062' (Slide-seqV2)."
            )
            return

        # Exit if we aren't dealing with a supported spatial assay as no further checks are necessary.
        if not is_supported_spatial_assay:
            return

        # spatial is required for supported spatial assays.
        if uns_spatial is None:
            self.errors.append(
                "uns['spatial'] is required for obs['assay_ontology_term_id'] values "
                "'EFO:0010961' (Visium Spatial Gene Expression) and 'EFO:0030062' (Slide-seqV2)."
            )
            return

        # is_single is required.
        if "is_single" not in uns_spatial:
            self.errors.append("uns['spatial'] must contain the key 'is_single'.")
            # Exit if is_single is missing as all further checks are dependent on its value.
            return

        # is_single must be a boolean.
        uns_is_single = uns_spatial["is_single"]
        if not isinstance(uns_is_single, (np.bool_, np.bool)):
            self.errors.append(f"uns['spatial']['is_single'] must be of boolean type, it is {type(uns_is_single)}.")
            # Exit if is_single is not valid as all further checks are dependent on its value.
            return

        # Check there is at most one library_id.
        uns_spatial_keys = list(uns_spatial.keys())
        library_ids = list(filter(lambda x: x != "is_single", uns_spatial_keys))
        if len(library_ids) > 1:
            self.errors.append(
                "uns['spatial'] must contain only two top-level keys: 'is_single' and a library_id. "
                f"More than two top-level keys detected: {library_ids}."
            )
            # Exit if there is more than one library_id as we don't know which library_id to validate.
            return

        # library_id is forbidden if assay is not Visium or is_single is false.
        is_visium_and_uns_is_single = self._is_visium_and_is_single_true()
        if len(library_ids) > 0 and not is_visium_and_uns_is_single:
            self.errors.append(f"uns['spatial'][library_id] {ERROR_SUFFIX_VISIUM_AND_IS_SINGLE_TRUE_FORBIDDEN}")
            # Exit as library_id is not allowed.
            return

        # Exit if we're not dealing with Visium and _is_single True as no further checks are necessary.
        if not is_visium_and_uns_is_single:
            return

        # library_id is required if assay is Visium and is_single is True.
        if len(library_ids) == 0:
            self.errors.append(
                f"uns['spatial'] must contain at least one key representing the library_id when {ERROR_SUFFIX_VISIUM_AND_IS_SINGLE_TRUE}"
            )
            # Exit as library_id is missing.
            return

        # Confirm shape of library_id is valid: allowed keys are images and scalefactors.
        library_id_key = library_ids[0]
        uns_library_id = uns_spatial[library_id_key]
        if not self._has_no_extra_keys(uns_library_id, ["images", "scalefactors"]):
            self.errors.append(
                "uns['spatial'][library_id] can only contain the keys 'images' and 'scalefactors'."
                f"Detected keys: {list(uns_library_id.keys())}."
            )

        # images is required.
        if "images" not in uns_library_id:
            self.errors.append("uns['spatial'][library_id] must contain the key 'images'.")
        # images is specified: proceed with validation of images.
        else:
            # Confirm shape of images is valid: allowed keys are fullres and hires.
            uns_images = uns_library_id["images"]
            if not self._has_no_extra_keys(uns_images, ["fullres", "hires"]):
                self.errors.append(
                    "uns['spatial'][library_id]['images'] can only contain the keys 'fullres' and 'hires'."
                    f"Detected keys: {list(uns_images.keys())}."
                )

            # hires is required.
            if "hires" not in uns_images:
                self.errors.append("uns['spatial'][library_id]['images'] must contain the key 'hires'.")
            # hires is specified: proceed with validation of hires.
            else:
                self._validate_spatial_image_shape("hires", uns_images["hires"], 2000)

            # fullres is optional.
            uns_fullres = uns_images.get("fullres")
            if uns_fullres is None:
                # Warn if no fullres is specified as it is strongly recommended.
                self.warnings.append(
                    "No uns['spatial'][library_id]['images']['fullres'] was found. "
                    "It is STRONGLY RECOMMENDED that uns['spatial'][library_id]['images']['fullres'] is provided."
                )
            else:
                self._validate_spatial_image_shape("fullres", uns_fullres)

        # scalefactors is required.
        if "scalefactors" not in uns_library_id:
            self.errors.append("uns['spatial'][library_id] must contain the key 'scalefactors'.")
        # scalefactors is specified: proceed with validation of scalefactors.
        else:
            # Confirm shape of scalefactors is valid: allowed keys are spot_diameter_fullres and tissue_hires_scalef.
            uns_scalefactors = uns_library_id["scalefactors"]
            if not self._has_no_extra_keys(uns_scalefactors, ["spot_diameter_fullres", "tissue_hires_scalef"]):
                self.errors.append(
                    "uns['spatial'][library_id]['scalefactors'] can only contain the keys "
                    "'spot_diameter_fullres' and 'tissue_hires_scalef'."
                    f"Detected keys: {list(uns_scalefactors.keys())}."
                )

            # spot_diameter_fullres is required.
            if "spot_diameter_fullres" not in uns_scalefactors:
                self.errors.append(
                    "uns['spatial'][library_id]['scalefactors'] must contain the key 'spot_diameter_fullres'."
                )
            # spot_diameter_fullres is specified: proceed with validation.
            else:
                spot_diameter_fullres = uns_scalefactors["spot_diameter_fullres"]
                if not isinstance(spot_diameter_fullres, float):
                    self.errors.append(
                        "uns['spatial'][library_id]['scalefactors']['spot_diameter_fullres'] must be of type float, it is "
                        f"{type(spot_diameter_fullres)}. This must be the value of the spot_diameter_fullres field from scalefactors_json.json"
                    )

            # tissue_hires_scalef is required.
            if "tissue_hires_scalef" not in uns_scalefactors:
                self.errors.append(
                    "uns['spatial'][library_id]['scalefactors'] must contain the key 'tissue_hires_scalef'."
                )
            # tissue_hires_scalef is specified: proceed with validation.
            else:
                tissue_hires_scalef = uns_scalefactors["tissue_hires_scalef"]
                if not isinstance(tissue_hires_scalef, float):
                    self.errors.append(
                        "uns['spatial'][library_id]['scalefactors']['tissue_hires_scalef'] must be of type float, it is "
                        f"{type(tissue_hires_scalef)}. This must be the value of the tissue_hires_scalef field from scalefactors_json.json"
                    )

    def _has_no_extra_keys(self, dictionary: dict, allowed_keys: List[str]) -> bool:
        """
        Determine if the dictionary has only the given allowed keys. Keys can be missing (required
        checks are executed separately) but no additional keys are allowed.

        :param dict dictionary: the dictionary to check.
        :param List[str] allowed_keys: the list of allowed keys.

        :rtype bool
        """
        return set(dictionary.keys()).issubset(allowed_keys)

    def _is_valid_visium_image_shape(self, image: np.ndarray) -> bool:
        """
        Determine if the image has shape (,,3); image is expected to be a 3D numpy array
        with the size of the last dimension being three.

        :param np.ndarray image: the image to check the shape of.

        :return True if image has shape (,,3), False otherwise.
        :rtype bool
        """
        return len(image.shape) == 3 and image.shape[2] == 3

    def _is_visium(self) -> bool:
        """
        Determine if the assay_ontology_term_id is Visium (EFO:0010961).

        :return True if assay_ontology_term_id is Visium, False otherwise.
        :rtype bool
        """
        if self.is_visium is None:
            assay_ontology_term_id = self.adata.obs.get("assay_ontology_term_id")
            self.is_visium = assay_ontology_term_id is not None and (assay_ontology_term_id == ASSAY_VISIUM).any()
        return self.is_visium

    def _validate_spatial_image_shape(self, image_name: str, image: np.ndarray, max_dimension: int = None):
        """
        Validate the spatial image is of shape (,,3) and has a max dimension, if specified. A spatial image
        is either spatial[library_id]['images']['hires'] or spatial[library_id]['images']['fullres']. Errors
        are added to self.errors if any.

        :param str image_name: the name of the image, either "hires" or "fullres".
        :param np.ndarray image: the image to validate.
        :param int max_dimension: the largest allowed dimension of the image, optional.

        :rtype None
        """
        # Image must be an ndarray.
        if not isinstance(image, np.ndarray):
            self.errors.append(
                f"uns['spatial'][library_id]['images']['{image_name}'] must be of numpy.ndarray type, "
                f"it is {type(image)}."
            )
            return

        # Confirm shape of image is valid: allowed shape is (,,3).
        if not self._is_valid_visium_image_shape(image):
            self.errors.append(
                f"uns['spatial'][library_id]['images']['{image_name}'] must have shape (,,3), "
                f"it has shape {image.shape}."
            )

        # Confirm max dimension of image, if specified, is valid.
        if max_dimension is not None and max(image.shape) != max_dimension:
            self.errors.append(
                f"The largest dimension of uns['spatial'][library_id]['images']['{image_name}'] must be "
                f"{max_dimension} pixels, it has a largest dimension of {max(image.shape)} pixels."
            )

    def _deep_check(self):
        """
        Perform a "deep" check of the AnnData object using the schema definition. Adds errors to self.errors if any

        :rtype None
        """
        # Checks DataFrame column name uniqueness
        self._check_var_and_obs_column_name_uniqueness()

        # Checks for deprecated columns
        self._check_deprecated_columns()

        # Checks for invalid columns
        self._check_invalid_columns()

        # Checks that reserved columns are not used
        self._check_column_availability()

        # Checks sparsity
        logger.debug("Validating sparsity...")
        self._validate_sparsity()

        # Checks spatial
        self._check_spatial()

        # Checks Seurat convertibility
        logger.debug("Validating Seurat convertibility...")
        self._validate_seurat_convertibility()

        # Checks each component
        for component_name, component_def in self.schema_def["components"].items():
            logger.debug(f"Validating component: {component_name}")
            component = getattr_anndata(self.adata, component_name)

            # Skip if component does not exist: only useful for adata.raw.var
            if component is None:
                # Check for required components
                if component_def.get("required", False):
                    self.errors.append(f"'{component}' is missing from adata and it's required.")
                continue
            elif component_def["type"] == "dataframe":
                self._validate_dataframe(component_name)
            elif component_def["type"] == "dict":
                self._validate_dict(component, component_name, component_def)
                if component_name == "uns":
                    self._validate_uns_dict(component)
            elif component_def["type"] == "annotation_mapping":
                self._validate_annotation_mapping(component_name, component)
                if component_name == "obsm":
                    self._validate_obsm()
            else:
                raise ValueError(f"Unexpected component type '{component_def['type']}'")

        # Checks for raw only if there are no errors, because it depends on the
        # existence of adata.obs["assay_ontology_term_id"]
        if not self.errors and "raw" in self.schema_def:
            logger.debug("Validating raw layer...")
            self._validate_raw()
        else:
            self.warnings.append(
                "Validation of raw layer was not performed due to current errors, try again after "
                "fixing current errors."
            )

    def validate_adata(self, h5ad_path: Union[str, bytes, os.PathLike] = None, to_memory: bool = False) -> bool:
        """
        Validates adata

        :params Union[str, bytes, os.PathLike] h5ad_path: path to h5ad to validate, if None it will try to validate
        from self.adata
        :param to_memory: indicate if the h5ad should be read into memory.

        :return True if successful validation, False otherwise
        :rtype bool
        """
        logger.info("Starting validation...")
        # Re-start errors in case a new h5ad is being validated
        self.reset()

        if h5ad_path:
            logger.debug("Reading the h5ad file...")
            self.adata = read_h5ad(h5ad_path, to_memory)
            self.h5ad_path = h5ad_path
            self._validate_encoding_version()
            logger.debug("Successfully read the h5ad file")

        # Fetches schema def for latest major schema version
        self._set_schema_def()

        if not self.errors:
            self._deep_check()

        # Print warnings if any
        if self.warnings:
            self.warnings = ["WARNING: " + i for i in self.warnings]
            for w in self.warnings:
                logger.warning(w)

        # Print errors if any
        if self.errors:
            self.errors = ["ERROR: " + i for i in self.errors]
            for e in self.errors:
                logger.error(e)
            self.is_valid = False
        else:
            self.is_valid = True

        return self.is_valid


def validate(
    h5ad_path: Union[str, bytes, os.PathLike],
    add_labels_file: str = None,
    ignore_labels: bool = False,
    verbose: bool = False,
) -> (bool, list, bool):
    from .write_labels import AnnDataLabelAppender

    """
    Entry point for validation.

    :param Union[str, bytes, os.PathLike] h5ad_path: Path to h5ad file to validate
    :param str add_labels_file: Path to new h5ad file with ontology/gene labels added

    :return (True, [], <bool>) if successful validation, (False, [list_of_errors], <bool>) otherwise; last bool is for
    seurat convertibility
    :rtype tuple
    """

    # Perform validation
    start = datetime.now()
    if verbose:
        logging.basicConfig(level=logging.DEBUG)
    else:
        logging.basicConfig(level=logging.INFO, format="%(message)s")
    validator = Validator(
        ignore_labels=ignore_labels,
    )
    to_memory = add_labels_file is not None
    validator.validate_adata(h5ad_path, to_memory=to_memory)
    logger.info(f"Validation complete in {datetime.now() - start} with status is_valid={validator.is_valid}")

    # Stop if validation was unsuccessful
    if not validator.is_valid:
        return False, validator.errors, validator.is_seurat_convertible

    if add_labels_file:
        label_start = datetime.now()
        writer = AnnDataLabelAppender(validator)
        writer.write_labels(add_labels_file)
        logger.info(
            f"H5AD label writing complete in {datetime.now() - label_start}, was_writing_successful: "
            f"{writer.was_writing_successful}"
        )

        return (
            validator.is_valid and writer.was_writing_successful,
            validator.errors + writer.errors,
            validator.is_seurat_convertible,
        )

    return True, validator.errors, validator.is_seurat_convertible<|MERGE_RESOLUTION|>--- conflicted
+++ resolved
@@ -103,14 +103,7 @@
         :rtype bool
         """
         if self.is_visium_and_is_single_true is None:
-<<<<<<< HEAD
-            try:
-                self.is_visium_and_is_single_true = self._is_visium() and self.adata.uns["spatial"]["is_single"]
-            except AttributeError:
-                self.is_visium_and_is_single_true = False
-=======
             self.is_visium_and_is_single_true = bool(self._is_visium() and self._is_single())
->>>>>>> 5b610783
         return self.is_visium_and_is_single_true
 
     def _validate_encoding_version(self):
@@ -1384,21 +1377,11 @@
         if obs_component is None:
             return
 
-<<<<<<< HEAD
-        # obs spatial validation is dependent on uns.spatial.is_single; exit if not specified. Errors are
-        # reported downstream.
-        uns_component = getattr_anndata(self.adata, "uns")
-        if uns_component is None or "spatial" not in uns_component or "is_single" not in uns_component["spatial"]:
-            return
-
-=======
->>>>>>> 5b610783
         # Validate tissue positions.
         self._validate_spatial_tissue_position("array_col", 0, 127)
         self._validate_spatial_tissue_position("array_row", 0, 77)
         self._validate_spatial_tissue_position("in_tissue", 0, 1)
 
-<<<<<<< HEAD
         self._validate_spatial_is_primary_data()
 
     def _validate_spatial_is_primary_data(self):
@@ -1418,8 +1401,6 @@
                 "When uns['spatial']['is_single'] is False, " "obs['is_primary_data'] must be False for all rows."
             )
 
-=======
->>>>>>> 5b610783
     def _validate_spatial_tissue_position(self, tissue_position_name: str, min: int, max: int):
         """
         Validate tissue position is allowed and required, and are integers within the given range. Validation is not defined in
@@ -1428,17 +1409,10 @@
         :rtype none
         """
         # Tissue position is foribidden if assay is not Visium and is_single is True.
-<<<<<<< HEAD
-        if (
-            tissue_position_name in self.adata.obs
-            and (
-                ~((self.adata.obs["assay_ontology_term_id"] == ASSAY_VISIUM) & (self.adata.uns["spatial"]["is_single"]))
-=======
         if tissue_position_name in self.adata.obs and (
             not self._is_visium_and_is_single_true()
             or (
                 ~(self.adata.obs["assay_ontology_term_id"] == ASSAY_VISIUM)
->>>>>>> 5b610783
                 & (self.adata.obs[tissue_position_name].notnull())
             ).any()
         ):
