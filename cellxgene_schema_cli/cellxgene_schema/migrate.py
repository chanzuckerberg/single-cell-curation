import anndata as ad

from . import utils

# fmt: off
# ONTOLOGY TERMS TO UPDATE ACROSS ALL DATASETS IN CORPUS
# Initialization is AUTOMATED for newly deprecated terms that have 'Replaced By' terms in their ontology files

# Curators should review the monthly 'Curator Report' and add deprecated term replacements to corresponding map if
# 'Replaced By' is not available for a deprecated term.

# If Curators have non-deprecated term changes to apply to all datasets in the corpus where applicable,
# add them here.
ONTOLOGY_TERM_MAPS = {
    "assay": {
    },
    "cell_type": {
    },
    "development_stage": {
    },
    "disease": {
    },
    "organism": {
    },
    "self_reported_ethnicity": {
    },
    "sex": {
    },
    "tissue": {
    },
}

DEPRECATED_FEATURE_IDS = [
]
# fmt: on


def migrate(input_file, output_file, collection_id, dataset_id):
    print(f"Converting {input_file} into {output_file}")

    dataset = ad.read_h5ad(input_file, backed="r")
    if dataset.raw is not None and DEPRECATED_FEATURE_IDS:
        dataset = dataset.to_memory()

    # AUTOMATED, DO NOT CHANGE
    for ontology_name, deprecated_term_map in ONTOLOGY_TERM_MAPS.items():
        utils.replace_ontology_term(dataset.obs, ontology_name, deprecated_term_map)

    # CURATOR-DEFINED, DATASET-SPECIFIC UPDATES
    # Use the template below to define dataset and collection specific ontology changes. Will only apply to dataset
    # if it matches a condition.
    # If no such changes are needed, leave blank
    # Examples:
    # if dataset_id == "<dataset_1_id>":
    #   <no further logic necessary>
    #   utils.replace_ontology_term(df, <ontology_name>, {"term_to_replace": "replacement_term", ...})
    # elif dataset_id == "<dataset_2_id>":
    #   <custom transformation logic beyond scope of util functions>
    # elif collection_id == "<collection_1_id>":
    #   <no further logic necessary>
    #   utils.replace_ontology_term(df, <ontology_name>, {"term_to_replace": "replacement_term", ...})
    # elif collection_id == "<collection_2_id>":
    #   <custom transformation logic beyond scope of replace_ontology_term>
    # ...

<<<<<<< HEAD
=======
    # Delete any uns keys with an empty value, logic taken from:
    # https://github.com/chanzuckerberg/single-cell-curation/blob/43f891005fb9439dbbb747fa0df8f0435ebf3f7c/cellxgene_schema_cli/cellxgene_schema/validate.py#L761-L762
    for key, value in list(dataset.uns.items()):
        if any(
            isinstance(value, sparse_class)
            for sparse_class in (scipy.sparse.csr_matrix, scipy.sparse.csc_matrix, scipy.sparse.coo_matrix)
        ):
            if value.nnz == 0:  # number non-zero
                del dataset.uns[key]
        elif value is not None and not isinstance(value, (np.bool_, bool)) and len(value) == 0:
            del dataset.uns[key]

    column_changes = []
    for key in list(dataset.obsm.keys()):
        delete_key = False
        new_key = key
        if " " in new_key:
            new_key = new_key.replace(" ", "_")
            delete_key = True
        if new_key.startswith("_"):
            new_key = new_key.strip("_")
            delete_key = True
        if "(" in new_key or ")" in new_key:
            new_key = new_key.replace("(", "").replace(")", "")
            delete_key = True
        if delete_key:
            dataset.obsm[new_key] = dataset.obsm[key]
            if (default_embedding := dataset.uns.get("default_embedding")) and default_embedding == key:
                dataset.uns["default_embedding"] = new_key
            column_changes.append(key)
            del dataset.obsm[key]

    if "X_.umap_MinDist_0.2_N_Neighbors_15" in dataset.obsm:
        # Applies to dataset ids 63bb6359-3945-4658-92eb-3072419953e4 and 9b188f26-c8e1-4a78-af15-622a35a371fc
        dataset.obsm["X_umap_MinDist_0.2_N_Neighbors_15"] = dataset.obsm["X_.umap_MinDist_0.2_N_Neighbors_15"]
        del dataset.obsm["X_.umap_MinDist_0.2_N_Neighbors_15"]

    if collection_id == "91c8e321-566f-4f9d-b89e-3a164be654d5":
        utils.map_ontology_term(
            dataset.obs,
            "cell_type",
            "author_cell_type",
            {
                "L4-5IT_RORB_TSHZ2": "CL:4030062",
                "L2-4IT_CUX2": "CL:4030059",
                "L4-5IT_RORB_LRRK1": "CL:4030062",
                "L4-5IT_RORB_ARHGAP15": "CL:4030062",
                "L6IT_THEMIS_LINC00343": "CL:4030065",
                "L6IT_THEMIS_CUX1": "CL:4030065",
                "L3-5IT_RORB_PLCH1": "CL:4030061",
            },
        )

    if collection_id == "e1fa9900-3fc9-4b57-9dce-c95724c88716":
        utils.replace_ontology_term(dataset.obs, "cell_type", {"CL:4023040": "CL:4030059"})

    if collection_id == "4a9fd4d7-d870-4265-89a5-ad51ab811d89":
        utils.replace_ontology_term(dataset.obs, "assay", {"EFO:0008913": "EFO:0022490"})

    if collection_id == "03608e22-227a-4492-910b-3cb3f16f952e":
        utils.replace_ontology_term(dataset.obs, "disease", {"MONDO:1011336": "MONDO:1010239"})
        utils.replace_ontology_term(dataset.obs, "assay", {"EFO:0008930": "EFO:0022488"})

    if collection_id == "59c9ecfe-c47d-4a6a-bab0-895cc0c1942b":
        utils.map_ontology_term(
            dataset.obs,
            "cell_type",
            "cellID2",
            {
                "L5/6 excitatory neuron": "CL:4030067",
                "L5/6 CC excitatory neuron": "CL:4030067",
                "L2/3 excitatory neuron": "CL:4030059",
                "L4 excitatory neuron": "CL:4030063",
            },
        )

    if dataset.uns["title"] == "Major cell cluster: CNS neurons":
        utils.replace_ontology_term(dataset.obs, "cell_type", {"CL:0003001": "CL:4033053"})
    if dataset.uns["title"] == "Major cell cluster: Epithelial cells":
        utils.replace_ontology_term(dataset.obs, "cell_type", {"CL:0000068": "CL:4030066"})
    if dataset.uns["title"] == "Whole dataset: Raw counts only":
        utils.replace_ontology_term(dataset.obs, "cell_type", {"CL:0003001": "CL:4033053", "CL:0000068": "CL:4030066"})

    # Manually remap v38 terms to v44
    dataset = utils.remap_deprecated_features(adata=dataset, remapped_features=GENCODE_MAPPER)

>>>>>>> a2b8101e
    # AUTOMATED, DO NOT CHANGE -- IF GENCODE UPDATED, DEPRECATED FEATURE FILTERING ALGORITHM WILL GO HERE.
    if DEPRECATED_FEATURE_IDS:
        dataset = utils.remove_deprecated_features(dataset, DEPRECATED_FEATURE_IDS)

    dataset.write(output_file, compression="gzip")<|MERGE_RESOLUTION|>--- conflicted
+++ resolved
@@ -63,95 +63,11 @@
     #   <custom transformation logic beyond scope of replace_ontology_term>
     # ...
 
-<<<<<<< HEAD
-=======
-    # Delete any uns keys with an empty value, logic taken from:
-    # https://github.com/chanzuckerberg/single-cell-curation/blob/43f891005fb9439dbbb747fa0df8f0435ebf3f7c/cellxgene_schema_cli/cellxgene_schema/validate.py#L761-L762
-    for key, value in list(dataset.uns.items()):
-        if any(
-            isinstance(value, sparse_class)
-            for sparse_class in (scipy.sparse.csr_matrix, scipy.sparse.csc_matrix, scipy.sparse.coo_matrix)
-        ):
-            if value.nnz == 0:  # number non-zero
-                del dataset.uns[key]
-        elif value is not None and not isinstance(value, (np.bool_, bool)) and len(value) == 0:
-            del dataset.uns[key]
+    # Dictionary for CURATOR-DEFINED remapping of deprecated feature IDs, if any, to new feature IDs.
+    GENCODE_MAPPER = {}
+    if GENCODE_MAPPER:
+        dataset = utils.remap_deprecated_features(adata=dataset, remapped_features=GENCODE_MAPPER)
 
-    column_changes = []
-    for key in list(dataset.obsm.keys()):
-        delete_key = False
-        new_key = key
-        if " " in new_key:
-            new_key = new_key.replace(" ", "_")
-            delete_key = True
-        if new_key.startswith("_"):
-            new_key = new_key.strip("_")
-            delete_key = True
-        if "(" in new_key or ")" in new_key:
-            new_key = new_key.replace("(", "").replace(")", "")
-            delete_key = True
-        if delete_key:
-            dataset.obsm[new_key] = dataset.obsm[key]
-            if (default_embedding := dataset.uns.get("default_embedding")) and default_embedding == key:
-                dataset.uns["default_embedding"] = new_key
-            column_changes.append(key)
-            del dataset.obsm[key]
-
-    if "X_.umap_MinDist_0.2_N_Neighbors_15" in dataset.obsm:
-        # Applies to dataset ids 63bb6359-3945-4658-92eb-3072419953e4 and 9b188f26-c8e1-4a78-af15-622a35a371fc
-        dataset.obsm["X_umap_MinDist_0.2_N_Neighbors_15"] = dataset.obsm["X_.umap_MinDist_0.2_N_Neighbors_15"]
-        del dataset.obsm["X_.umap_MinDist_0.2_N_Neighbors_15"]
-
-    if collection_id == "91c8e321-566f-4f9d-b89e-3a164be654d5":
-        utils.map_ontology_term(
-            dataset.obs,
-            "cell_type",
-            "author_cell_type",
-            {
-                "L4-5IT_RORB_TSHZ2": "CL:4030062",
-                "L2-4IT_CUX2": "CL:4030059",
-                "L4-5IT_RORB_LRRK1": "CL:4030062",
-                "L4-5IT_RORB_ARHGAP15": "CL:4030062",
-                "L6IT_THEMIS_LINC00343": "CL:4030065",
-                "L6IT_THEMIS_CUX1": "CL:4030065",
-                "L3-5IT_RORB_PLCH1": "CL:4030061",
-            },
-        )
-
-    if collection_id == "e1fa9900-3fc9-4b57-9dce-c95724c88716":
-        utils.replace_ontology_term(dataset.obs, "cell_type", {"CL:4023040": "CL:4030059"})
-
-    if collection_id == "4a9fd4d7-d870-4265-89a5-ad51ab811d89":
-        utils.replace_ontology_term(dataset.obs, "assay", {"EFO:0008913": "EFO:0022490"})
-
-    if collection_id == "03608e22-227a-4492-910b-3cb3f16f952e":
-        utils.replace_ontology_term(dataset.obs, "disease", {"MONDO:1011336": "MONDO:1010239"})
-        utils.replace_ontology_term(dataset.obs, "assay", {"EFO:0008930": "EFO:0022488"})
-
-    if collection_id == "59c9ecfe-c47d-4a6a-bab0-895cc0c1942b":
-        utils.map_ontology_term(
-            dataset.obs,
-            "cell_type",
-            "cellID2",
-            {
-                "L5/6 excitatory neuron": "CL:4030067",
-                "L5/6 CC excitatory neuron": "CL:4030067",
-                "L2/3 excitatory neuron": "CL:4030059",
-                "L4 excitatory neuron": "CL:4030063",
-            },
-        )
-
-    if dataset.uns["title"] == "Major cell cluster: CNS neurons":
-        utils.replace_ontology_term(dataset.obs, "cell_type", {"CL:0003001": "CL:4033053"})
-    if dataset.uns["title"] == "Major cell cluster: Epithelial cells":
-        utils.replace_ontology_term(dataset.obs, "cell_type", {"CL:0000068": "CL:4030066"})
-    if dataset.uns["title"] == "Whole dataset: Raw counts only":
-        utils.replace_ontology_term(dataset.obs, "cell_type", {"CL:0003001": "CL:4033053", "CL:0000068": "CL:4030066"})
-
-    # Manually remap v38 terms to v44
-    dataset = utils.remap_deprecated_features(adata=dataset, remapped_features=GENCODE_MAPPER)
-
->>>>>>> a2b8101e
     # AUTOMATED, DO NOT CHANGE -- IF GENCODE UPDATED, DEPRECATED FEATURE FILTERING ALGORITHM WILL GO HERE.
     if DEPRECATED_FEATURE_IDS:
         dataset = utils.remove_deprecated_features(dataset, DEPRECATED_FEATURE_IDS)
