--- conflicted
+++ resolved
@@ -625,7 +625,6 @@
             ],
         )
 
-<<<<<<< HEAD
     def test_fields_with_double_underscore_fail(self):
         self.validator.adata.obs["__test_field"] = "test"
 
@@ -635,7 +634,8 @@
             [
                 "ERROR: The field '__test_field' in 'obs' is invalid. Fields that start with '__' are reserved.",
             ],
-=======
+        )
+        
     def test_nan_values_must_be_rejected(self):
         """
         NaN values should not be allowed in dataframes
@@ -645,7 +645,6 @@
         self.assertEqual(
             self.validator.errors,
             ["ERROR: Column 'tissue_ontology_term_id' in dataframe 'obs' must not contain NaN values."],
->>>>>>> b80feb5f
         )
 
 
