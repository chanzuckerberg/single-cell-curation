"""
Tests for schema compliance of an AnnData object
"""

import unittest
from copy import deepcopy

import anndata
import fixtures.examples_validate as examples
import numpy
import pandas as pd
import pytest
import scipy.sparse
from cellxgene_schema.schema import get_schema_definition
from cellxgene_schema.utils import getattr_anndata, read_h5ad
from cellxgene_schema.validate import (
    ASSAY_VISIUM_11M,
    ERROR_SUFFIX_IS_SINGLE,
    ERROR_SUFFIX_SPATIAL,
    ERROR_SUFFIX_VISIUM,
    ERROR_SUFFIX_VISIUM_11M,
    ERROR_SUFFIX_VISIUM_AND_IS_SINGLE_TRUE,
    ERROR_SUFFIX_VISIUM_AND_IS_SINGLE_TRUE_IN_TISSUE_0,
    SPATIAL_HIRES_IMAGE_MAX_DIMENSION_SIZE,
    SPATIAL_HIRES_IMAGE_MAX_DIMENSION_SIZE_VISIUM_11MM,
    VISIUM_11MM_AND_IS_SINGLE_TRUE_MATRIX_SIZE,
    VISIUM_AND_IS_SINGLE_TRUE_MATRIX_SIZE,
    Validator,
)
from cellxgene_schema.write_labels import AnnDataLabelAppender
from dask.array import from_array
from fixtures.examples_validate import visium_library_id

schema_def = get_schema_definition()

# Number of genes in valid adata
NUMBER_OF_GENES = examples.NUMBER_OF_GENES


@pytest.fixture(scope="module")
def validator() -> Validator:
    validator = Validator()

    # Override the schema definition here
    validator._set_schema_def()

    # lower threshold for low gene count warning
    validator.schema_def["components"]["var"]["warn_if_less_than_rows"] = 1
    return validator


@pytest.fixture
def validator_with_adata(validator) -> Validator:
    validator.adata = examples.adata.copy()
    return validator


@pytest.fixture
def validator_with_mouse_adata(validator) -> Validator:
    validator.adata = examples.adata_mouse.copy()
    return validator


@pytest.fixture
def validator_with_tissue_type(validator_with_adata) -> Validator:
    obs = validator_with_adata.adata.obs
    obs.loc[obs.index[0], "tissue_type"] = "tissue"
    obs.loc[obs.index[0], "tissue_ontology_term_id"] = "UBERON:0001062"
    return validator


@pytest.fixture()
def validator_with_validated_adata(validator_with_adata) -> Validator:
    validator_with_adata.validate_adata()
    return validator_with_adata


@pytest.fixture
def adata_with_labels() -> anndata.AnnData:
    # Manually created  data (positive control)
    return examples.adata_with_labels.copy()


@pytest.fixture
def validator_with_adata_missing_raw(validator) -> Validator:
    validator.adata = examples.adata_non_raw.copy()
    return validator


@pytest.fixture
def validator_with_spatial_and_is_single_false(validator) -> Validator:
    validator.adata = examples.adata_spatial_is_single_false.copy()
    return validator


@pytest.fixture
def validator_with_visium_assay(validator) -> Validator:
    validator.adata = examples.adata_visium.copy()
    validator.reset(None, None)

    return validator


@pytest.fixture
def validator_with_slide_seq_v2_assay(validator) -> Validator:
    validator.adata = examples.adata_slide_seqv2.copy()
    return validator


@pytest.fixture
def label_writer() -> AnnDataLabelAppender:
    """
    Fixture that returns an AnnDataLabelAppender object
    """
    label_writer = AnnDataLabelAppender(examples.adata.copy())
    label_writer._add_labels()
    label_writer.adata.uns["schema_version"] = "4.0.0"
    label_writer.adata.uns["schema_reference"] = (
        "https://github.com/chanzuckerberg/single-cell-curation/blob/main/schema/4.0.0/schema.md"
    )
    label_writer.adata.uns["citation"] = (
        "Publication: <doi> Dataset Version: https://datasets.cellxgene.cziscience.com/<dataset_version_id>.h5ad curated and distributed by CZ CELLxGENE Discover in Collection: https://cellxgene.cziscience.com/collections/<collection_id>"
    )
    return label_writer


class TestValidAnndata:
    """
    Tests a valid AnnData object. Most other tests below modify this AnnData object and test for failure cases.

    The valid AnnData object has all valid cases described in the schema.
    """

    def test_valid_anndata(self, validator_with_adata):
        validator = validator_with_adata
        validator.validate_adata()
        assert not validator.errors


class TestH5adValidation:
    """
    Checks that validation from h5ad works, only does one invalid example as extensive testing is done in the classes
    below
    """

    def test_validate(self, validator):
        h5ad_valid_file = examples.h5ad_valid
        assert validator.validate_adata(h5ad_valid_file)

    def test_invalidate(self, validator):
        h5ad_invalid_file = examples.h5ad_invalid
        assert not validator.validate_adata(h5ad_invalid_file)


class TestExpressionMatrix:
    """
    Fail cases for expression matrices (anndata.X and anndata.raw.X)
    """

    def test_shapes(self, validator_with_adata):
        """
        All matrix layers MUST have the same shape, and have the same cell labels and gene labels.
        """
        validator = validator_with_adata
        # Creates a raw layer
        validator.adata.raw = validator.adata
        validator.adata.raw.var.drop("feature_is_filtered", axis=1, inplace=True)
        validator.adata.X = examples.adata_non_raw.X.copy()

        # remove one gene
        validator.adata = validator.adata[:, 1:]
        validator.validate_adata()
        assert (
            f"ERROR: Number of genes in X ({NUMBER_OF_GENES - 1}) is different than raw.X ({NUMBER_OF_GENES})."
            in validator.errors
        )

    def test_csc_matrix_invalid(self, validator_with_adata):
        is_valid_before = validator_with_adata.validate_adata()
        assert is_valid_before

        # Update X to be a CSC matrix
        X = from_array(scipy.sparse.csc_matrix([[1, 2, 3, 4, 5, 6, 7], [0, 1, 2, 3, 4, 5, 6]], dtype=numpy.float32))
        validator_with_adata.adata.X = X
        is_valid_after = validator_with_adata.validate_adata()
        assert not is_valid_after

        assert validator_with_adata.errors == [
            "ERROR: Invalid sparse encoding for X with encoding csc. Only csr sparse encodings are supported.",
        ]

    def test_sparsity(self, validator_with_adata):
        """
        In any layer, if a matrix has 50% or more values that are zeros, the matrix MUST be encoded as a scipy.sparse.csr_matrix
        """
        validator = validator_with_adata
        sparse_X = numpy.zeros([validator.adata.obs.shape[0], validator.adata.var.shape[0]], dtype=numpy.float32)
        sparse_X[0, 1] = 1
        sparse_X[1, 1] = 1
        validator.adata.X = from_array(sparse_X)
        validator.validate_adata()
        assert (
            " which is greater than 0.5, and it is not a 'scipy.sparse.csr_matrix'. The matrix MUST use this type of matrix for the given sparsity."
            in validator.errors[0]
        )

    @pytest.mark.parametrize("invalid_value", [1.5, -1])
    def test_raw_values__invalid(self, validator_with_adata, invalid_value):
        """
        When both `adata.X` and `adata.raw.X` are present, but `adata.raw.X` contains negative or non-integer values,
        an error is raised.
        """

        validator = validator_with_adata
        validator.adata.raw.X[0, 1] = invalid_value
        validator.validate_adata()
        assert validator.errors == [
            "ERROR: All non-zero values in raw matrix must be positive integers of type numpy.float32.",
            "ERROR: Raw data may be missing: data in 'raw.X' does not meet schema requirements.",
        ]

    @pytest.mark.parametrize("invalid_value", [1.5, -1])
    def test_raw_values__invalid_spatial(self, validator_with_visium_assay, invalid_value):
        """
        When both `adata.X` and `adata.raw.X` are present, but `adata.raw.X` contains negative or non-integer values,
        an error is raised.
        """

        validator = validator_with_visium_assay
        validator.adata.raw.X[0, 1] = invalid_value
        validator.reset(None, 2)
        validator.validate_adata()
        assert validator.errors == [
            "ERROR: All non-zero values in raw matrix must be positive integers of type numpy.float32.",
            "ERROR: Raw data may be missing: data in 'raw.X' does not meet schema requirements.",
        ]

    @pytest.mark.parametrize("datatype", [int, "float64"])
    def test_raw_values__wrong_datatype(self, validator_with_adata, datatype):
        """
        When both `adata.X` and `adata.raw.X` are present, but `adata.raw.X` values are stored as the wrong datatype
        """

        validator = validator_with_adata
        raw = anndata.AnnData(X=validator.adata.raw.X, obs=validator.adata.obs, var=validator.adata.raw.var)
        raw.X = raw.X.astype(datatype)
        validator.adata.raw = raw
        validator.validate_adata()
        assert validator.errors == [
            "ERROR: Raw matrix values must have type numpy.float32.",
            "ERROR: Raw data may be missing: data in 'raw.X' does not meet schema requirements.",
        ]

    def test_raw_values__contains_zero_row(self, validator_with_adata):
        """
        When both `adata.X` and `adata.raw.X` are present, but `adata.raw.X` contains a row with all zeros
        """

        validator = validator_with_adata
        validator.adata.raw.X[0] = numpy.zeros(validator.adata.var.shape[0], dtype=numpy.float32)
        validator.validate_adata()
        assert validator.errors == [
            "ERROR: Each cell must have at least one non-zero value in its row in the raw matrix.",
            "ERROR: Raw data may be missing: data in 'raw.X' does not meet schema requirements.",
        ]

    def test_raw_values__contains_zero_row_in_tissue_1(self, validator_with_visium_assay):
        """
        Raw Matrix contains a row with all zeros and in_tissue is 1, but no values are in_tissue 0.
        """

        validator: Validator = validator_with_visium_assay
        validator.reset(None, 2)
        validator.adata.obs["in_tissue"] = 1
        validator.adata.X[0] = numpy.zeros(validator.adata.var.shape[0], dtype=numpy.float32)
        validator.adata.raw.X[0] = numpy.zeros(validator.adata.var.shape[0], dtype=numpy.float32)
        validator.validate_adata()
        assert validator.errors == [
            "ERROR: Each cell must have at least one non-zero value in its row in the raw matrix.",
            "ERROR: Raw data may be missing: data in 'raw.X' does not meet schema requirements.",
        ]

    def test_raw_values__contains_zero_row_in_tissue_1_mixed_in_tissue_values(self, validator_with_visium_assay):
        """
        Raw Matrix contains a row with all zeros and in_tissue is 1, and there are also values with in_tissue 0.
        """

        validator: Validator = validator_with_visium_assay
        validator.adata.X[1] = numpy.zeros(validator.adata.var.shape[0], dtype=numpy.float32)
        validator.adata.raw.X[1] = numpy.zeros(validator.adata.var.shape[0], dtype=numpy.float32)
        validator.reset(None, 2)
        validator.validate_adata()
        assert validator.errors == [
            "ERROR: Each observation with obs['in_tissue'] == 1 must have at least one "
            "non-zero value in its row in the raw matrix.",
            "ERROR: Raw data may be missing: data in 'raw.X' does not meet schema requirements.",
        ]

    def test_raw_values__contains_all_zero_rows_in_tissue_0(self, validator_with_visium_assay):
        """
        When both `adata.X` and `adata.raw.X` are present, but `adata.raw.X` contains all rows with all zeros
        and in_tissue is 0
        """

        validator = validator_with_visium_assay
        validator.adata.obs["in_tissue"] = 0
        validator.adata.obs["cell_type_ontology_term_id"] = "unknown"
        validator.adata.X = from_array(
            numpy.zeros([validator.adata.obs.shape[0], validator.adata.var.shape[0]], dtype=numpy.float32)
        )

        # make sure it's encoded as a sparse matrix to isolate the validation to the contents of the matrix.
        validator.adata.X = validator.adata.X.map_blocks(scipy.sparse.csr_matrix)

        validator.adata.raw = validator.adata.copy()
        validator.adata.raw.var.drop("feature_is_filtered", axis=1, inplace=True)
        validator.reset(None, 2)
        validator.validate_adata()
        assert validator.errors == [
            "ERROR: If obs['in_tissue'] contains at least one value 0, then there must be at least "
            "one row with obs['in_tissue'] == 0 that has a non-zero value in the raw matrix.",
            "ERROR: Raw data may be missing: data in 'raw.X' does not meet schema requirements.",
        ]

    def test_raw_values__contains_some_zero_rows_in_tissue_0(self, validator_with_visium_assay):
        """
        When both `adata.X` and `adata.raw.X` are present, but `adata.raw.X` contains some rows with all zeros
        and in_tissue is 0. Success case.
        """

        validator = validator_with_visium_assay
        validator.adata.obs["in_tissue"] = 0
        validator.adata.obs["cell_type_ontology_term_id"] = "unknown"
        validator.adata.X[0] = numpy.zeros(validator.adata.var.shape[0], dtype=numpy.float32)
        validator.adata.raw.X[0] = numpy.zeros(validator.adata.var.shape[0], dtype=numpy.float32)
        validator.reset(None, 2)
        validator.validate_adata()
        assert validator.errors == []

    @pytest.mark.parametrize(
        "assay_ontology_term_id, req_matrix_size, image_size",
        [
            ("EFO:0022858", VISIUM_AND_IS_SINGLE_TRUE_MATRIX_SIZE, SPATIAL_HIRES_IMAGE_MAX_DIMENSION_SIZE),
            (
                "EFO:0022860",
                VISIUM_11MM_AND_IS_SINGLE_TRUE_MATRIX_SIZE,
                SPATIAL_HIRES_IMAGE_MAX_DIMENSION_SIZE_VISIUM_11MM,
            ),
        ],
    )
    def test_raw_values__invalid_visium_and_is_single_true_row_length(
        self, validator_with_visium_assay, assay_ontology_term_id, req_matrix_size, image_size
    ):
        """
        Dataset is visium and uns['is_single'] is True, but raw.X is the wrong length.
        """
        validator: Validator = validator_with_visium_assay
        validator.adata.obs["assay_ontology_term_id"] = assay_ontology_term_id

        # hires image size must be present in order to validate the raw.
        validator.adata.uns["spatial"][visium_library_id]["images"]["hires"] = numpy.zeros(
            (1, image_size, 3), dtype=numpy.uint8
        )

        validator.validate_adata()
        if assay_ontology_term_id == ASSAY_VISIUM_11M:
            _errors = [
                f"ERROR: When {ERROR_SUFFIX_VISIUM_11M} and {ERROR_SUFFIX_IS_SINGLE}, the raw matrix must be the "
                "unfiltered feature-barcode matrix 'raw_feature_bc_matrix'. It must have exactly "
                f"{validator.visium_and_is_single_true_matrix_size} rows. Raw matrix row count is 2.",
                "ERROR: Raw data may be missing: data in 'raw.X' does not meet schema requirements.",
            ]
        else:
            _errors = [
                f"ERROR: When {ERROR_SUFFIX_VISIUM} and {ERROR_SUFFIX_IS_SINGLE}, the raw matrix must be the "
                "unfiltered feature-barcode matrix 'raw_feature_bc_matrix'. It must have exactly "
                f"{validator.visium_and_is_single_true_matrix_size} rows. Raw matrix row count is 2.",
                "ERROR: Raw data may be missing: data in 'raw.X' does not meet schema requirements.",
            ]

        assert validator.errors == _errors

    @pytest.mark.parametrize(
        "assay_ontology_term_id, req_matrix_size, image_size",
        [
            ("EFO:0022858", VISIUM_AND_IS_SINGLE_TRUE_MATRIX_SIZE, SPATIAL_HIRES_IMAGE_MAX_DIMENSION_SIZE),
            (
                "EFO:0022860",
                VISIUM_11MM_AND_IS_SINGLE_TRUE_MATRIX_SIZE,
                SPATIAL_HIRES_IMAGE_MAX_DIMENSION_SIZE_VISIUM_11MM,
            ),
        ],
    )
    def test_raw_values__multiple_invalid_in_tissue_errors(
        self, validator_with_visium_assay, assay_ontology_term_id, req_matrix_size, image_size
    ):
        """
        Dataset is visium and uns['is_single'] is True, in_tissue has both 0 and 1 values and there
        are issues validating rows of both in the matrix.
        """

        validator = validator_with_visium_assay

        validator.adata.obs["assay_ontology_term_id"] = assay_ontology_term_id
        # hires image size must be present in order to validate the raw.
        validator._visium_and_is_single_true_matrix_size = None
        validator._hires_max_dimension_size = image_size
        validator.adata.uns["spatial"][visium_library_id]["images"]["hires"] = numpy.zeros(
            (1, image_size, 3), dtype=numpy.uint8
        )
        validator.adata.X = from_array(
            numpy.zeros([validator.adata.obs.shape[0], validator.adata.var.shape[0]], dtype=numpy.float32)
        )

        # encode X with csr
        validator.adata.X = validator.adata.X.map_blocks(scipy.sparse.csr_matrix)

        validator.adata.raw = validator.adata.copy()
        validator.adata.raw.var.drop("feature_is_filtered", axis=1, inplace=True)
        validator.validate_adata()
        if assay_ontology_term_id == ASSAY_VISIUM_11M:
            assert (
                validator.errors[0]
                == f"ERROR: When {ERROR_SUFFIX_VISIUM_11M} and {ERROR_SUFFIX_IS_SINGLE}, the raw matrix must be the "
                "unfiltered feature-barcode matrix 'raw_feature_bc_matrix'. It must have exactly "
                f"{validator.visium_and_is_single_true_matrix_size} rows. Raw matrix row count is 2."
            )
        else:
            assert (
                validator.errors[0]
                == f"ERROR: When {ERROR_SUFFIX_VISIUM} and {ERROR_SUFFIX_IS_SINGLE}, the raw matrix must be the "
                "unfiltered feature-barcode matrix 'raw_feature_bc_matrix'. It must have exactly "
                f"{validator.visium_and_is_single_true_matrix_size} rows. Raw matrix row count is 2."
            )

        assert validator.errors[1:] == [
            "ERROR: If obs['in_tissue'] contains at least one value 0, then there must be at least "
            "one row with obs['in_tissue'] == 0 that has a non-zero value in the raw matrix.",
            "ERROR: Each observation with obs['in_tissue'] == 1 must have at least one "
            "non-zero value in its row in the raw matrix.",
            "ERROR: Raw data may be missing: data in 'raw.X' does not meet schema requirements.",
        ]

    def test_raw_values__multiple_errors(self, validator_with_adata):
        """
        When both `adata.X` and `adata.raw.X` are present, but `adata.raw.X` contains multiple errors and all are
        reported
        """

        validator = validator_with_adata
        validator.adata.raw.X[0] = numpy.zeros(validator.adata.var.shape[0], dtype=numpy.float32)
        validator.adata.raw.X[1, 1] = 1.5
        validator.validate_adata()
        assert validator.errors == [
            "ERROR: Each cell must have at least one non-zero value in its row in the raw matrix.",
            "ERROR: All non-zero values in raw matrix must be positive integers of type numpy.float32.",
            "ERROR: Raw data may be missing: data in 'raw.X' does not meet schema requirements.",
        ]

    def test_raw_values__non_rna(self, validator_with_adata):
        """
        Except for ATAC-seq and methylation data, raw data is REQUIRED
        """

        # ATAC - raw layer not required
        # The assignment above makes X to not be raw: validator.adata.uns["X_normalization"] = "CPM"
        # The following line makes it to be scATAC-seq data (EFO:0010891)
        # Missing raw data in atac-seq data is allowed, thus the following should not return an error message
        validator = validator_with_adata
        obs = validator.adata.obs
        validator.errors = []
        obs["assay_ontology_term_id"] = "EFO:0010891"
        obs["suspension_type"] = "nucleus"
        obs["suspension_type"] = obs["suspension_type"].astype("category")
        validator.validate_adata()
        assert validator.errors == []

    def test_raw_values__matrix_chunks(self, validator_with_adata):
        """
        Test adata is validated correctly when matrix is larger than the chunk size
        """
        with unittest.mock.patch.object(read_h5ad, "__defaults__", (1,)):
            validator = validator_with_adata
            validator.validate_adata()
            assert validator.errors == []

    def test_missing_raw_matrix(self, validator_with_adata_missing_raw):
        """
        Test error message appears if dataset with RNA assay is missing raw matrix
        """
        validator = validator_with_adata_missing_raw
        validator.validate_adata()
        assert validator.errors == [
            "ERROR: All non-zero values in raw matrix must be positive integers of type numpy.float32.",
            "ERROR: Raw data is missing: there is only a normalized matrix in X and no raw.X",
        ]

    def test_final_strongly_recommended(self, validator_with_adata):
        """
        Except for ATAC-seq and methylation data, final matrix is STRONGLY RECOMMENDED
        """

        # move raw to X amd: i.e. there is no final
        validator = validator_with_adata
        validator.adata.X = validator.adata.raw.X
        del validator.adata.raw
        validator.validate_adata()
        assert (
            "WARNING: Only raw data was found, i.e. there is no 'raw.X'. It is STRONGLY RECOMMENDED that 'final' (normalized) data is provided."
            in validator.warnings
        )


class TestObs:
    """
    Fail cases in adata.obs
    """

    def get_format_error_message(self, error_message_suffix: str, detail: str) -> str:
        return detail + " " + error_message_suffix

    @pytest.mark.parametrize(
        "column",
        [
            "development_stage_ontology_term_id",
            "disease_ontology_term_id",
            "self_reported_ethnicity_ontology_term_id",
            "is_primary_data",
            "sex_ontology_term_id",
            "tissue_ontology_term_id",
            "donor_id",
            "suspension_type",
        ],
    )
    def test_column_presence(self, validator_with_adata, column):
        """
        obs is a pandas.DataFrame. Curators MUST annotate the following columns in the obs dataframe.
        """
        validator = validator_with_adata
        validator.adata.obs.drop(column, axis=1, inplace=True)
        # Remove batch condition because it has a dependency with is_primary_data
        validator.adata.uns.pop("batch_condition")

        validator.validate_adata()
        assert f"ERROR: Dataframe 'obs' is missing " f"column '{column}'." in validator.errors

    def test_key_presence_organism_ontology_term_id(self, validator_with_adata):
        """
        organism_ontology_term_id must be defined in uns
        """
        validator = validator_with_adata
        del validator.adata.uns["organism_ontology_term_id"]
        validator.validate_adata()
        assert len(validator.errors) > 0
        assert validator.errors[0] == "ERROR: 'organism_ontology_term_id' in 'uns' is not present."

    def test_key_presence_organism(self, validator_with_adata):
        """
        organism_ontology_term_id must be defined in uns
        """
        validator = validator_with_adata
        validator.adata.uns["organism"] = "Homo sapiens"
        validator.validate_adata()
        assert len(validator.errors) > 0
        assert (
            validator.errors[0]
            == "ERROR: Add labels error: Column 'organism' is a reserved column name of 'uns'. Remove it from h5ad and try again."
        )

    @pytest.mark.parametrize(
        "deprecated_column",
        [
            "organism_ontology_term_id",
            "organism",
        ],
    )
    def test_obs_presence_organism(self, validator_with_adata, deprecated_column):
        """
        organism_ontology_term_id cannot be in obs since it's a deprecated column
        """
        validator = validator_with_adata
        validator.adata.obs[deprecated_column] = "NCBITaxon:9606"
        validator.validate_adata()
        assert f"ERROR: The field '{deprecated_column}' is present in 'obs', but it is deprecated." in validator.errors

    @pytest.mark.parametrize(
        "organism_ontology_term_id",
        [
            "NCBITaxon:2697049",  # Severe acute respiratory syndrome coronavirus 2
            "NCBITaxon:32630",  # synthetic construct
        ],
    )
    def test_exempt_organism_values(self, validator_with_adata, organism_ontology_term_id):
        validator = validator_with_adata
        validator.adata.uns["organism_ontology_term_id"] = organism_ontology_term_id
        validator.validate_adata()
        assert (
            f"ERROR: '{organism_ontology_term_id}' in 'organism_ontology_term_id' is not allowed." in validator.errors
        )

    def test_invalid_organism_genes(self, validator_with_adata):
        validator = validator_with_adata
        validator.adata.uns["organism_ontology_term_id"] = "NCBITaxon:10090"
        validator.validate_adata()
        assert (
            "ERROR: uns['organism_ontology_term_id'] is 'NCBITaxon:10090' but feature_ids are from ['NCBITaxon:9606']."
        )

    def test_column_presence_assay(self, validator_with_adata):
        """
        obs is a pandas.DataFrame. Curators MUST annotate the following columns in the obs dataframe.

        A separate check is need for assay_ontology_term_id because removing from anndata results in multiple
        errors given that other columns depend on its presence
        """
        validator = validator_with_adata
        validator.adata.obs.drop("assay_ontology_term_id", axis=1, inplace=True)
        validator.validate_adata()
        assert validator.errors == [
            "ERROR: Dataframe 'obs' is missing column " "'assay_ontology_term_id'.",
        ]

    @pytest.mark.parametrize(
        "assay_ontology_term_id, is_descendant",
        [("EFO:0022859", True), ("EFO:0022858", True), ("EFO:0030029", False), ("EFO:0002697", False)],
    )
    def test_column_presence_in_tissue(self, validator_with_visium_assay, assay_ontology_term_id, is_descendant):
        """
        Spatial assays that are descendants of visium must have a valid "in_tissue" column.
        """
        validator: Validator = validator_with_visium_assay

        # reset and test
        validator.reset()
        validator.adata.obs["assay_ontology_term_id"] = assay_ontology_term_id
        validator.adata.obs["assay_ontology_term_id"] = validator.adata.obs["assay_ontology_term_id"].astype("category")
        validator._validate_spatial_tissue_position("in_tissue", 0, 1)
        if is_descendant:
            assert validator.errors == []
        else:
            assert validator.errors == [
                f"obs['in_tissue'] is only allowed for {ERROR_SUFFIX_VISIUM_AND_IS_SINGLE_TRUE}."
            ]

    @pytest.mark.parametrize("reserved_column", schema_def["components"]["obs"]["reserved_columns"])
    def test_obs_reserved_columns_presence(self, validator_with_adata, reserved_column):
        """
        Reserved columns must NOT be used in obs
        """
        validator = validator_with_adata
        validator.adata.obs[reserved_column] = "dummy_value"
        validator.validate_adata()
        assert validator.errors == [
            f"ERROR: Column '{reserved_column}' is a reserved column name "
            f"of 'obs'. Remove it from h5ad and try again."
        ]

    def test_obsolete_term_id(self, validator_with_adata):
        """
        Terms documented as obsolete in an ontology MUST NOT be used. For example, EFO:0009310
        for obsolete_10x v2 was marked as obsolete in EFO version 3.31.0 and replaced by
        EFO:0009899 for 10x 3' v2.

        https://www.ebi.ac.uk/ols/ontologies/efo/terms?short_form=EFO_0009310
        """

        # Not a valid term
        validator = validator_with_adata
        error_message_suffix = validator.schema_def["components"]["obs"]["columns"]["assay_ontology_term_id"][
            "error_message_suffix"
        ]
        validator.adata.obs.loc[validator.adata.obs.index[0], "assay_ontology_term_id"] = "EFO:0009310"
        validator.validate_adata()
        assert validator.errors == [
            self.get_format_error_message(
                error_message_suffix,
                "ERROR: 'EFO:0009310' in 'assay_ontology_term_id' is a deprecated term id of 'EFO'.",
            )
        ]

    @pytest.mark.parametrize(
        "assay_ontology_term_id,error",
        [
            ("CL:000001", "ERROR: 'CL:000001' in 'assay_ontology_term_id' is not a valid ontology term id of 'EFO'."),
            ("EFO:0000001", "ERROR: 'EFO:0000001' in 'assay_ontology_term_id' is not an allowed term id."),
            ("EFO:0002772", "ERROR: 'EFO:0002772' in 'assay_ontology_term_id' is not an allowed term id."),
            ("EFO:0010183", "ERROR: 'EFO:0010183' in 'assay_ontology_term_id' is not an allowed term id."),
            (
                "EFO:0010183 (sci-plex)",
                "ERROR: 'EFO:0010183 (sci-plex)' in 'assay_ontology_term_id' is not a valid ontology term id of 'EFO'.",
            ),
        ],
    )
    def test_assay_ontology_term_id(self, validator_with_adata, assay_ontology_term_id, error):
        """
        assay_ontology_term_id categorical with str categories.
        This MUST be an EFO term that is a descendant of either "EFO:0002772" or "EFO:0010183"
        """
        validator = validator_with_adata
        validator.adata.obs.loc[validator.adata.obs.index[0], "assay_ontology_term_id"] = assay_ontology_term_id
        validator.validate_adata()
        error_message_suffix = validator.schema_def["components"]["obs"]["columns"]["assay_ontology_term_id"][
            "error_message_suffix"
        ]
        assert validator.errors == [self.get_format_error_message(error_message_suffix, error)]

    def test_assay_ontology_term_id__as_categorical(self, validator_with_visium_assay):
        """
        Formally, assay_ontology_term_id is expected to be a categorical variable of type string. However, it should work for categorical dtypes as well.
        """
        validator: Validator = validator_with_visium_assay

        # check encoding as string
        validator.reset(None, 2)
        validator._check_spatial()
        validator._validate_raw()
        assert validator.errors == []

        # force encoding as 'categorical'
        validator.reset(None, 2)
        validator.adata.obs["assay_ontology_term_id"] = validator.adata.obs["assay_ontology_term_id"].astype("category")
        validator._check_spatial()
        validator._validate_raw()
        assert validator.errors == []

    @pytest.mark.parametrize(
        "assay_ontology_term_id, all_same",
        [("EFO:0022859", True), ("EFO:0030062", True), ("EFO:0022860", True), ("EFO:0008995", False)],
    )
    def test_assay_ontology_term_id__all_same(self, validator_with_visium_assay, assay_ontology_term_id, all_same):
        """
        Spatial assays (descendants of Visium Spatia Gene Expression, or Slide-SeqV2) require all values in the column to be identical.
        """
        validator: Validator = validator_with_visium_assay

        # mix values (with otherwise allowed values)
        validator.adata.obs["assay_ontology_term_id"] = assay_ontology_term_id
        validator.adata.obs["assay_ontology_term_id"].iloc[0] = "EFO:0010183"

        # check that unique values are allowed
        validator._check_spatial_obs()
        EXPECTED_ERROR = f"When {ERROR_SUFFIX_SPATIAL}, all observations must contain the same value."
        if all_same:
            assert EXPECTED_ERROR in validator.errors
        else:
            assert validator.errors not in validator.errors

    def test_cell_type_ontology_term_id_invalid_term(self, validator_with_adata):
        validator = validator_with_adata
        validator.adata.obs.loc[validator.adata.obs.index[0], "cell_type_ontology_term_id"] = "EFO:0000001"
        validator.validate_adata()
        assert len(validator.errors) > 0

    @pytest.mark.parametrize("term", ["CL:0000000"])
    def test_cell_type_ontology_term_id(self, validator_with_adata, term):
        validator = validator_with_adata
        validator.adata.obs["cell_type_ontology_term_id"] = term
        validator.validate_adata()
        assert len(validator.errors) == 0

    @pytest.mark.parametrize(
        "term",
        schema_def["components"]["obs"]["columns"]["cell_type_ontology_term_id"]["curie_constraints"]["forbidden"][
            "terms"
        ],
    )
    def test_cell_type_ontology_term_id__forbidden(self, validator_with_adata, term):
        """
        cell_type_ontology_term_id categorical with str categories. This MUST be a CL term, and must NOT match forbidden
        columns defined in schema
        """
        validator = validator_with_adata
        validator.adata.obs.loc[validator.adata.obs.index[0], "cell_type_ontology_term_id"] = term
        validator.validate_adata()
        # Forbidden columns may be marked as either "not allowed" or "deprecated"
        not_allowed_error_message = f"ERROR: '{term}' in 'cell_type_ontology_term_id' is not allowed. cell_type_ontology_term_id must be a valid ontology term of CL or 'unknown'. WBbt, ZFA, and FBbt terms can be allowed depending on the organism. 'na' is allowed if tissue_type is 'cell line'."
        deprecated_error_message = f"ERROR: '{term}' in 'cell_type_ontology_term_id' is a deprecated term id of 'CL'. cell_type_ontology_term_id must be a valid ontology term of CL or 'unknown'. WBbt, ZFA, and FBbt terms can be allowed depending on the organism. 'na' is allowed if tissue_type is 'cell line'."
        assert not_allowed_error_message in validator.errors or deprecated_error_message in validator.errors

    @pytest.mark.parametrize(
        "organism_ontology_term_id",
        [
            "NCBITaxon:10090",  # Mus musculus (ancestor term, always allowed)
            "NCBITaxon:947985",  # Mus musculus albula
            "NCBITaxon:35531",  # Mus musculus bactrianus
        ],
    )
    def test_development_stage_ontology_term_id_mouse_descendant(
        self, validator_with_mouse_adata, organism_ontology_term_id
    ):
        """
        If organism_ontology_term_id is "NCBITaxon:10090" for Mus musculus OR its descendants,
        this MUST be the most accurate MmusDv:0000001 descendant.
        """
        validator = validator_with_mouse_adata
        validator.adata.uns["organism_ontology_term_id"] = organism_ontology_term_id
        validator.validate_adata()
        assert not validator.errors

    @pytest.mark.parametrize(
        "development_stage_ontology_term_id,error",
        [
            (
                "CL:000001",
                "ERROR: 'CL:000001' in 'development_stage_ontology_term_id' is not a valid ontology term id of 'HsapDv'.",
            ),
            (
                "HsapDv:0000000",
                "ERROR: 'HsapDv:0000000' in 'development_stage_ontology_term_id' is not an allowed term id.",
            ),
            (
                "HsapDv:0000001",
                "ERROR: 'HsapDv:0000001' in 'development_stage_ontology_term_id' is not an allowed term id.",
            ),
        ],
    )
    def test_development_stage_ontology_term_id_human(
        self, validator_with_adata, development_stage_ontology_term_id, error
    ):
        """
        development_stage_ontology_term_id categorical with str categories. If unavailable, this MUST be "unknown".
        If organism_ontology_term_id is "NCBITaxon:9606" for Homo sapiens,
        this MUST be the most accurate HsapDv:0000001 descendant.
        """
        validator = validator_with_adata
        obs = validator.adata.obs
        obs.loc[obs.index[0], "development_stage_ontology_term_id"] = development_stage_ontology_term_id
        validator.validate_adata()
        error_message_suffix = validator.schema_def["components"]["obs"]["columns"][
            "development_stage_ontology_term_id"
        ]["dependencies"][0]["error_message_suffix"]
        assert self.get_format_error_message(error_message_suffix, error) in validator.errors

    @pytest.mark.parametrize(
        "development_stage_ontology_term_id,error",
        [
            (
                "CL:000001",
                "ERROR: 'CL:000001' in 'development_stage_ontology_term_id' is not a valid ontology term id of 'MmusDv'.",
            ),
            (
                "MmusDv:0000000",
                "ERROR: 'MmusDv:0000000' in 'development_stage_ontology_term_id' is not an allowed term id.",
            ),
            (
                "MmusDv:0000001",
                "ERROR: 'MmusDv:0000001' in 'development_stage_ontology_term_id' is not an allowed term id.",
            ),
        ],
    )
    def test_development_stage_ontology_term_id_mouse(
        self, validator_with_mouse_adata, development_stage_ontology_term_id, error
    ):
        """
        If organism_ontology_term_id is "NCBITaxon:10090" for Mus musculus,
        this MUST be the most accurate MmusDv:0000001 descendant.
        """
        validator = validator_with_mouse_adata
        obs = validator.adata.obs
        obs.loc[obs.index[0], "development_stage_ontology_term_id"] = development_stage_ontology_term_id
        validator.validate_adata()
        error_message_suffix = validator.schema_def["components"]["obs"]["columns"][
            "development_stage_ontology_term_id"
        ]["dependencies"][1]["error_message_suffix"]
        assert self.get_format_error_message(error_message_suffix, error) in validator.errors

    def test_development_stage_ontology_term_id_all_species(self, validator_with_adata):
        """
        All other it MUST be descendants of UBERON:0000105 and not UBERON:0000071
        """
        validator = validator_with_adata
        obs = validator.adata.obs
        # Fail case not an UBERON term
        validator.adata.uns["organism_ontology_term_id"] = "NCBITaxon:9541"
        obs.loc[obs.index[0], "development_stage_ontology_term_id"] = "EFO:0000001"
        obs.loc[
            obs.index[0],
            "self_reported_ethnicity_ontology_term_id",
        ] = "na"
        validator.validate_adata()
        assert (
            "ERROR: 'EFO:0000001' in 'development_stage_ontology_term_id' is not a valid ontology term id of 'UBERON, HsapDv, MmusDv, ZFA, ZFS, FBdv, WBls'. When 'tissue_type' is not 'cell line', 'development_stage_ontology_term_id' cannot be 'na'."
            in validator.errors
        )

        # All other it MUST be descendants of UBERON:0000105 and not UBERON:0000071
        # Fail case UBERON:0000071
        validator.errors = []
        validator.adata.uns["organism_ontology_term_id"] = "NCBITaxon:9541"
        obs.loc[obs.index[0], "development_stage_ontology_term_id"] = "UBERON:0000071"
        obs.loc[
            obs.index[0],
            "self_reported_ethnicity_ontology_term_id",
        ] = "na"
        validator.validate_adata()
        assert (
            "ERROR: 'UBERON:0000071' in 'development_stage_ontology_term_id' is not allowed. When 'organism_ontology_term_id'-specific requirements are not defined in the schema definition, 'development_stage_ontology_term_id' MUST be a descendant term id of 'UBERON:0000105' excluding 'UBERON:0000071', 'na', or unknown."
            in validator.errors
        )

    @pytest.mark.parametrize(
        "development_stage_ontology_term_id,development_stage,errors",
        [
            (
                "na",  # development_stage_ontology_term_id correctly set to "na"
                "na",  # development_stage correctly set to "na" based on "na" value of development_stage_ontology_term_id
                [],
            ),
            (
                "HsapDv:0000003",  # valid development_stage_ontology_term_id for non cell line
                "Carnegie stage 01",
                [
                    "ERROR: 'HsapDv:0000003' in 'development_stage_ontology_term_id' is not a valid value of 'development_stage_ontology_term_id'. When 'tissue_type' is 'cell line', 'development_stage_ontology_term_id' MUST be 'na'."
                ],
            ),
        ],
    )
    def test_cell_line_development_stage_ontology_term_id(
        self, validator_with_adata, development_stage_ontology_term_id, development_stage, errors
    ):
        obs = validator_with_adata.adata.obs
        obs.loc[obs.index[0], "tissue_type"] = "cell line"
        obs.loc[obs.index[0], "tissue_ontology_term_id"] = "CVCL_0001"
        obs.loc[obs.index[0], "development_stage_ontology_term_id"] = development_stage_ontology_term_id
        obs.loc[obs.index[0], "sex_ontology_term_id"] = "na"
        obs.loc[:, "self_reported_ethnicity_ontology_term_id"] = "na"
        validator_with_adata.validate_adata()
        assert validator_with_adata.errors == errors

        labeler = AnnDataLabelAppender(validator_with_adata.adata)
        labeler._add_labels()
        labeled_obs = labeler.adata.obs
        assert labeled_obs.loc[labeled_obs.index[0], "development_stage"] == development_stage

    @pytest.mark.parametrize(
        "sex_ontology_term_id,sex,errors",
        [
            (
                "na",  # sex_ontology_term_id correctly set to "na"
                "na",  # sex correctly set to "na" based on "na" value of sex_ontology_term_id
                [],
            ),
            (
                "PATO:0000383",  # valid sex_ontology_term_id for non cell line
                "female",
                [
                    "ERROR: 'PATO:0000383' in 'sex_ontology_term_id' is not a valid value of 'sex_ontology_term_id'. When 'tissue_type' is 'cell line', 'sex_ontology_term_id' MUST be 'na'."
                ],
            ),
        ],
    )
    def test_cell_line_sex_ontology_term_id(self, validator_with_adata, sex_ontology_term_id, sex, errors):
        obs = validator_with_adata.adata.obs
        obs.loc[obs.index[0], "tissue_type"] = "cell line"
        obs.loc[obs.index[0], "tissue_ontology_term_id"] = "CVCL_0001"
        obs.loc[obs.index[0], "development_stage_ontology_term_id"] = "na"
        obs.loc[obs.index[0], "sex_ontology_term_id"] = sex_ontology_term_id
        obs.loc[:, "self_reported_ethnicity_ontology_term_id"] = "na"
        validator_with_adata.validate_adata()
        assert validator_with_adata.errors == errors

        labeler = AnnDataLabelAppender(validator_with_adata.adata)
        labeler._add_labels()
        labeled_obs = labeler.adata.obs
        assert labeled_obs.loc[labeled_obs.index[0], "sex_ontology_term_id"] == sex_ontology_term_id

    @pytest.mark.parametrize(
        "tissue_type",
        [
            "tissue",
            "primary cell culture",
            "organoid",
        ],
    )
    def test_cell_line_cannot_be_na_for_tissue(self, validator_with_adata, tissue_type):
        obs = validator_with_adata.adata.obs
        obs.loc[obs.index[0], "tissue_type"] = tissue_type
        obs.loc[obs.index[0], "development_stage_ontology_term_id"] = "na"
        validator_with_adata.validate_adata()
        assert (
            "ERROR: 'na' in 'development_stage_ontology_term_id' is not allowed. When 'tissue_type' is not 'cell line', 'development_stage_ontology_term_id' cannot be 'na'."
            in validator_with_adata.errors
        )

    def test_disease_ontology_term_id(self, validator_with_adata):
        """
        disease_ontology_term_id categorical with str categories. This MUST be one of:
        - PATO:0000461 for normal or healthy
        - one or more valid MONDO terms

        MONDO terms must be one of:
        - descendant of MONDO:0000001 for disease
        - self or descendant of MONDO:0021178 for injury
        """
        validator = validator_with_adata
        obs = validator.adata.obs

        # Invalid ontology
        obs.loc[obs.index[0], "disease_ontology_term_id"] = "EFO:0000001"
        validator.validate_adata()
        assert (
            "ERROR: 'EFO:0000001' in 'disease_ontology_term_id' is not a valid ontology term id of 'MONDO, PATO'."
            in validator.errors[0]
        )

        # Invalid PATO term id
        validator.errors = []
        obs.loc[obs.index[0], "disease_ontology_term_id"] = "PATO:0001894"
        validator.validate_adata()
        assert "ERROR: 'PATO:0001894' in 'disease_ontology_term_id' is not an allowed term id." in validator.errors[0]

        # Invalid MONDO term id - disease characteristic
        validator.errors = []
        obs.loc[obs.index[0], "disease_ontology_term_id"] = "MONDO:0021125"
        validator.validate_adata()
        assert "ERROR: 'MONDO:0021125' in 'disease_ontology_term_id' is not an allowed term id." in validator.errors[0]

        # Invalid MONDO term id - disease parent term
        validator.errors = []
        obs.loc[obs.index[0], "disease_ontology_term_id"] = "MONDO:0000001"
        validator.validate_adata()
        assert "ERROR: 'MONDO:0000001' in 'disease_ontology_term_id' is not an allowed term id." in validator.errors[0]

        # Valid PATO term id - healthy
        validator.errors = []
        obs.loc[obs.index[0], "disease_ontology_term_id"] = "PATO:0000461"
        validator.validate_adata()
        assert validator.errors == []

        # Valid MONDO term id - disease descendant term
        validator.errors = []
        obs.loc[obs.index[0], "disease_ontology_term_id"] = "MONDO:0005491"
        validator.validate_adata()
        assert validator.errors == []

        # Valid MONDO term id - injury parent term
        validator.errors = []
        obs.loc[obs.index[0], "disease_ontology_term_id"] = "MONDO:0021178"
        validator.validate_adata()
        assert validator.errors == []

        # Valid MONDO term id - injury descendant term
        validator.errors = []
        obs.loc[obs.index[0], "disease_ontology_term_id"] = "MONDO:0015796"
        validator.validate_adata()
        assert validator.errors == []

        # Valid MONDO term ids - disease descendant term, injury descendant term
        validator.errors = []
        obs.loc[obs.index[0], "disease_ontology_term_id"] = "MONDO:0005491 || MONDO:0015796"
        validator.validate_adata()
        assert validator.errors == []

        # Valid PATO term id and valid MONDO term id. However, multiple terms are only allowed for MONDO terms
        validator.errors = []
        obs.loc[obs.index[0], "disease_ontology_term_id"] = "MONDO:0005491 || PATO:0000461"
        validator.validate_adata()
        assert (
            "ERROR: 'PATO:0000461' in 'disease_ontology_term_id' is not a valid ontology term id of 'MONDO'."
            in validator.errors[0]
        )

    def test_self_reported_ethnicity_ontology_term_id__unknown(self, validator_with_adata):
        """
        Test 'unknown' self_reported_ethnicity_ontology_term is valid when used as single term
        """
        validator = validator_with_adata
        obs = validator.adata.obs
        obs.loc[
            obs.index[0],
            "self_reported_ethnicity_ontology_term_id",
        ] = "unknown"
        assert validator.validate_adata(), validator.errors
        assert validator.errors == []

    def test_cell_type_ontology_term_id__unknown(self, validator_with_adata):
        """
        Test 'unknown' cell_type_ontology_term_id is valid
        """
        validator = validator_with_adata
        obs = validator.adata.obs
        obs.at["Y", "cell_type_ontology_term_id"] = "unknown"
        assert validator.validate_adata(), validator.errors
        assert validator.errors == []

    def test_cell_type_ontology_term_id__na_valid(self, validator_with_adata):
        """
        'na' cell_type_ontology_term_id is valid when tissue_type is "cell line"
        """
        validator = validator_with_adata
        obs = validator.adata.obs
<<<<<<< HEAD
        obs.loc[:, "tissue_type"] = "cell line"
        obs.loc[:, "cell_type_ontology_term_id"] = "na"
        obs.loc[:, "development_stage_ontology_term_id"] = "na"
        obs.loc[:, "sex_ontology_term_id"] = "na"
        obs.loc[:, "tissue_ontology_term_id"] = "CVCL_0001"
        obs.loc[:, "self_reported_ethnicity_ontology_term_id"] = "na"
        assert validator.validate_adata(), validator.errors
=======
        obs["tissue_type"][:] = "cell line"
        obs["cell_type_ontology_term_id"][:] = "na"
        obs["development_stage_ontology_term_id"][:] = "na"
        obs["tissue_ontology_term_id"][:] = "CVCL_0001"
        obs["sex_ontology_term_id"][:] = "na"
        assert validator.validate_adata()
>>>>>>> b2d8ad24
        assert validator.errors == []

    def test_cell_type_ontology_term_id__na_unknown_mixed(self, validator_with_adata):
        """
        'na' cell_type_ontology_term_id is valid when tissue_type is "cell line", but then all observations
        must be 'na'
        """
        validator = validator_with_adata
        obs = validator.adata.obs
        obs["tissue_type"][:] = "cell line"
        obs["cell_type_ontology_term_id"][:] = "na"
        obs["development_stage_ontology_term_id"][:] = "na"
        obs["tissue_ontology_term_id"][:] = "CVCL_0001"
        obs["sex_ontology_term_id"][:] = "na"
        obs.at["Y", "cell_type_ontology_term_id"] = "unknown"
        assert not validator.validate_adata()
        assert validator.errors == [
            "ERROR: When tissue_type is 'cell line', 'na' is allowed for 'cell_type_ontology_term_id' but then all observations where tissue_type is 'cell line' MUST be 'na'."
        ]

    def test_cell_type_ontology_term_id__na_valid_mixed(self, validator_with_adata):
        """
        'na' cell_type_ontology_term_id is valid when tissue_type is "cell line", but then all observations
        must be 'na'
        """
        validator = validator_with_adata
        obs = validator.adata.obs
        obs["tissue_type"][:] = "cell line"
        obs["development_stage_ontology_term_id"][:] = "na"
        obs["tissue_ontology_term_id"][:] = "CVCL_0001"
        obs["sex_ontology_term_id"][:] = "na"
        obs.at["Y", "cell_type_ontology_term_id"] = "na"
        assert not validator.validate_adata()
        assert validator.errors == [
            "ERROR: When tissue_type is 'cell line', 'na' is allowed for 'cell_type_ontology_term_id' but then all observations where tissue_type is 'cell line' MUST be 'na'."
        ]

    def test_cell_type_ontology_term_id__na_invalid(self, validator_with_adata):
        """
        'na' cell_type_ontology_term_id is invalid when tissue_type is not "cell line"
        """
        validator = validator_with_adata
        obs = validator.adata.obs
        obs.at["Y", "cell_type_ontology_term_id"] = "na"
        assert not validator.validate_adata()
        assert (
            "ERROR: 'na' in 'cell_type_ontology_term_id' is not a valid ontology term id of 'CL, ZFA, FBbt, WBbt'. cell_type_ontology_term_id must be a valid ontology term of CL or 'unknown'. WBbt, ZFA, and FBbt terms can be allowed depending on the organism. 'na' is allowed if tissue_type is 'cell line'."
            in validator.errors
        )

    def test_tissue_ontology_term_id__unknown(self, validator_with_adata):
        """
        Test 'unknown' tissue_ontology_term_id is valid if tissue_type is 'primary cell culture'
        """
        validator = validator_with_adata
        obs = validator.adata.obs

        # Arrange -- relies on "tissue_type" value for index "Y" being "primary cell culture", set explicitly
        obs.at["Y", "tissue_type"] = "primary cell culture"
        obs.at["Y", "tissue_ontology_term_id"] = "unknown"

        assert validator.validate_adata(), validator.errors
        assert validator.errors == []

    def test_tissue_ontology_term_id__unknown_invalid(self, validator_with_adata):
        """
        Test 'unknown' tissue_ontology_term_id is invalid if tissue_type is NOT 'primary cell culture'
        """
        validator = validator_with_adata
        obs = validator.adata.obs

        # Arrange -- 'tissue_ontology_term_id' cannot be "unknown" when 'tissue_type is "tissue"
        obs.at["Y", "tissue_type"] = "tissue"
        obs.at["Y", "tissue_ontology_term_id"] = "unknown"

        assert not validator.validate_adata()
        assert len(validator.errors) > 0

    def test_tissue_ontology_term_id__embryo(self, validator_with_adata):
        """
        Test 'UBERON:0000922' tissue_ontology_term_id is invalid if tissue_type is 'organoid'
        """
        validator = validator_with_adata
        obs = validator.adata.obs

        obs.at["Y", "tissue_type"] = "organoid"
        obs.at["Y", "tissue_ontology_term_id"] = "UBERON:0000922"

        assert not validator.validate_adata()
        assert len(validator.errors) > 0

    def test_tissue_ontology_term_id__cell_line_valid(self, validator_with_adata):
        """
        Test 'CVCL_0001' tissue_ontology_term_id is valid if tissue_type is 'cell line'
        """
        validator = validator_with_adata
        obs = validator.adata.obs

        obs.loc[:, "tissue_type"] = "cell line"
        obs.loc[:, "development_stage_ontology_term_id"] = "na"
        obs.loc[:, "sex_ontology_term_id"] = "na"
        obs.loc[:, "tissue_ontology_term_id"] = "CVCL_0001"
        obs.loc[:, "self_reported_ethnicity_ontology_term_id"] = "na"
        assert validator.validate_adata(), validator.errors
        assert validator.errors == []

    def test_tissue_ontology_term_id__cell_line_invalid(self, validator_with_adata):
        """
        Test 'UBERON:0000922' tissue_ontology_term_id is valid if tissue_type is 'cell line'
        """
        validator = validator_with_adata
        obs = validator.adata.obs

        obs.at["Y", "tissue_type"] = "cell line"
        obs.at["Y", "tissue_ontology_term_id"] = "UBERON:0000922"

        assert not validator.validate_adata()
        assert len(validator.errors) > 0

    def test_self_reported_ethnicity_ontology_term_id__unknown_in_multi_term(self, validator_with_adata):
        """
        Test 'unknown' self_reported_ethnicity_ontology_term is invalid when used in multi-term comma-delimited str
        """
        validator = validator_with_adata
        validator.adata.obs.loc[
            validator.adata.obs.index[0],
            "self_reported_ethnicity_ontology_term_id",
        ] = "HANCESTRO:0019 || HANCESTRO:0020 || unknown"
        validator.validate_adata()
        assert validator.errors == [
            "ERROR: 'unknown' in 'self_reported_ethnicity_ontology_term_id' is not a valid ontology term id of 'HANCESTRO, AFPO, NA'."
        ]

    def test_self_reported_ethnicity_ontology_term_id__invalid_ontology(self, validator_with_adata):
        """
        Test self_reported_ethnicity_ontology_term error message when passed a valid term from an invalid ontology
        """
        validator = validator_with_adata
        validator.adata.obs.loc[
            validator.adata.obs.index[0],
            "self_reported_ethnicity_ontology_term_id",
        ] = "EFO:0000001"
        validator.validate_adata()
        assert validator.errors == [
            "ERROR: 'EFO:0000001' in 'self_reported_ethnicity_ontology_term_id' is not a valid ontology term id of 'HANCESTRO, AFPO, NA'."
        ]

    def test_self_reported_ethnicity_ontology_term_id__forbidden_term(self, validator_with_adata):
        """
        Test self_reported_ethnicity_ontology_term error message when passed an explicitly forbidden ontology term that
        is otherwise valid
        """
        validator = validator_with_adata
        error_message_suffix = validator.schema_def["components"]["obs"]["columns"][
            "self_reported_ethnicity_ontology_term_id"
        ]["dependencies"][1]["error_message_suffix"]

        validator.adata.obs.loc[
            validator.adata.obs.index[0],
            "self_reported_ethnicity_ontology_term_id",
        ] = "HANCESTRO:0003"
        validator.validate_adata()
        assert validator.errors == [
            self.get_format_error_message(
                error_message_suffix,
                "ERROR: 'HANCESTRO:0003' in 'self_reported_ethnicity_ontology_term_id' is not allowed.",
            )
        ]

    def test_self_reported_ethnicity_ontology_term_id__forbidden_term_ancestor(self, validator_with_adata):
        """
        Test self_reported_ethnicity_ontology_term error message when passed an ontology term that has
        both itself and its descendants forbidden
        """
        validator = validator_with_adata
        error_message_suffix = validator.schema_def["components"]["obs"]["columns"][
            "self_reported_ethnicity_ontology_term_id"
        ]["dependencies"][1]["error_message_suffix"]

        validator.adata.obs.loc[
            validator.adata.obs.index[0],
            "self_reported_ethnicity_ontology_term_id",
        ] = "HANCESTRO:0002"
        validator.validate_adata()
        assert validator.errors == [
            self.get_format_error_message(
                error_message_suffix,
                "ERROR: 'HANCESTRO:0002' in 'self_reported_ethnicity_ontology_term_id' is not allowed.",
            )
        ]

    def test_self_reported_ethnicity_ontology_term_id__forbidden_term_descendant(self, validator_with_adata):
        """
        Test self_reported_ethnicity_ontology_term error message when passed the descendant term of an ontology term that has
        both itself and its descendants forbidden
        """
        validator = validator_with_adata
        error_message_suffix = validator.schema_def["components"]["obs"]["columns"][
            "self_reported_ethnicity_ontology_term_id"
        ]["dependencies"][1]["error_message_suffix"]

        validator.adata.obs.loc[
            validator.adata.obs.index[0],
            "self_reported_ethnicity_ontology_term_id",
        ] = "HANCESTRO:0306"
        validator.validate_adata()
        assert (
            self.get_format_error_message(
                error_message_suffix,
                "ERROR: 'HANCESTRO:0306' in 'self_reported_ethnicity_ontology_term_id' is not allowed. Descendant terms "
                "of 'HANCESTRO:0304' are not allowed.",
            )
            in validator.errors
        )

    def test_self_reported_ethnicity_ontology_term_id__forbidden_term_in_multi_term(self, validator_with_adata):
        """
        Test error message for self_reported_ethnicity_ontology_term_id involving a forbidden term among an otherwise
        valid comma-delimited str of multiple terms
        """
        validator = validator_with_adata
        error_message_suffix = validator.schema_def["components"]["obs"]["columns"][
            "self_reported_ethnicity_ontology_term_id"
        ]["dependencies"][1]["error_message_suffix"]

        validator.adata.obs.loc[
            validator.adata.obs.index[0],
            "self_reported_ethnicity_ontology_term_id",
        ] = "HANCESTRO:0005 || HANCESTRO:0014 || HANCESTRO:0018"
        validator.validate_adata()
        assert validator.errors == [
            self.get_format_error_message(
                error_message_suffix,
                "ERROR: 'HANCESTRO:0018' in 'self_reported_ethnicity_ontology_term_id' is not allowed.",
            )
        ]

    def test_self_reported_ethnicity_ontology_term_id__non_human(self, validator_with_adata):
        """
        Test self_reported_ethnicity_ontology_term error message if term is not 'na' for a non-human organism
        """
        validator = validator_with_adata
        # Mouse organism ID
        validator.adata.uns["organism_ontology_term_id"] = "NCBITaxon:10090"
        # Required to set to avoid development_stage_ontology_term_id errors
        validator.adata.obs.loc[validator.adata.obs.index[0], "development_stage_ontology_term_id"] = "MmusDv:0000003"
        validator.adata.obs.loc[
            validator.adata.obs.index[0],
            "self_reported_ethnicity_ontology_term_id",
        ] = "HANCESTRO:0005"
        validator.validate_adata()
        assert (
            "ERROR: 'HANCESTRO:0005' in 'self_reported_ethnicity_ontology_term_id' is not a valid value of 'self_reported_ethnicity_ontology_term_id'. When 'organism_ontology_term_id' is NOT 'NCBITaxon:9606' (Homo sapiens), self_reported_ethnicity_ontology_term_id MUST be 'na'."
            in validator.errors
        )

    def test_self_reported_ethnicity_ontology_term_id__cell_line_na_valid(self, validator_with_adata):
        """
        'na' self_reported_ethnicity_ontology_term_id is valid when tissue_type is "cell line"
        """
        validator = validator_with_adata
        obs = validator.adata.obs
        # Set both rows to cell line to avoid validation conflicts
        obs.loc[:, "tissue_type"] = "cell line"
        obs.loc[:, "self_reported_ethnicity_ontology_term_id"] = "na"
        obs.loc[:, "development_stage_ontology_term_id"] = "na"
        obs.loc[:, "cell_type_ontology_term_id"] = "na"
        obs.loc[:, "sex_ontology_term_id"] = "na"
        obs.loc[:, "tissue_ontology_term_id"] = "CVCL_0001"  # Use a valid Cellosaurus term for cell lines
        assert validator.validate_adata(), validator.errors
        assert validator.errors == []

    def test_self_reported_ethnicity_ontology_term_id__cell_line_non_na_invalid(self, validator_with_adata):
        """
        Non-'na' self_reported_ethnicity_ontology_term_id is invalid when tissue_type is "cell line"
        """
        validator = validator_with_adata
        obs = validator.adata.obs
        # Set up one row as cell line to test the validation
        obs.loc["X", "tissue_type"] = "cell line"
        obs.loc["X", "self_reported_ethnicity_ontology_term_id"] = "HANCESTRO:0005"
        obs.loc["X", "development_stage_ontology_term_id"] = "na"
        obs.loc["X", "cell_type_ontology_term_id"] = "na"
        # Set the other row to valid values to avoid other validation errors
        obs.loc["Y", "self_reported_ethnicity_ontology_term_id"] = "HANCESTRO:0580"
        assert not validator.validate_adata()
        assert (
            "ERROR: 'HANCESTRO:0005' in 'self_reported_ethnicity_ontology_term_id' is not a valid value of 'self_reported_ethnicity_ontology_term_id'. When 'tissue_type' is 'cell line', 'self_reported_ethnicity_ontology_term_id' MUST be 'na'."
            in validator.errors
        )

    def test_self_reported_ethnicity_ontology_term_id__unsorted(self, validator_with_adata):
        """
        Test error message for self_reported_ethnicity_ontology_term_id with valid comma-delimited terms in a str,
         but NOT in ascending lexical order
        """
        validator = validator_with_adata
        error_message_suffix = validator.schema_def["components"]["obs"]["columns"][
            "self_reported_ethnicity_ontology_term_id"
        ]["dependencies"][1]["error_message_suffix"]

        validator.adata.obs.loc[
            validator.adata.obs.index[0],
            "self_reported_ethnicity_ontology_term_id",
        ] = "HANCESTRO:0014 || HANCESTRO:0005"
        validator.validate_adata()
        assert validator.errors == [
            self.get_format_error_message(
                error_message_suffix,
                "ERROR: 'HANCESTRO:0014 || HANCESTRO:0005' in 'self_reported_ethnicity_ontology_term_id' is not in "
                "ascending lexical order.",
            )
        ]

    def test_self_reported_ethnicity_ontology_term_id__invalid_delimiters(self, validator_with_adata):
        """
        Test error message for self_reported_ethnicity_ontology_term_id involving
        delimiters that are not specified in the schema definition yaml, such as whitespace
        """
        validator = validator_with_adata

        validator.adata.obs.loc[
            validator.adata.obs.index[0],
            "self_reported_ethnicity_ontology_term_id",
        ] = "HANCESTRO:0005,HANCESTRO:0014"
        validator.validate_adata()
        assert (
            "'HANCESTRO:0005,HANCESTRO:0014' in 'self_reported_ethnicity_ontology_term_id' is not a valid ontology term id of 'HANCESTRO'"
            in validator.errors[0]
        )

    def test_self_reported_ethnicity_ontology_term_id__multiple_errors_in_multi_term(self, validator_with_adata):
        """
        Test that multiple distinct error messages are reported for self_reported_ethnicity_ontology_term_id with
        multiple different error types in a comma-delimited multi term str
        """
        validator = validator_with_adata
        error_message_suffix = validator.schema_def["components"]["obs"]["columns"][
            "self_reported_ethnicity_ontology_term_id"
        ]["dependencies"][1]["error_message_suffix"]

        validator.adata.obs.loc[
            validator.adata.obs.index[0],
            "self_reported_ethnicity_ontology_term_id",
        ] = "EFO:0000001 || HANCESTRO:0004 || HANCESTRO:0014 || HANCESTRO:1"
        validator.validate_adata()
        assert validator.errors == [
            self.get_format_error_message(
                error_message_suffix,
                "ERROR: 'EFO:0000001' in 'self_reported_ethnicity_ontology_term_id' is not a valid ontology term "
                "id of 'HANCESTRO'.",
            ),
            self.get_format_error_message(
                error_message_suffix,
                "ERROR: 'HANCESTRO:0004' in 'self_reported_ethnicity_ontology_term_id' is not allowed.",
            ),
            self.get_format_error_message(
                error_message_suffix,
                "ERROR: 'HANCESTRO:1' in 'self_reported_ethnicity_ontology_term_id' is not a valid ontology term "
                "id of 'HANCESTRO'.",
            ),
        ]

    def test_self_reported_ethnicity_ontology_term_id__duplicates_in_multi_term(self, validator_with_adata):
        """
        Test error message for self_reported_ethnicity_ontology_term_id with duplicate valid ontology terms in a
        comma-delimited multi term str
        """
        validator = validator_with_adata
        error_message_suffix = validator.schema_def["components"]["obs"]["columns"][
            "self_reported_ethnicity_ontology_term_id"
        ]["dependencies"][1]["error_message_suffix"]

        validator.adata.obs.loc[
            validator.adata.obs.index[0],
            "self_reported_ethnicity_ontology_term_id",
        ] = "HANCESTRO:0014 || HANCESTRO:0014"
        validator.validate_adata()
        assert validator.errors == [
            self.get_format_error_message(
                error_message_suffix,
                "ERROR: 'HANCESTRO:0014 || HANCESTRO:0014' in 'self_reported_ethnicity_ontology_term_id' contains "
                "duplicates.",
            )
        ]

    def test_self_reported_ethnicity_ontology_term_id__multi_term_list(self, validator_with_adata):
        """
        Test error message for self_reported_ethnicity_ontology_term_id with list type instead of str
        """
        validator = validator_with_adata
        error_message_suffix = validator.schema_def["components"]["obs"]["columns"][
            "self_reported_ethnicity_ontology_term_id"
        ]["dependencies"][1]["error_message_suffix"]

        validator.adata.obs.loc[
            validator.adata.obs.index[0],
            "self_reported_ethnicity_ontology_term_id",
        ] = ["HANCESTRO:0005 || HANCESTRO:0014"]
        validator.validate_adata()
        assert validator.errors[1] == self.get_format_error_message(
            error_message_suffix,
            "ERROR: '['HANCESTRO:0005 || HANCESTRO:0014']' in 'self_reported_ethnicity_ontology_term_id' is not "
            "a valid ontology term value, it must be a string.",
        )

    @pytest.mark.parametrize(
        "organism_ontology_term_id",
        ["EFO:0000001", "CL:4023077", "NCBITaxon:1234", "NCBITaxon:9615"],
    )
    def test_organism_ontology_term_id__invalid(self, validator_with_adata, organism_ontology_term_id):
        """
        organism_ontology_term_id categorical with str categories. This MUST be one of approved enumerated species.
        """
        validator = validator_with_adata
        validator.adata.uns["organism_ontology_term_id"] = organism_ontology_term_id
        validator.validate_adata()
        assert len(validator.errors) > 0

    def test_tissue_ontology_term_id_base(self, validator_with_adata):
        """
        tissue_ontology_term_id categorical with str categories. This MUST be the term that best describes the tissue
        that this cell was derived from, depending on the type of biological sample:
        """
        validator = validator_with_adata
        obs = validator.adata.obs
        obs.loc[obs.index[0], "tissue_ontology_term_id"] = "EFO:0000001"
        obs.loc[obs.index[0], "tissue_type"] = "tissue"
        validator.validate_adata()
        assert len(validator.errors) > 0

    def test_tissue_ontology_term_id_cell_culture__suffix_in_term_id(self, validator_with_adata):
        """
        Cell Culture - Cannot include suffixes.
        """
        validator = validator_with_adata
        obs = validator.adata.obs
        obs.loc[obs.index[0], "tissue_type"] = "primary cell culture"
        obs.loc[obs.index[0], "tissue_ontology_term_id"] = "CL:0000057 (cell culture)"
        validator.validate_adata()
        assert len(validator.errors) > 0

    def test_tissue_ontology_term_id_cell_culture__not_a_CL_term(self, validator_with_adata):
        """
        Cell Culture - MUST be CL term
        """
        validator = validator_with_adata
        obs = validator.adata.obs
        obs.loc[obs.index[0], "tissue_type"] = "primary cell culture"
        obs.loc[obs.index[0], "tissue_ontology_term_id"] = "EFO:0000001"
        validator.validate_adata()
        assert len(validator.errors) > 0

    @pytest.mark.parametrize(
        "term",
        schema_def["components"]["obs"]["columns"]["cell_type_ontology_term_id"]["curie_constraints"]["forbidden"][
            "terms"
        ],
    )
    def test_tissue_ontology_term_id_cell_culture_3(self, validator_with_adata, term):
        """
        Cell Culture - must be a valid CL term other than forbidden columns in schema definition.
        """
        validator = validator_with_adata
        obs = validator.adata.obs
        obs.loc[obs.index[0], "tissue_type"] = "primary cell culture"
        obs.loc[obs.index[0], "tissue_ontology_term_id"] = term
        validator.validate_adata()

        # Forbidden columns may be marked as either "not allowed" or "deprecated"
        not_allowed_error = f"ERROR: '{term}' in 'tissue_ontology_term_id' is not allowed. When 'tissue_type' is 'primary cell culture', 'tissue_ontology_term_id' MUST follow the validation rules for cell_type_ontology_term_id."
        deprecated_error = f"ERROR: '{term}' in 'tissue_ontology_term_id' is a deprecated term id of 'CL'. When 'tissue_type' is 'primary cell culture', 'tissue_ontology_term_id' MUST follow the validation rules for cell_type_ontology_term_id."
        invalid_ontology_error = f"ERROR: '{term}' in 'tissue_ontology_term_id' is not a valid ontology term id of 'CL'. When 'tissue_type' is 'primary cell culture', 'tissue_ontology_term_id' MUST follow the validation rules for cell_type_ontology_term_id."
        assert (
            not_allowed_error in validator.errors
            or deprecated_error in validator.errors
            or invalid_ontology_error in validator.errors
        )

    def test_tissue_ontology_term_id_organoid(self, validator_with_adata):
        """
        Organoid - must not accept suffixes like "(organoid)"
        """
        validator = validator_with_adata
        obs = validator.adata.obs
        obs.loc[obs.index[0], "tissue_ontology_term_id"] = "UBERON:0000057 (organoid)"
        obs.loc[obs.index[0], "tissue_type"] = "organoid"
        validator.validate_adata()
        assert (
            "ERROR: 'UBERON:0000057 (organoid)' in 'tissue_ontology_term_id' is not a valid ontology term id"
            in validator.errors[0]
        )

    def test_tissue_ontology_term_id_descendant_of_anatomical_entity__tissue(self, validator_with_adata):
        """
        Tissue ontology term ID must be a descendant term of 'UBERON:0001062' (anatomical entity) if tissue_type is
        organoid or tissue.
        """
        validator = validator_with_adata
        obs = validator.adata.obs
        obs.loc[obs.index[0], "tissue_ontology_term_id"] = "UBERON:0001062"
        obs.loc[obs.index[0], "tissue_type"] = "tissue"
        validator.validate_adata()
        assert "ERROR: 'UBERON:0001062' in 'tissue_ontology_term_id' is not an allowed term id." in validator.errors[0]

    def test_tissue_ontology_term_id_descendant_of_anatomical_entity__organoid(self, validator_with_adata):
        """
        Tissue ontology term ID must be a descendant term of 'UBERON:0001062' (anatomical entity) if tissue_type is
        organoid or tissue.
        """
        validator = validator_with_adata
        obs = validator.adata.obs
        obs.loc[obs.index[0], "tissue_ontology_term_id"] = "UBERON:0001062"
        obs.loc[obs.index[0], "tissue_type"] = "organoid"
        validator.validate_adata()
        assert "ERROR: 'UBERON:0001062' in 'tissue_ontology_term_id' is not an allowed term id." in validator.errors[0]

    def test_tissue_type__invalid(self, validator_with_adata):
        """
        tissue_type must be one of 'primary cell culture', 'tissue', 'organoid', or 'cell line'
        """
        validator = validator_with_adata
        obs = validator.adata.obs
        obs.tissue_type = obs.tissue_type.cat.add_categories(["organ"])
        obs.loc[obs.index[0], "tissue_type"] = "organ"
        validator.validate_adata()
        assert validator.errors == [
            "ERROR: Column 'tissue_type' in dataframe 'obs' contains invalid values "
            "'['organ']'. Values must be one of ['primary cell culture', 'organoid', 'tissue', 'cell line']"
        ]

    def test_sex_ontology_term_id(self, validator_with_adata):
        """
        sex_ontology_term_id categorical with str categories.
        This MUST be a descendant of PATOPATO:0001894 for phenotypic sex or "unknown" if unavailable
        """
        validator = validator_with_adata
        obs = validator.adata.obs
        obs.loc[obs.index[0], "sex_ontology_term_id"] = "EFO:0000001"
        validator.validate_adata()
        error_message = "ERROR: 'EFO:0000001' in 'sex_ontology_term_id' is not a valid ontology term id of 'PATO'. Only 'PATO:0000383', 'PATO:0000384', 'PATO:0001340', 'na' or 'unknown' are allowed."
        assert error_message in validator.errors

    def test_is_primary_data(self, validator_with_adata):
        """
        is_primary_data	bool. This MUST be True if this is the canonical instance of this cellular
        observation and False if not. This is commonly False
        for meta-analyses reusing data or for secondary views of data.
        """
        validator = validator_with_adata
        validator.adata.obs["is_primary_data"] = "FALSE"
        validator.validate_adata()
        assert validator.errors == [
            "ERROR: Column 'is_primary_data' in dataframe 'obs' " "must be boolean, not 'object'."
        ]

    def test_is_primary_data__spatial(self, validator_with_spatial_and_is_single_false):
        """
        is_primary_data	bool. This MUST be False if dataset has uns['spatial']['is_single'] == False
        """
        validator = validator_with_spatial_and_is_single_false
        validator.adata.obs["is_primary_data"][0] = True
        validator.validate_adata()
        assert validator.errors == [
            "ERROR: When uns['spatial']['is_single'] is False, obs['is_primary_data'] must be False for all rows."
        ]

    def test_donor_id_must_be_categorical(self, validator_with_adata):
        """
        donor_id categorical with str categories. This MUST be free-text that identifies
        a unique individual that data were derived from. It is STRONGLY RECOMMENDED
        that this identifier be designed so that it is unique to:
        - a given individual within the collection of datasets that includes this dataset
        - a given individual across all collections in the cellxgene Data Portal
        """
        validator = validator_with_adata
        validator.adata.obs["donor_id"] = "NA"
        validator.validate_adata()
        assert validator.errors == ["ERROR: Column 'donor_id' in dataframe 'obs' " "must be categorical, not object."]

    def test_donor_id_must_not_be_empty(self, validator_with_adata):
        validator = validator_with_adata
        obs = validator.adata.obs
        obs["donor_id"] = obs["donor_id"].cat.add_categories("")
        obs["donor_id"].iloc[0] = ""
        validator.validate_adata()
        assert validator.errors == ["ERROR: Column 'donor_id' in dataframe 'obs' " "must not contain empty values."]

    def test_donor_id_must_not_be_nan(self, validator_with_adata):
        validator = validator_with_adata
        validator.adata.obs["donor_id"][0] = numpy.nan
        validator.validate_adata()
        assert validator.errors == ["ERROR: Column 'donor_id' in dataframe 'obs' " "must not contain NaN values."]

    @pytest.mark.parametrize(
        "assay,suspension_types",
        {
            "EFO:0010010": ["cell", "nucleus"],
            "EFO:0008720": ["nucleus"],
            "EFO:0008722": ["cell", "nucleus"],
            "EFO:0030002": ["cell"],
            "EFO:0008853": ["cell"],
            "EFO:0030026": ["nucleus"],
            "EFO:0010550": ["cell", "nucleus"],
            "EFO:0008796": ["cell"],
            "EFO:0700003": ["cell"],
            "EFO:0700004": ["cell"],
            "EFO:0008780": ["cell", "nucleus"],
            "EFO:0008953": ["cell"],
            "EFO:0700010": ["cell", "nucleus"],
            "EFO:0700011": ["cell", "nucleus"],
            "EFO:0009919": ["cell", "nucleus"],
            "EFO:0030060": ["cell", "nucleus"],
            "EFO:0022490": ["cell", "nucleus"],
            "EFO:0030028": ["cell", "nucleus"],
            "EFO:0008992": ["na"],
        }.items(),
    )
    def test_suspension_type(self, validator, assay, suspension_types):
        """
        suspension_id categorical with str categories. This field MUST be "cell", "nucleus", or "na". The allowed
        values depend on the assay_ontology_term_id. MUST  fail if the corresponding assay is present in the table, but
        the value of the suspension_type does not match the required value(s) in the table.
        """
        # Resetting validator
        validator.adata = examples.adata.copy()
        validator.errors = []
        validator.warnings = []

        invalid_suspension_type = "na"
        if "na" in suspension_types:
            invalid_suspension_type = "nucleus" if "nucleus" not in suspension_types else "cell"
        obs = validator.adata.obs
        obs["suspension_type"] = invalid_suspension_type
        obs["assay_ontology_term_id"] = assay
        obs["suspension_type"] = obs["suspension_type"].astype("category")
        obs["assay_ontology_term_id"] = obs["assay_ontology_term_id"].astype("category")
        validator.validate_adata()
        assert validator.errors == [
            f"ERROR: Column 'suspension_type' in dataframe 'obs' contains invalid values "
            f"'['{invalid_suspension_type}']'. Values must be one of {suspension_types} when "
            f"'assay_ontology_term_id' is in ['{assay}']"
        ]

    @pytest.mark.parametrize(
        "assay,suspension_types",
        {
            "EFO:0030080": ["cell", "nucleus"],
            "EFO:0007045": ["nucleus"],
            "EFO:0010184": ["cell", "nucleus"],
            "EFO:0008994": ["na"],
            "EFO:0008919": ["cell"],
            "EFO:0002761": ["nucleus"],
        }.items(),
    )
    def test_suspension_type_ancestors_inclusive(self, validator_with_adata, assay, suspension_types):
        """
        suspension_id categorical with str categories. This field MUST be "cell", "nucleus", or "na". The allowed
        values depend on the assay_ontology_term_id. MUST  fail if the corresponding assay is present in the table, but
        the value of the suspension_type does not match the required value(s) in the table.
        """
        validator = validator_with_adata
        obs = validator.adata.obs

        invalid_suspension_type = "na"
        if "na" in suspension_types:
            invalid_suspension_type = "nucleus" if "nucleus" not in suspension_types else "cell"
            obs["suspension_type"] = obs["suspension_type"].cat.remove_unused_categories()
        obs["suspension_type"] = invalid_suspension_type
        obs["assay_ontology_term_id"] = assay
        obs["suspension_type"] = obs["suspension_type"].astype("category")
        obs["assay_ontology_term_id"] = obs["assay_ontology_term_id"].astype("category")
        validator.validate_adata()
        assert validator.errors == [
            f"ERROR: Column 'suspension_type' in dataframe 'obs' contains invalid values "
            f"'['{invalid_suspension_type}']'. Values must be one of {suspension_types} when "
            f"'assay_ontology_term_id' is in ['{assay}']"
        ]

    def test_suspension_type_with_descendant_term_id_failure(self, validator_with_adata):
        """
        suspension_id categorical with str categories. This field MUST be "cell", "nucleus", or "na". The allowed
        values depend on the assay_ontology_term_id. MUST support matching against ancestor term rules if specified.
        """
        validator = validator_with_adata
        obs = validator.adata.obs
        obs["suspension_type"] = "nucleus"
        obs["assay_ontology_term_id"] = "EFO:0022615"  # descendant of EFO:0008994
        obs["suspension_type"] = obs["suspension_type"].astype("category")
        obs["assay_ontology_term_id"] = obs["assay_ontology_term_id"].astype("category")
        validator.validate_adata()
        assert validator.errors == [
            "ERROR: Column 'suspension_type' in dataframe 'obs' contains invalid values "
            "'['nucleus']'. Values must be one of ['na'] when "
            "'assay_ontology_term_id' is in ['EFO:0022615']"
        ]

    def test_suspension_type_with_descendant_term_id_success(self, validator_with_adata):
        """
        suspension_id categorical with str categories. This field MUST be "cell", "nucleus", or "na". The allowed
        values depend on the assay_ontology_term_id. MUST support matching against ancestor term rules if specified.
        """
        validator = validator_with_adata
        obs = validator.adata.obs
        obs.loc[obs.index[0], "assay_ontology_term_id"] = "EFO:0008904"  # descendant of EFO:0007045
        obs["suspension_type"][0] = "nucleus"

        validator.validate_adata()
        assert validator.errors == []

    def test_suspension_type_unrecognized_assay(self, validator_with_adata):
        """
        suspension_id categorical with str categories. This field MUST be "cell", "nucleus", or "na". The allowed
        values depend on the assay_ontology_term_id. MUST warn if the corresponding assay is not recognized.
        """
        validator = validator_with_adata
        obs = validator.adata.obs
        obs.loc[obs.index[1], "assay_ontology_term_id"] = "EFO:0700005"
        validator.validate_adata()
        assert validator.errors == []
        assert (
            "WARNING: Data contains assay(s) that are not represented in the 'suspension_type' schema definition table. Ensure you have selected the most appropriate value for the assay(s) between 'cell', 'nucleus', and 'na'. Please contact cellxgene@chanzuckerberg.com during submission so that the assay(s) can be added to the schema definition document."
            in validator.warnings
        )

    def test_categories_with_zero_values_warn(self, validator_with_adata):
        validator = validator_with_adata
        obs = validator.adata.obs
        modified_donor_id = obs["donor_id"].cat.add_categories("donor_3")
        obs["donor_id"] = modified_donor_id
        validator.validate_adata()
        assert (
            "WARNING: Column 'donor_id' in dataframe 'obs' contains a category 'donor_3' with zero observations. These categories will be removed when `--add-labels` flag is present."
            in validator.warnings
        )

    def test_deprecated_fields(self, validator_with_adata):
        validator = validator_with_adata
        obs = validator.adata.obs
        obs["ethnicity"] = "test"
        obs["ethnicity_ontology_term_id"] = "unknown"

        validator.validate_adata()
        assert validator.errors == [
            "ERROR: The field 'ethnicity' is present in 'obs', but it is deprecated.",
            "ERROR: The field 'ethnicity_ontology_term_id' is present in 'obs', but it is deprecated.",
        ]

    def test_fields_with_double_underscore_fail(self, validator_with_adata):
        validator = validator_with_adata
        validator.adata.obs["__test_field"] = "test"

        validator.validate_adata()
        assert validator.errors == [
            "ERROR: The field '__test_field' in 'obs' is invalid. Fields that start with '__' are reserved.",
        ]

    def test_obs_column_name_uniqueness(self, validator_with_adata):
        validator = validator_with_adata
        validator.adata.obs = pd.concat([validator.adata.obs, validator.adata.obs["suspension_type"]], axis=1)

        validator.validate_adata()
        assert len(validator.errors) > 0

    def test_nan_values_must_be_rejected(self, validator_with_adata):
        """
        NaN values should not be allowed in dataframes
        """
        validator = validator_with_adata
        obs = validator.adata.obs
        obs.loc[obs.index[0], "tissue_ontology_term_id"] = numpy.nan
        validator.validate_adata()
        assert (
            "ERROR: Column 'tissue_ontology_term_id' in dataframe 'obs' must not contain NaN values."
            in validator.errors
        )


class TestVar:
    """
    Fail cases in adata.var and adata.raw.var
    """

    def test_var_and_raw_var_same_index(self, validator_with_adata):
        """
        var.index MUST contain unique identifiers for features. raw.var.index MUST be identical to var.index.
        """
        validator = validator_with_adata

        # Swap first row for second one
        var = getattr_anndata(validator.adata, "var")

        # First swap the index
        new_index = list(var.index)
        tmp = new_index[0]
        new_index[0] = new_index[1]
        new_index[1] = tmp
        var.set_index(pd.Index(new_index), inplace=True)

        # Then swap the actual rows
        tmp = var.iloc[0, :].copy()
        var.iloc[0, :] = var.iloc[1, :].copy()
        var.iloc[1, :] = tmp

        validator.validate_adata()
        assert validator.errors == ["ERROR: Index of 'raw.var' is not identical to index of 'var'."]

    @pytest.mark.parametrize("component_name", ["var", "raw.var"])
    def test_check_unique_var(self, validator_with_adata, component_name):
        """
        var.index MUST contain unique ENSEMBL gene identifiers for features.
        """
        validator = validator_with_adata
        # Duplicate 1st row in var and assign it to 2nd
        component = getattr_anndata(validator.adata, component_name)
        new_index = list(component.index)
        new_index[1] = new_index[0]
        component.set_index(pd.Index(new_index), inplace=True)
        component.iloc[1, :] = component.iloc[0, :]

        validator.validate_adata()
        assert validator.errors == [f"ERROR: Column 'index' in dataframe '{component_name}' is not unique."]

    def test_column_presence(self, validator_with_adata):
        """
        var is a pandas.DataFrame. Curators MUST annotate the following columns in the obs dataframe.
        feature_is_filtered must not be in raw.var, and it's only checked in var
        """
        validator = validator_with_adata

        column = "feature_is_filtered"
        component_name = "var"
        component = getattr_anndata(validator.adata, component_name)
        component.drop(column, axis=1, inplace=True)

        validator.validate_adata()
        assert validator.errors == [f"ERROR: Dataframe '{component_name}' is missing " f"column " f"'{column}'."]

    def test_feature_is_filtered(self, validator_with_adata):
        """
        feature_is_filtered bool. This MUST be True if the feature was filtered out in the final matrix (X)
        but is present in the raw matrix (raw.X). The value for all cells of the given feature in the
        final matrix MUST be 0.

        Otherwise, this MUST be False.
        """
        validator = validator_with_adata
        var = validator.adata.var
        X = validator.adata.X
        # Duplicate 1st row in var and assigned to 2nd
        var["feature_is_filtered"][0] = True
        for i in range(X.shape[0]):
            X[i, 0] = 0
        X[0, 0] = 1
        validator.adata.X = X.map_blocks(lambda x: (x.eliminate_zeros() or x), dtype=X.dtype, meta=X._meta)
        validator.reset(None, 2)
        validator.validate_adata()
        assert validator.warnings[0] == (
            "WARNING: Some features are 'True' in 'feature_is_filtered' of dataframe 'var', "
            "but there are 1 non-zero values in the corresponding columns of the matrix 'X'. "
            "All values for these features must be 0."
        )

        # Test that feature_is_filtered is a bool and not a string
        var["feature_is_filtered"] = "string"
        validator.reset(None, 2)
        validator.validate_adata()
        assert validator.errors == [
            "ERROR: Column 'feature_is_filtered' in dataframe 'var' must be boolean, not 'object'."
        ]

    def test_feature_is_filtered_should_be_true(self, validator_with_adata):
        validator = validator_with_adata
        var = validator.adata.var
        X = validator.adata.X

        # zero out first column of X, but set feature_is_filtered to False
        var["feature_is_filtered"][0] = False
        for i in range(X.shape[0]):
            X[i, 0] = 0
        validator.adata.X = X.map_blocks(lambda x: (x.eliminate_zeros() or x), dtype=X.dtype, meta=X._meta)

        validator.reset(None, 2)
        validator.validate_adata()
        assert (
            validator.warnings[0]
            == "WARNING: Genes 'ENSG00000127603' have all-zero values in adata.X. Either feature_is_filtered should be set to True or adata.raw.X should be set to all-zero values."
        )

    def test_feature_is_filtered_var_mishapen(self, validator_with_adata):
        validator = validator_with_adata
        gene_index = 0
        gene_name = validator_with_adata.adata.raw.var_names[gene_index]
        var_to_keep = [v for v in validator_with_adata.adata.raw.var_names if v != gene_name]
        raw_adata = anndata.AnnData(
            X=validator_with_adata.adata.raw.X,
            obs=validator_with_adata.adata.obs,
            var=validator_with_adata.adata.raw.var,
        )
        new_raw_adata = raw_adata[:, var_to_keep]
        validator_with_adata.adata.raw = new_raw_adata
        validator.validate_adata()
        assert not validator.is_valid
        assert (
            "ERROR: Could not complete full validation of feature_is_filtered because of size differences between var and raw.var."
            in validator.errors
        )

    def test_columns_not_in_raw_var(self, validator_with_adata):
        """
        Curators MUST annotate the following column only in the var dataframe.
        This column MUST NOT be present in raw.var:
            feature_is_filtered
        """
        validator = validator_with_adata

        validator.adata.raw = validator.adata
        validator.validate_adata()
        assert validator.errors == ["ERROR: Column 'feature_is_filtered' must not be present in 'raw.var'."]

    @pytest.mark.parametrize("component_name", ["var", "raw.var"])
    def test_feature_id_wrong_format(self, validator_with_adata, component_name):
        """
        feature_id (var.index) str.

        This tests the case of an ID with an incorrect format where you can't infer the organism
        from the ID.
        """
        validator = validator_with_adata
        component = getattr_anndata(validator.adata, component_name)

        new_index = list(component.index)
        new_index[0] = "ENSEBML_NOGENE"
        new_index[1] = "INVALID_GENE_ID"
        component.set_index(pd.Index(new_index), inplace=True)

        validator.validate_adata()
        assert validator.errors == [
            f"ERROR: Could not infer organism from feature ID 'ENSEBML_NOGENE' "
            f"in '{component_name}', make sure it is a valid ID.",
            f"ERROR: Could not infer organism from feature ID 'INVALID_GENE_ID' "
            f"in '{component_name}', make sure it is a valid ID.",
        ]

    @pytest.mark.parametrize("component_name", ["var", "raw.var"])
    def test_feature_id_non_existent_ensembl(self, validator_with_adata, component_name):
        """
        feature_id (var.index) str.

        This tests the case of an ENSEMBL ID that has the right format but doesn't exist
        """
        validator = validator_with_adata
        component = getattr_anndata(validator.adata, component_name)

        new_index = list(component.index)
        new_index[0] = "ENSG000"
        component.set_index(pd.Index(new_index), inplace=True)

        validator.validate_adata()
        assert len(validator.errors) > 0

    @pytest.mark.parametrize("component_name", ["var", "raw.var"])
    def test_feature_id_non_existent_ercc(self, validator_with_adata, component_name):
        """
        feature_id (var.index) str.

        This tests the case of an ERCC ID that has the right format but doesn't exist
        """
        validator = validator_with_adata
        component = getattr_anndata(validator.adata, component_name)

        new_index = list(component.index)
        new_index[0] = "ERCC-000000"
        component.set_index(pd.Index(new_index), inplace=True)

        validator.validate_adata()
        assert len(validator.errors) > 0

    def test_should_warn_for_low_gene_count(self, validator_with_adata):
        """
        Raise a warning if there are too few genes
        """
        validator = validator_with_adata
        # NOTE:[EM] changing the schema def here is stateful and results in unpredictable test results.
        #  Reset after mutating.
        _old_schema = deepcopy(validator.schema_def.copy())

        validator.schema_def["components"]["var"]["warn_if_less_than_rows"] = 100
        validator.validate_adata()
        assert (
            f"WARNING: Dataframe 'var' only has {NUMBER_OF_GENES} rows. Features SHOULD NOT be filtered from expression matrix."
            in validator.warnings
        )
        validator.schema_def = _old_schema

    @pytest.mark.parametrize(
        "df,column",
        [
            (df, label["to_column"])
            for df in ["var", "raw.var"]
            for label in schema_def["components"][df]["index"]["add_labels"]
        ],
    )
    def test_add_label_fields_are_reserved(self, validator_with_adata, df, column):
        """
        Raise an error if column names flagged as 'add_label' -> 'to_column' in the schema definition are not available.
        """
        validator = validator_with_adata
        component = getattr_anndata(validator.adata, df)
        component[column] = "dummy_value"

        validator.validate_adata()
        assert validator.errors == [
            f"ERROR: Add labels error: Column '{column}' is a reserved column name "
            f"of '{df}'. Remove it from h5ad and try again."
        ]

    def test_var_column_name_uniqueness(self, validator_with_adata):
        validator = validator_with_adata
        validator.adata.var = pd.concat([validator.adata.var, validator.adata.var["feature_is_filtered"]], axis=1)

        validator.validate_adata()
        assert len(validator.errors) > 0

    def test_raw_var_column_name_uniqueness(self, validator_with_adata):
        validator = validator_with_adata
        original_var = validator.adata.var.copy()
        validator.adata.var = pd.concat([validator.adata.var, validator.adata.var["feature_is_filtered"]], axis=1)
        validator.adata.raw = validator.adata
        validator.adata.var = original_var  # Ensure only the raw.var has duplicate columns

        validator.validate_adata()
        assert len(validator.errors) > 0


class TestUns:
    """
    Fail cases in adata.uns
    """

    @pytest.mark.parametrize("reserved_column", schema_def["components"]["uns"]["reserved_columns"])
    def test_reserved_columns_presence(self, validator_with_adata, reserved_column):
        """
        Reserved columns must NOT be used in uns
        """
        validator = validator_with_adata
        validator.adata.uns[reserved_column] = "dummy_value"
        validator.validate_adata()
        assert validator.errors == [
            f"ERROR: Column '{reserved_column}' is a reserved column name "
            f"of 'uns'. Remove it from h5ad and try again."
        ]

    def test_required_fields_title(self, validator_with_adata):
        """
        Curators MUST annotate `schema_version` and values in uns (title)
        """
        validator = validator_with_adata

        del validator.adata.uns["title"]
        validator.validate_adata()
        assert validator.errors == ["ERROR: 'title' in 'uns' is not present."]

    def test_leading_trailing_double_spaces_in_strings(self, validator_with_adata):
        """
        The following sequences MUST NOT appear in str types documented in the schema:
            Leading control or space separators - ”     This is an example”
            Trailing control or space separators - “This is an example     ”
            Multiple (internal) control or space separators - "This     is an example"
        """
        validator = validator_with_adata
        uns = validator.adata.uns
        uns["title"] = " There is a leading space"
        validator.validate_adata()
        assert validator.errors == [
            "ERROR: ' There is a leading space' in 'uns['title']' is not valid, it contains leading spaces."
        ]

        uns["title"] = "There is a trailing space "
        validator.errors = []
        validator.validate_adata()
        assert validator.errors == [
            "ERROR: 'There is a trailing space ' in 'uns['title']' is not valid, it contains trailing spaces."
        ]

        uns["title"] = "There are   double   spaces"
        validator.errors = []
        validator.validate_adata()
        assert validator.errors == [
            "ERROR: 'There are   double   spaces' in 'uns['title']' is not valid, it contains double spaces."
        ]

    def test_title(self, validator_with_adata):
        """
        Title MUST be a string
        """
        validator = validator_with_adata

        # list instead of string
        validator.adata.uns["title"] = ["title"]
        validator.validate_adata()
        assert validator.errors == ["ERROR: '['title']' in 'uns['title']' is not valid, " "it must be a string."]

    def test_batch_condition_is_list(self, validator_with_adata):
        """
        batch_condition list[str]
        """
        validator = validator_with_adata
        uns = validator.adata.uns

        # Check valid case of numpy array which is interchangeable with lists
        uns["batch_condition"] = numpy.array(uns["batch_condition"])
        validator.validate_adata()
        assert validator.errors == []

        # Check fail case: not a list nor numpy array
        uns["batch_condition"] = "cell_type_ontology_term_id"
        validator.validate_adata()
        assert validator.errors == [
            "ERROR: 'cell_type_ontology_term_id' in 'uns['batch_condition']' "
            "is not valid, it must be a list or numpy array."
        ]

    def test_batch_condition_is_column_from_obs(self, validator_with_adata):
        """
        batch_condition list[str]. str values MUST refer to cell metadata keys in obs.
        """
        validator = validator_with_adata

        validator.adata.uns["batch_condition"] = ["NO_COLUMN"]
        validator.validate_adata()
        assert validator.errors == [
            "ERROR: Value 'NO_COLUMN' of list 'batch_condition' is not a " "column in 'adata.obs'."
        ]

    def test_default_embedding_is_str(self, validator_with_adata):
        """
        Default_embedding str.
        """
        validator = validator_with_adata

        validator.adata.uns["default_embedding"] = ["X_umap"]
        validator.validate_adata()
        assert validator.errors == [
            "ERROR: '['X_umap']' in 'uns['default_embedding']' is not valid, " "it must be a string."
        ]

    def test_default_embedding_is_key_from_obsm(self, validator_with_adata):
        """
        Default_embedding str. The value MUST match a key to an embedding in obsm
        """
        validator = validator_with_adata

        validator.adata.uns["default_embedding"] = "X_other"
        validator.validate_adata()
        assert validator.errors == [
            "ERROR: 'X_other' in 'uns['default_embedding']' is not valid, " "it must be a key of 'adata.obsm'."
        ]

    def test_X_approximate_distribution_is_str(self, validator_with_adata):
        """
        X_approximate_distribution str. The value MUST be "count" [...] or "normal".
        Note that `normal` is tested in the happy path test case using `good_uns`.
        """
        validator = validator_with_adata
        uns = validator.adata.uns
        # Check valid case of "count" which is not included in valid object
        uns["X_approximate_distribution"] = "count"
        validator.validate_adata()
        assert validator.errors == []

        # Invalid type: list
        uns["X_approximate_distribution"] = ["count"]
        validator.validate_adata()
        assert validator.errors == [
            "ERROR: '['count']' in 'uns['X_approximate_distribution']' " "is not valid, it must be a string."
        ]

    def test_X_approximate_distribution_is_valid(self, validator_with_adata):
        """
        X_approximate_distribution str. The value MUST be "count" [...] or "normal"
        """
        validator = validator_with_adata

        validator.adata.uns["X_approximate_distribution"] = "COUNT"
        validator.validate_adata()
        assert validator.errors == [
            "ERROR: 'COUNT' in 'uns['X_approximate_distribution']' is " "not valid. Allowed terms: ['count', 'normal']."
        ]

    def test_deprecated_fields(self, validator_with_adata):
        validator = validator_with_adata
        uns = validator.adata.uns
        uns["X_normalization"] = "test_value"
        uns["default_field"] = "test_value"
        uns["layer_descriptions"] = "test_value"
        uns["tags"] = "test_value"
        uns["version"] = "test_value"
        uns["contributors"] = "test_value"
        uns["preprint_doi"] = "test_value"
        uns["project_description"] = "test_value"
        uns["project_links"] = "test_value"
        uns["project_name"] = "test_value"
        uns["publication_doi"] = "test_value"

        validator.validate_adata()
        assert validator.errors == [
            "ERROR: The field 'X_normalization' is present in 'uns', but it is deprecated.",
            "ERROR: The field 'default_field' is present in 'uns', but it is deprecated.",
            "ERROR: The field 'layer_descriptions' is present in 'uns', but it is deprecated.",
            "ERROR: The field 'tags' is present in 'uns', but it is deprecated.",
            "ERROR: The field 'version' is present in 'uns', but it is deprecated.",
            "ERROR: The field 'contributors' is present in 'uns', but it is deprecated.",
            "ERROR: The field 'preprint_doi' is present in 'uns', but it is deprecated.",
            "ERROR: The field 'project_description' is present in 'uns', but it is deprecated.",
            "ERROR: The field 'project_links' is present in 'uns', but it is deprecated.",
            "ERROR: The field 'project_name' is present in 'uns', but it is deprecated.",
            "ERROR: The field 'publication_doi' is present in 'uns', but it is deprecated.",
        ]

    def test_colors_happy_path(self, validator_with_adata):
        validator = validator_with_adata
        validator.adata = examples.adata_with_colors.copy()
        assert validator.validate_adata(), validator.errors

    def test_colors_happy_path_no_column_def(self, validator_with_adata):
        """
        Creates a new column in `obs[test_column]` where the dtype is categorical, but its column definition
        is not in the schema. Having valid colors in `uns[test_column_colors]` should not raise an error, since
        we should be able to find the corresponding `obs` column with the `category` dtype.
        """
        validator = validator_with_adata
        validator.adata.obs["test_column"] = ["one", "two"]
        validator.adata.obs["test_column"] = validator.adata.obs["test_column"].astype("category")
        validator.adata.uns["test_column_colors"] = numpy.array(["#000000", "#ffffff"])
        assert validator.validate_adata(), validator.errors

    def test_uns_true_value(self, validator_with_adata):
        validator = validator_with_adata
        validator.adata.uns["log1p"] = True
        assert validator.validate_adata(), validator.errors

    def test_uns_false_value(self, validator_with_adata):
        validator = validator_with_adata
        validator.adata.uns["log1p"] = False
        assert validator.validate_adata(), validator.errors

    def test_uns_none_value(self, validator_with_adata):
        validator = validator_with_adata
        validator.adata.uns["log1p"] = None
        assert validator.validate_adata(), validator.errors

    def test_uns_empty_numpy_array(self, validator_with_adata):
        validator = validator_with_adata
        validator.adata.uns["log1p"] = numpy.array([])
        validator.validate_adata()
        assert validator.errors == ["ERROR: uns['log1p'] cannot be an empty value."]

    def test_uns_empty_python_array(self, validator_with_adata):
        validator = validator_with_adata
        validator.adata.uns["log1p"] = []
        validator.validate_adata()
        assert validator.errors == ["ERROR: uns['log1p'] cannot be an empty value."]

    def test_uns_empty_string(self, validator_with_adata):
        validator = validator_with_adata
        validator.adata.uns["log1p"] = ""
        validator.validate_adata()
        assert validator.errors == ["ERROR: uns['log1p'] cannot be an empty value."]

    def test_uns_empty_dictionary(self, validator_with_adata):
        validator = validator_with_adata
        validator.adata.uns["log1p"] = {}
        validator.validate_adata()
        assert validator.errors == ["ERROR: uns['log1p'] cannot be an empty value."]

    def test_uns_bool_allowed(self, validator_with_adata):
        validator = validator_with_adata

        # Regular bool value
        validator.adata.uns["log1p"] = True
        validator.validate_adata()
        assert validator.errors == []

        # Numpy bool_ value
        validator.adata.uns["log1p"] = numpy.bool_(True)
        validator.validate_adata()
        assert validator.errors == []

        # Numpy bool value
        validator.adata.uns["log1p"] = numpy.bool_(True)
        validator.validate_adata()
        assert validator.errors == []

    @pytest.mark.parametrize("matrix_factory", [scipy.sparse.csr_matrix, scipy.sparse.csc_matrix])
    def test_uns_scipy_matrices_cannot_be_empty(self, validator_with_adata, matrix_factory):
        validator: Validator = validator_with_adata

        validator.adata.uns["test"] = from_array(matrix_factory([[1]], dtype=int))
        validator.validate_adata()
        assert validator.errors == []
        validator.reset()

        validator.adata.uns["test"] = from_array(matrix_factory([[]], dtype=int))
        validator.validate_adata()
        assert validator.errors == ["ERROR: uns['test'] cannot be an empty value."]

    def test_uns_numbers_are_allowed(self, validator_with_adata):
        validator = validator_with_adata

        validator.adata.uns["numpy.int64"] = numpy.int64(10)
        validator.adata.uns["int"] = 1
        validator.adata.uns["int_zero"] = 0
        validator.adata.uns["float"] = float(4)
        validator.adata.uns["numpy.float32"] = numpy.float32(3)
        validator.validate_adata()
        assert validator.errors == []

    def test_colors_happy_path_duplicates(self, validator_with_adata):
        validator = validator_with_adata
        validator.adata.uns["suspension_type_colors"] = numpy.array(["lightgrey", "lightgrey"])
        assert validator.validate_adata(), validator.errors

    def test_colors_not_numpy_array(self, validator_with_adata):
        validator = validator_with_adata
        validator.adata.uns["suspension_type_colors"] = ["green", "purple"]
        validator.adata.uns["donor_id_colors"] = {"donor_1": "#000000", "donor_2": "#ffffff"}
        validator.validate_adata()
        assert validator.errors == [
            "ERROR: Colors field uns['suspension_type_colors'] must be of 'numpy.ndarray' type, it is <class 'list'>",
            "ERROR: Colors field uns['donor_id_colors'] must be of 'numpy.ndarray' type, it is <class 'dict'>",
        ]

    def test_colors_bool_obs_counterpart(self, validator_with_adata):
        validator = validator_with_adata
        validator.adata.uns["is_primary_data_colors"] = numpy.array(["green", "purple"])
        validator.validate_adata()
        assert validator.errors == [
            "ERROR: Colors field uns[is_primary_data_colors] does not have a corresponding categorical field in obs. is_primary_data is present but is dtype bool"
        ]

    def test_colors_portal_obs_counterpart(self, validator_with_adata):
        validator = validator_with_adata
        validator.adata.uns["cell_type_colors"] = numpy.array(["green", "purple"])
        validator.validate_adata()
        assert validator.errors == [
            "ERROR: Colors field uns[cell_type_colors] does not have a corresponding categorical field in obs. Annotate cell_type_ontology_term_id_colors instead"
        ]

    def test_colors_without_obs_counterpart(self, validator_with_adata):
        validator = validator_with_adata
        validator.adata.uns["fake_field_colors"] = numpy.array(["green", "purple"])
        validator.validate_adata()
        assert validator.errors == [
            "ERROR: Colors field uns[fake_field_colors] does not have a corresponding categorical field in obs"
        ]

    def test_empty_color_array(self, validator_with_adata):
        validator = validator_with_adata
        validator.adata.uns["suspension_type_colors"] = numpy.array([])
        validator.validate_adata()
        assert validator.errors == [
            "ERROR: uns['suspension_type_colors'] cannot be an empty value.",
            "ERROR: Annotated categorical field suspension_type must have at least 1 color options in uns[suspension_type_colors]. Found: []",
        ]

    def test_different_color_types(self, validator_with_adata):
        validator = validator_with_adata
        validator.adata.uns["suspension_type_colors"] = numpy.array(["#000000", "pink"])
        validator.validate_adata()
        assert validator.errors == [
            "ERROR: Colors in uns[suspension_type_colors] must be either all hex colors or all CSS4 named colors. Found: ['#000000' 'pink']"
        ]

    def test_invalid_hex_color_option(sel, validator_with_adata):
        validator = validator_with_adata
        validator.adata.uns["suspension_type_colors"] = numpy.array(["#000", "#ffffff"])
        validator.validate_adata()
        assert validator.errors == [
            "ERROR: Colors in uns[suspension_type_colors] must be either all hex colors or all CSS4 named colors. Found: ['#000' '#ffffff']"
        ]

    def test_invalid_named_color_option(self, validator_with_adata):
        validator = validator_with_adata
        validator.adata.uns["suspension_type_colors"] = numpy.array(["green", "pynk"])
        validator.validate_adata()
        assert validator.errors == [
            "ERROR: Colors in uns[suspension_type_colors] must be either all hex colors or all CSS4 named colors. Found: ['green' 'pynk']"
        ]

    def test_invalid_named_color_option_empty_strings(self, validator_with_adata):
        validator = validator_with_adata
        validator.adata.uns["suspension_type_colors"] = numpy.array(["", "green"])
        validator.validate_adata()
        assert validator.errors == [
            "ERROR: Colors in uns[suspension_type_colors] must be either all hex colors or all CSS4 named colors. "
            "Found: ['' 'green']"
        ]

    def test_invalid_named_color_option_integer(self, validator_with_adata):
        validator = validator_with_adata
        validator.adata.uns["suspension_type_colors"] = numpy.array([3, 4])
        validator.validate_adata()
        assert validator.errors == [
            "ERROR: Colors in uns[suspension_type_colors] must be strings. Found: [3 4] which are int64"
        ]

    def test_invalid_named_color_option_none(self, validator_with_adata):
        validator = validator_with_adata
        validator.adata.uns["suspension_type_colors"] = numpy.array(["green", None])
        validator.validate_adata()
        assert validator.errors == [
            "ERROR: Colors in uns[suspension_type_colors] must be strings. Found: ['green' None] which are object"
        ]

    def test_invalid_named_color_option_nan(self, validator_with_adata):
        validator = validator_with_adata
        validator.adata.uns["suspension_type_colors"] = numpy.array([numpy.nan, numpy.nan])
        validator.validate_adata()
        assert validator.errors == [
            "ERROR: Colors in uns[suspension_type_colors] must be strings. Found: [nan nan] which are float64"
        ]


class TestObsm:
    """
    Fail cases for adata.obsm
    """

    @pytest.mark.parametrize("key", ["X_tsne", "spatial"])
    def test_obsm_values_ara_numpy(self, validator_with_visium_assay, key):
        """
        values in obsm MUST be a numpy.ndarray
        """
        validator = validator_with_visium_assay
        obsm = validator.adata.obsm
        obsm[key] = pd.DataFrame(obsm["X_umap"], index=validator.adata.obs_names)
        validator.validate_adata()
        assert validator.errors == [
            "ERROR: All embeddings have to be of 'numpy.ndarray' type, "
            f"'adata.obsm['{key}']' is <class 'pandas.core.frame.DataFrame'>')."
        ]

    @pytest.mark.parametrize("key", ["X_umap", "spatial"])
    def test_obsm_values_infinity(self, validator_with_visium_assay, key):
        """
        values in obsm cannot have any infinity values
        """
        validator = validator_with_visium_assay
        validator.adata.obsm[key][0:100, 1] = numpy.inf
        validator.validate_adata()
        assert validator.errors == [
            f"ERROR: adata.obsm['{key}'] contains positive infinity or negative infinity values."
        ]

    @pytest.mark.parametrize("key", ["X_umap", "spatial"])
    def test_obsm_values_str(self, validator_with_visium_assay, key):
        """
        values in obsm must be numerical types, strings are not valid
        """
        validator = validator_with_visium_assay
        obsm = validator.adata.obsm
        all_string = numpy.full(obsm[key].shape, "test")
        obsm[key] = all_string
        validator.validate_adata()
        assert validator.errors == [
            f"ERROR: adata.obsm['{key}'] has an invalid data type. It should be float, integer, or unsigned "
            "integer of any precision (8, 16, 32, or 64 bits)."
        ]

    @pytest.mark.parametrize("key", ["X_umap", "spatial"])
    def test_obsm_values_nan(self, validator_with_visium_assay, key):
        """
        test obsm NaN restrictions for different embedding types.
        feature embeddings: X_* cannot be all NaN
        spatial emeddings: 'spatial' cannot have any NaNs
        """
        validator = validator_with_visium_assay
        obsm = validator.adata.obsm

        # Check embedding has any NaN
        obsm[key][0:100, 1] = numpy.nan
        validator.reset(None, 2)
        validator.validate_adata()

        if key != "spatial":
            assert validator.errors == []
        else:
            assert validator.errors == ["ERROR: adata.obsm['spatial'] contains at least one NaN value."]

        # Check embedding has all NaNs
        all_nan = numpy.full(obsm[key].shape, numpy.nan)
        obsm[key] = all_nan
        validator.reset(None, 2)
        validator.validate_adata()
        if key != "spatial":
            assert validator.errors == [f"ERROR: adata.obsm['{key}'] contains all NaN values."]
        else:
            assert validator.errors == ["ERROR: adata.obsm['spatial'] contains at least one NaN value."]

    def test_obsm_values_no_X_embedding__non_spatial_dataset(self, validator_with_adata):
        """
        X_{suffix} embeddings MUST exist for non-spatial datasets
        """
        validator: Validator = validator_with_adata
        validator.adata.obsm["harmony"] = validator.adata.obsm["X_umap"]
        validator.adata.uns["default_embedding"] = "harmony"
        del validator.adata.obsm["X_umap"]
        validator.validate_adata()
        assert validator.errors == [
            "ERROR: At least one embedding in 'obsm' has to have a key with an 'X_' prefix.",
        ]
        assert validator.is_spatial is False
        assert (
            "WARNING: Embedding key in 'adata.obsm' harmony is not 'spatial' nor does it start with 'X_'. Thus, it will not be available in Explorer"
            in validator.warnings
        )

    @pytest.mark.parametrize("assay_ontology_term_id", ["EFO:0022859", "EFO:0030062", "EFO:0022860"])
    def test_obsm_values_no_X_embedding__visium_dataset(self, validator_with_visium_assay, assay_ontology_term_id):
        """
        X_{suffix} embeddings MAY exist for spatial datasets
        """
        validator: Validator = validator_with_visium_assay
        validator.adata.uns["default_embedding"] = "spatial"
        validator.adata.obs["assay_ontology_term_id"] = assay_ontology_term_id

        # may have X_{suffix} embedding
        validator._validate_obsm()
        assert validator.is_spatial is True
        assert validator.errors == []
        validator.reset()

        # may also have no X_{suffix} embedding
        del validator.adata.obsm["X_umap"]
        validator._validate_obsm()
        assert validator.is_spatial is True
        assert validator.errors == []
        validator.reset()

    def test_obsm_values_no_X_embedding__slide_seq_v2_dataset(self, validator_with_slide_seq_v2_assay):
        validator = validator_with_slide_seq_v2_assay
        validator.adata.uns["default_embedding"] = "spatial"
        del validator.adata.obsm["X_umap"]
        validator.validate_adata()
        assert validator.errors == []
        assert validator.is_spatial is True

    def test_obsm_values_spatial_embedding_missing__is_single_true(self, validator_with_visium_assay):
        validator = validator_with_visium_assay
        del validator.adata.obsm["spatial"]
        validator.validate_adata()
        assert validator.errors == [
            "ERROR: 'spatial' embedding is required in 'adata.obsm' if adata.uns['spatial']['is_single'] is True."
        ]

    def test_obsm_values_spatial_embedding_missing__is_single_false(self, validator_with_spatial_and_is_single_false):
        validator = validator_with_spatial_and_is_single_false
        del validator.adata.obsm["spatial"]
        validator.validate_adata()
        assert validator.errors == []

    def test_obsm_values_spatial_embedding_present__is_single_none(self, validator_with_adata):
        validator = validator_with_adata
        validator.adata.obsm["spatial"] = validator.adata.obsm["X_umap"]
        validator.validate_adata()
        assert validator.errors == [
            "ERROR: 'spatial' embedding is forbidden in 'adata.obsm' if "
            "adata.uns['spatial']['is_single'] is not set."
        ]

    def test_obsm_values_warn_start_with_X(self, validator_with_adata):
        validator = validator_with_adata
        validator.adata.obsm["harmony"] = pd.DataFrame(validator.adata.obsm["X_umap"], index=validator.adata.obs_names)
        validator.validate_adata()
        assert (
            "WARNING: Embedding key in 'adata.obsm' harmony is not 'spatial' nor does it start with 'X_'. Thus, it will not be available in Explorer"
            in validator.warnings
        )
        assert validator.errors == [
            "ERROR: All embeddings have to be of 'numpy.ndarray' type, 'adata.obsm['harmony']' is <class 'pandas.core.frame.DataFrame'>')."
        ]

    def test_obsm_values_suffix_is_forbidden(self, validator_with_adata):
        validator = validator_with_adata
        validator.adata.obsm["X_spatial"] = validator.adata.obsm["X_umap"]
        validator.validate_adata()
        assert validator.errors == ["ERROR: Embedding key in 'adata.obsm' X_spatial cannot be used."]

    def test_obsm_values_suffix_start_with_number(self, validator_with_adata):
        validator = validator_with_adata
        validator.adata.obsm["X_3D"] = pd.DataFrame(validator.adata.obsm["X_umap"], index=validator.adata.obs_names)
        validator.validate_adata()
        assert validator.errors == [
            "ERROR: Suffix for embedding key in 'adata.obsm' X_3D does not match the regex pattern ^[a-zA-Z][a-zA-Z0-9_.-]*$.",
            "ERROR: All embeddings have to be of 'numpy.ndarray' type, 'adata.obsm['X_3D']' is <class 'pandas.core.frame.DataFrame'>').",
        ]

    def test_obsm_values_key_start_with_number(self, validator_with_adata):
        validator = validator_with_adata
        validator.adata.obsm["3D"] = pd.DataFrame(validator.adata.obsm["X_umap"], index=validator.adata.obs_names)
        validator.validate_adata()
        assert validator.errors == [
            "ERROR: Embedding key in 'adata.obsm' 3D does not match the regex pattern ^[a-zA-Z][a-zA-Z0-9_.-]*$.",
            "ERROR: All embeddings have to be of 'numpy.ndarray' type, 'adata.obsm['3D']' is <class "
            "'pandas.core.frame.DataFrame'>').",
        ]
        assert (
            "WARNING: Embedding key in 'adata.obsm' 3D is not 'spatial' nor does it start with 'X_'. Thus, it will not be available in Explorer"
            in validator.warnings
        )

    def test_obsm_suffix_name_valid(self, validator_with_adata):
        """
        Suffix after X_ must be at least 1 character long
        """
        validator = validator_with_adata
        validator.adata.obsm["X_"] = validator.adata.obsm["X_umap"]
        validator.validate_adata()
        assert validator.errors == [
            "ERROR: Suffix for embedding key in 'adata.obsm' X_ does not match the regex pattern ^[a-zA-Z][a-zA-Z0-9_.-]*$."
        ]

    def test_obsm_key_name_whitespace(self, validator_with_adata):
        """
        Embedding keys beginning with X_ with whitespace are not valid
        """
        validator = validator_with_adata
        obsm = validator.adata.obsm
        obsm["X_ umap"] = obsm["X_umap"]
        validator.validate_adata()
        assert validator.errors == [
            "ERROR: Suffix for embedding key in 'adata.obsm' X_ umap does not match the regex pattern ^[a-zA-Z][a-zA-Z0-9_.-]*$.",
        ]

        del obsm["X_ umap"]
        obsm["u m a p"] = obsm["X_umap"]
        validator.reset(None, 2)
        validator.validate_adata()
        assert validator.errors == [
            "ERROR: Embedding key in 'adata.obsm' u m a p does not match the regex pattern ^[a-zA-Z][a-zA-Z0-9_.-]*$."
        ]

    def test_obsm_suffix_has_special_characters_valid(self, validator_with_adata):
        validator = validator_with_adata
        validator.adata.obsm["X_umap_MinDist_0.2_N_Neighbors-15"] = validator.adata.obsm["X_umap"]
        validator.validate_adata()
        assert validator.errors == []

    @pytest.mark.parametrize("key", ["X_umap", "spatial"])
    def test_obsm_shape_one_column(self, validator_with_visium_assay, key):
        """
        Curators MUST annotate one or more two-dimensional (m >= 2) embeddings
        """
        # Makes 1 column array
        validator = validator_with_visium_assay
        validator.adata.obsm[key] = numpy.delete(validator.adata.obsm[key], 0, 1)
        validator.validate_adata()
        assert validator.errors == [
            "ERROR: All 'X_' and 'spatial' embeddings must have at least two columns. "
            f"'adata.obsm['{key}']' has columns='1'."
        ]

    def test_obsm_shape_zero_column_with_unknown_key(self, validator_with_adata):
        """
        embeddings that are not 'X_' or 'spatial' that are ndarrays must have at least one column
        """
        # Makes 0 column array
        validator = validator_with_adata
        n_obs = validator_with_adata.adata.n_obs
        validator.adata.obsm["unknown"] = numpy.zeros((n_obs, 0))
        validator.validate_adata()
        assert validator.errors == [
            "ERROR: The size of the ndarray stored for a 'adata.obsm['unknown']' MUST NOT " "be zero.",
            "ERROR: All unspecified embeddings must have at least one column. "
            "'adata.obsm['unknown']' has columns='0'.",
        ]

    def test_obsm_shape_same_rows_and_columns(self, validator_with_adata):
        """
        The number of rows must be equal to the number of columns
        """
        validator = validator_with_adata
        obsm = validator.adata.obsm
        # Create a 3 row array
        arr1 = numpy.array([0, 0])
        arr2 = numpy.array([0, 0])
        arr3 = numpy.array([0, 0])
        three_row_array = numpy.vstack((arr1, arr2, arr3))
        with pytest.raises(ValueError):
            obsm["X_umap"] = three_row_array
            validator.validate_adata()

    def test_obsm_size_zero(self, validator_with_adata):
        """
        size of obsm an key cannot be zero.
        """
        validator = validator_with_adata
        adata = validator.adata
        adata.obsm["badsize"] = numpy.empty((2, 0))
        validator.validate_adata()
        assert validator.errors == [
            "ERROR: The size of the ndarray stored for a 'adata.obsm['badsize']' MUST NOT " "be zero.",
            "ERROR: All unspecified embeddings must have at least one column. "
            "'adata.obsm['badsize']' has columns='0'.",
        ]


class TestObsp:
    def test_obsp_size_zero(self, validator_with_adata):
        """
        size of obsp an key cannot be zero.
        """
        validator = validator_with_adata
        adata = validator.adata
        adata.obsp["badsize"] = numpy.empty((2, 2, 0))
        validator.validate_adata()
        assert validator.errors == [
            "ERROR: The size of the ndarray stored for a 'adata.obsp['badsize']' MUST NOT be zero."
        ]


class TestVarm:
    def test_varm_size_zero(self, validator_with_adata):
        """
        size of varm an key cannot be zero.
        """
        validator = validator_with_adata
        adata = validator.adata
        adata.varm["badsize"] = numpy.empty((NUMBER_OF_GENES, 0))
        validator.validate_adata()
        assert validator.errors == [
            "ERROR: The size of the ndarray stored for a 'adata.varm['badsize']' MUST NOT be " "zero."
        ]


class TestVarp:
    def test_varp_size_zero(self, validator_with_adata):
        """
        size of varp an key cannot be zero.
        """
        validator = validator_with_adata
        adata = validator.adata
        adata.varp["badsize"] = numpy.empty((NUMBER_OF_GENES, NUMBER_OF_GENES, 0))
        validator.validate_adata()
        assert validator.errors == [
            "ERROR: The size of the ndarray stored for a 'adata.varp['badsize']' MUST NOT be zero."
        ]


class TestAddingLabels:
    """
    Tests the addition of labels from IDs based on schema specification. The test is done by comparing manually
    created dataframes (positive control) against the ones produced by the validator
    """

    @pytest.mark.parametrize(
        "column", [label["to_column"] for label in schema_def["components"]["var"]["index"]["add_labels"]]
    )
    def test_var_added_labels(self, label_writer, adata_with_labels, column):
        """
        When a dataset is uploaded, cellxgene Data Portal MUST automatically add the matching human-readable
        name for the corresponding feature identifier and the inferred NCBITaxon term for the reference organism
        to the var dataframe. Curators MUST NOT annotate the columns below:
        """
        expected_column = adata_with_labels.var[column]
        obtained_column = label_writer.adata.var[column]

        for i, j in zip(expected_column.tolist(), obtained_column.tolist()):
            assert i == j

    @pytest.mark.parametrize(
        "column",
        [
            "assay",
            "cell_type",
            "development_stage",
            "disease",
            "self_reported_ethnicity",
            "sex",
            "tissue",
        ],
    )
    def test_obs_added_labels(self, label_writer, adata_with_labels, column):
        """
        When a dataset is uploaded, the cellxgene Data Portal MUST automatically add the matching human-readable
        name for the corresponding ontology term to the obs dataframe.
        Curators MUST NOT annotate the following columns.

            - assay. categorical with str categories. This MUST be the human-readable name assigned to the value
            of assay_ontology_term_id.
            - cell_type. categorical with str categories. This MUST be the human-readable name assigned to the value
            of cell_type_ontology_term_id or "unknown" if set in cell_type_ontology_term_id.
            - development_stage. categorical with str categories. This MUST be "unknown" if set in
            development_stage_ontology_term_id; otherwise, this MUST be the human-readable name assigned to
            the value of development_stage_ontology_term_id.
            - disease. categorical with str categories. This MUST be the human-readable name assigned to
            the value of disease_ontology_term_id.
            - self_reported_ethnicity. categorical with str categories. This MUST be "na" or "unknown" if
            set in self_reported_ethnicity_ontology_term_id; otherwise, this MUST be the human-readable
            name assigned to the value of self_reported_ethnicity_ontology_term_id.
            - sex. categorical with str categories. This MUST be "unknown" if set in sex_ontology_term_id;
            otherwise, this MUST be the human-readable name assigned to the value of sex_ontology_term_id.
            - tissue. categorical with str categories. This MUST be the human-readable name assigned to the
            value of tissue_ontology_term_id.
        """
        expected_column = adata_with_labels.obs[column]
        obtained_column = label_writer.adata.obs[column]

        for i, j in zip(expected_column.tolist(), obtained_column.tolist()):
            assert i == j

    def test_uns_added_labels(self, label_writer, adata_with_labels):
        expected_uns = adata_with_labels.uns
        obtained_uns = label_writer.adata.uns

        assert expected_uns == obtained_uns

    def test_obs_added_tissue_type_label__unknown(self):
        adata = examples.adata.copy()
        obs = adata.obs

        # Arrange
        obs.at["Y", "tissue_type"] = "primary cell culture"  # Already set in example data, just setting explicitly here
        obs.at["Y", "tissue_ontology_term_id"] = "unknown"  # Testing this term case
        labeler = AnnDataLabelAppender(adata)
        labeler._add_labels()  # Annotate

        assert labeler.adata.obs.at["Y", "tissue"] == "unknown"

    def test_obs_added_cell_type_label__unknown(self):
        adata = examples.adata.copy()
        obs = adata.obs

        # Arrange
        obs.at["Y", "cell_type_ontology_term_id"] = "unknown"  # Testing this term case
        labeler = AnnDataLabelAppender(adata)
        labeler._add_labels()  # Annotate

        assert labeler.adata.obs.at["Y", "cell_type"] == "unknown"

    def test_obs_added_cell_type_label__na(self):
        adata = examples.adata.copy()
        obs = adata.obs

        obs.at["Y", "cell_type_ontology_term_id"] = "na"
        labeler = AnnDataLabelAppender(adata)
        labeler._add_labels()

        assert labeler.adata.obs.at["Y", "cell_type"] == "na"

    def test_remove_unused_categories(self, label_writer, adata_with_labels):
        modified_donor_id = label_writer.adata.obs["donor_id"].cat.add_categories("donor_2")
        label_writer.adata.obs["donor_id"] = modified_donor_id
        case = unittest.TestCase()
        case.assertCountEqual(label_writer.adata.obs["donor_id"].dtype.categories, ["donor_1", "donor_2"])
        label_writer._remove_categories_with_zero_values()
        case.assertCountEqual(label_writer.adata.obs["donor_id"].dtype.categories, ["donor_1"])


class TestZebrafish:
    """
    Tests for the zebrafish schema
    """

    @pytest.fixture
    def zebrafish_obs(self):
        obs = examples.adata.copy().obs
        for i in range(2):
            obs.loc[obs.index[i], "cell_type_ontology_term_id"] = "ZFA:0000003"
            obs.loc[obs.index[i], "development_stage_ontology_term_id"] = "ZFS:0000016"
            obs.loc[obs.index[i], "self_reported_ethnicity_ontology_term_id"] = "na"
            obs.loc[obs.index[i], "tissue_ontology_term_id"] = "ZFA:0001262"
        return obs

    @pytest.fixture
    def zebrafish_visium_obs(self):
        obs = examples.adata_visium.copy().obs
        for i in range(2):
            obs.loc[obs.index[i], "cell_type_ontology_term_id"] = "unknown"
            obs.loc[obs.index[i], "development_stage_ontology_term_id"] = "ZFS:0000016"
            obs.loc[obs.index[i], "self_reported_ethnicity_ontology_term_id"] = "na"
            obs.loc[obs.index[i], "tissue_ontology_term_id"] = "ZFA:0001262"
        return obs

    @pytest.fixture
    def zebrafish_var(self):
        return pd.DataFrame(
            [[False]],
            index=[
                "ENSDARG00000103202",
                "ENSDARG00000009657",
                "ENSDARG00000096472",
                "ENSDARG00000096156",
                "ENSDARG00000076160",
                "ENSDARG00000117163",
                "ENSDARG00000096187",
            ],
            columns=["feature_is_filtered"],
        )

    @pytest.fixture
    def validator_with_zebrafish_adata(self, validator_with_adata, zebrafish_obs, zebrafish_var):
        validator_with_adata.adata.obs = zebrafish_obs
        validator_with_adata.adata.uns["organism_ontology_term_id"] = "NCBITaxon:7955"
        validator_with_adata.adata.var = zebrafish_var.copy()
        new_raw = anndata.AnnData(
            X=validator_with_adata.adata.raw.X.copy(), var=zebrafish_var.copy(), obs=zebrafish_obs.copy()
        )
        new_raw.var.drop("feature_is_filtered", axis=1, inplace=True)
        validator_with_adata.adata.raw = new_raw
        return validator_with_adata

    @pytest.fixture
    def validator_with_visium_zebrafish_adata(self, validator_with_visium_assay, zebrafish_visium_obs, zebrafish_var):
        validator_with_visium_assay.adata.obs = zebrafish_visium_obs
        validator_with_visium_assay.adata.uns["organism_ontology_term_id"] = "NCBITaxon:7955"
        validator_with_visium_assay.adata.var = zebrafish_var.copy()
        new_raw = anndata.AnnData(
            X=validator_with_visium_assay.adata.raw.X.copy(), var=zebrafish_var.copy(), obs=zebrafish_visium_obs.copy()
        )
        new_raw.var.drop("feature_is_filtered", axis=1, inplace=True)
        validator_with_visium_assay.adata.raw = new_raw
        return validator_with_visium_assay

    @pytest.mark.parametrize(
        "development_stage_ontology_term_id",
        ["ZFS:0000016", "unknown"],
    )
    def test_development_stage_ontology_term_id_zebrafish(
        self, validator_with_zebrafish_adata, development_stage_ontology_term_id
    ):
        """
        If organism_ontology_term_id is "NCBITaxon:7955" for Danio rerio,
        this MUST be the most accurate ZFS:0100000 descendant or "unknown" and MUST NOT be ZFS:0000000.
        """
        validator = validator_with_zebrafish_adata
        obs = validator.adata.obs
        obs.loc[obs.index[0], "development_stage_ontology_term_id"] = development_stage_ontology_term_id
        validator.validate_adata()
        assert not validator.errors

    @pytest.mark.parametrize(
        "development_stage_ontology_term_id,error",
        [
            (
                "HsapDv:0000001",  # Wrong ontology
                "ERROR: 'HsapDv:0000001' in 'development_stage_ontology_term_id' is not a valid ontology term id of "
                "'ZFA'.",
            ),
            (
                "ZFA:0000001",  # Same ontology, not a descendant of ZFS:0100000
                "ERROR: 'ZFA:0000001' in 'development_stage_ontology_term_id' is not an allowed term id.",
            ),
            (
                "ZFS:0100000",  # Do not accept ZFS:0100000 itself, must be a descendant
                "ERROR: 'ZFS:0100000' in 'development_stage_ontology_term_id' is not an allowed term id.",
            ),
            (
                "ZFS:0000000",  # Descendant of ZFS:0100000 but explicitly forbidden term
                "ERROR: 'ZFS:0000000' in 'development_stage_ontology_term_id' is not allowed.",
            ),
        ],
    )
    def test_development_stage_ontology_term_id_zebrafish__invalid(
        self, validator_with_zebrafish_adata, development_stage_ontology_term_id, error
    ):
        """
        If organism_ontology_term_id is "NCBITaxon:7955" for Danio rerio,
        this MUST be the most accurate ZFS:0100000 descendant or "unknown" and MUST NOT be ZFS:0000000.
        """
        zebrafish_error_message_suffix = (
            "When 'organism_ontology_term_id' is 'NCBITaxon:7955' (Danio rerio), "
            "'development_stage_ontology_term_id' MUST be the most accurate descendant of 'ZFS:0100000' and it "
            "MUST NOT be 'ZFS:0000000' for Unknown. The str 'unknown' or 'na' is acceptable."
        )
        validator = validator_with_zebrafish_adata
        obs = validator.adata.obs
        obs.loc[obs.index[0], "development_stage_ontology_term_id"] = development_stage_ontology_term_id
        validator.validate_adata()
        assert validator.errors == [error + " " + zebrafish_error_message_suffix]

    @pytest.mark.parametrize(
        "cell_type_ontology_term_id",
        ["ZFA:0000003", "CL:4023077", "unknown"],
    )
    def test_cell_type_ontology_term_id(self, validator_with_zebrafish_adata, cell_type_ontology_term_id):
        """
        If organism_ontology_term_id is "NCBITaxon:7955" for Danio rerio,
        MUST be a descendant term id of 'ZFA:0009000' (cell) or 'unknown'
        """
        validator = validator_with_zebrafish_adata
        obs = validator.adata.obs
        obs.loc[obs.index[0], "cell_type_ontology_term_id"] = cell_type_ontology_term_id
        validator.validate_adata()
        assert not validator.errors

    @pytest.mark.parametrize(
        "cell_type_ontology_term_id",
        [
            "UBERON:0000001",  # Wrong ontology
            "ZFA:0001094",  # Same ontology, not a descendant of ZFA:0009000
            "ZFA:0009000",  # Do not accept ZFA:0009000 itself, must be a descendant
            "na",  # Allowed for other organisms, not allowed if organism is zebrafih
        ],
    )
    def test_cell_type_ontology_term_id__invalid(self, validator_with_zebrafish_adata, cell_type_ontology_term_id):
        validator = validator_with_zebrafish_adata
        obs = validator.adata.obs
        obs.loc[obs.index[0], "cell_type_ontology_term_id"] = cell_type_ontology_term_id
        validator.validate_adata()
        assert len(validator.errors) > 0

    def test_organism_cell_type_ontology_term_id__visium_in_tissue_0(self, validator_with_visium_zebrafish_adata):
        validator: Validator = validator_with_visium_zebrafish_adata
        obs = validator.adata.obs
        for i in range(2):
            obs.loc[obs.index[i], "in_tissue"] = i
            obs.loc[obs.index[i], "cell_type_ontology_term_id"] = "unknown"
        validator.reset(None, 2)
        validator.validate_adata()
        assert not validator.errors

    def test_organism_cell_type_ontology_term_id__visium_in_tissue_0_invalid(
        self, validator_with_visium_zebrafish_adata
    ):
        validator = validator_with_visium_zebrafish_adata
        obs = validator.adata.obs
        for i in range(2):
            obs.loc[obs.index[i], "in_tissue"] = 0
            obs.loc[obs.index[i], "cell_type_ontology_term_id"] = "ZFA:0000003"
        validator.validate_adata()
        assert (
            f"obs['cell_type_ontology_term_id'] must be 'unknown' when {ERROR_SUFFIX_VISIUM_AND_IS_SINGLE_TRUE_IN_TISSUE_0}"
            in validator.errors[0]
        )

    @pytest.mark.parametrize(
        "tissue_ontology_term_id",
        [
            "ZFA:0001262",  # valid descendant of ZFA:0100000
            "UBERON:0002048",  # valid UBERON term that is a descendant of UBERON:0001062
        ],
    )
    def test_organism_tissue_type_ontology_term_id(self, validator_with_zebrafish_adata, tissue_ontology_term_id):
        validator = validator_with_zebrafish_adata
        obs = validator.adata.obs
        obs.loc[obs.index[0], "tissue_ontology_term_id"] = tissue_ontology_term_id
        validator.validate_adata()
        assert not validator.errors

    @pytest.mark.parametrize(
        "tissue_ontology_term_id",
        [
            "CL:0000001",  # Wrong ontology
            "ZFS:0000016",  # Same ontology, not a descendant of ZFA:0100000
            "ZFA:0100000",  # Must be descendant of ZFA:0100000, not itself
            "ZFA:0009000",  # ZFA:0009000 is an explicitly forbidden term
            "ZFA:0000003",  # ZFA:0009000 descendant, an explicitly forbidden ancestor
            "UBERON:0001062",  # Must be descendant of UBERON:0001062, cannot be itself
            "na",
            "unknown",
        ],
    )
    def test_tissue_ontology_term_id__invalid(self, validator_with_zebrafish_adata, tissue_ontology_term_id):
        validator = validator_with_zebrafish_adata
        obs = validator.adata.obs
        obs.loc[obs.index[0], "tissue_ontology_term_id"] = tissue_ontology_term_id
        validator.validate_adata()
        assert len(validator.errors) > 0

    @pytest.mark.parametrize(
        "tissue_type",
        ["tissue", "organoid"],
    )
    def test_organism_tissue_type_valid(self, validator_with_zebrafish_adata, tissue_type):
        validator = validator_with_zebrafish_adata
        obs = validator.adata.obs
        obs.loc[obs.index[0], "tissue_type"] = tissue_type
        validator.validate_adata()
        assert not validator.errors

    @pytest.mark.parametrize(
        "tissue_ontology_term_id",
        [
            "CL:4023077",  # valid CL term for primary cell culture
            "ZFA:0000003",  # valid ZFA term
        ],
    )
    def test_cell_culture_tissue_ontology_term_id(self, validator_with_zebrafish_adata, tissue_ontology_term_id):
        validator = validator_with_zebrafish_adata
        obs = validator.adata.obs
        obs.loc[obs.index[0], "tissue_type"] = "primary cell culture"
        obs.loc[obs.index[0], "tissue_ontology_term_id"] = tissue_ontology_term_id
        validator.validate_adata()
        assert not validator.errors

    def test_cell_culture_tissue_ontology_term_id_invalid(self, validator_with_zebrafish_adata):
        validator = validator_with_zebrafish_adata
        obs = validator.adata.obs
        obs.loc[obs.index[0], "tissue_type"] = "primary cell culture"
        obs.loc[obs.index[0], "tissue_ontology_term_id"] = (
            "UBERON:0002048"  # only valid UBERON term if not cell culture
        )
        validator.validate_adata()
        assert len(validator.errors) > 0


class TestFruitFly:
    """
    Tests for the fruit fly schema
    """

    @pytest.fixture
    def fruitfly_obs(self):
        obs = examples.adata.copy().obs
        for i in range(2):
            obs.loc[obs.index[i], "cell_type_ontology_term_id"] = "FBbt:00049192"
            obs.loc[obs.index[i], "self_reported_ethnicity_ontology_term_id"] = "na"
            obs.loc[obs.index[i], "development_stage_ontology_term_id"] = "FBdv:00005370"
            obs.loc[obs.index[i], "tissue_ontology_term_id"] = "FBbt:00007337"
        return obs

    @pytest.fixture
    def fruitfly_visium_obs(self):
        obs = examples.adata_visium.copy().obs
        for i in range(2):
            obs.loc[obs.index[i], "cell_type_ontology_term_id"] = "unknown"
            obs.loc[obs.index[i], "self_reported_ethnicity_ontology_term_id"] = "na"
            obs.loc[obs.index[i], "development_stage_ontology_term_id"] = "FBdv:00005370"
            obs.loc[obs.index[i], "tissue_ontology_term_id"] = "FBbt:00007337"
        return obs

    @pytest.fixture
    def fruitfly_var(self):
        return pd.DataFrame(
            [[False]],
            index=[
                "FBgn0038542",
                "RR42085_transposable_element",
                "FBgn0039592",
                "FBgn0038067",
                "FBgn0053534",
                "FBgn0039602",
                "FBgn0264897",
            ],
            columns=["feature_is_filtered"],
        )

    @pytest.fixture
    def validator_with_fruitfly_adata(self, validator_with_adata, fruitfly_obs, fruitfly_var):
        validator_with_adata.adata.obs = fruitfly_obs
        validator_with_adata.adata.uns["organism_ontology_term_id"] = "NCBITaxon:7227"
        validator_with_adata.adata.var = fruitfly_var.copy()
        new_raw = anndata.AnnData(
            X=validator_with_adata.adata.raw.X.copy(), var=fruitfly_var.copy(), obs=fruitfly_obs.copy()
        )
        new_raw.var.drop("feature_is_filtered", axis=1, inplace=True)
        validator_with_adata.adata.raw = new_raw
        return validator_with_adata

    @pytest.fixture
    def validator_with_visium_fruitfly_adata(self, validator_with_visium_assay, fruitfly_visium_obs, fruitfly_var):
        validator_with_visium_assay.adata.obs = fruitfly_visium_obs
        validator_with_visium_assay.adata.uns["organism_ontology_term_id"] = "NCBITaxon:7227"
        validator_with_visium_assay.adata.var = fruitfly_var.copy()
        new_raw = anndata.AnnData(
            X=validator_with_visium_assay.adata.raw.X.copy(), var=fruitfly_var.copy(), obs=fruitfly_visium_obs.copy()
        )
        new_raw.var.drop("feature_is_filtered", axis=1, inplace=True)
        validator_with_visium_assay.adata.raw = new_raw
        return validator_with_visium_assay

    @pytest.mark.parametrize(
        "development_stage_ontology_term_id",
        [
            "FBdv:00007117",  # descendant of FBdv:00007014 for adult age in days
            "FBdv:00005370",  # descendant of FBdv:00005259 for developmental stage
            "unknown",
        ],
    )
    def test_development_stage_ontology_term_id_fruitfly(
        self, validator_with_fruitfly_adata, development_stage_ontology_term_id
    ):
        validator = validator_with_fruitfly_adata
        obs = validator.adata.obs
        obs.loc[obs.index[0], "development_stage_ontology_term_id"] = development_stage_ontology_term_id
        validator.validate_adata()
        assert not validator.errors

    @pytest.mark.parametrize(
        "development_stage_ontology_term_id",
        [
            "HsapDv:0000001",  # Wrong ontology
            "FBdv:00007012",  # Explicitly forbidden term, life stage
        ],
    )
    def test_development_stage_ontology_term_id_fruitfly__invalid(
        self, validator_with_fruitfly_adata, development_stage_ontology_term_id
    ):
        validator = validator_with_fruitfly_adata
        obs = validator.adata.obs
        obs.loc[obs.index[0], "development_stage_ontology_term_id"] = development_stage_ontology_term_id
        validator.validate_adata()
        assert len(validator.errors) > 0

    @pytest.mark.parametrize(
        "cell_type_ontology_term_id",
        ["FBbt:00049192", "CL:4023077", "unknown"],
    )
    def test_cell_type_ontology_term_id(self, validator_with_fruitfly_adata, cell_type_ontology_term_id):
        """
        If organism_ontology_term_id is "NCBITaxon:7227" for Drosophila melanogaster,
        MUST be a descendant term id of 'FBbt:0007002' (cell) or 'unknown'
        """
        validator = validator_with_fruitfly_adata
        obs = validator.adata.obs
        obs.loc[obs.index[0], "cell_type_ontology_term_id"] = cell_type_ontology_term_id
        validator.validate_adata()
        assert not validator.errors

    @pytest.mark.parametrize(
        "cell_type_ontology_term_id",
        [
            "UBERON:0000001",  # Wrong ontology
            "FBbt:00007001",  # Same ontology, not a descendant of FBbt:00007002
            "FBbt:00007002",  # Do not accept FBbt:00007002 itself, must be a descendant
            "na",  # Allowed for other organisms, not allowed if organism is fruit fly
        ],
    )
    def test_cell_type_ontology_term_id__invalid(self, validator_with_fruitfly_adata, cell_type_ontology_term_id):
        validator = validator_with_fruitfly_adata
        obs = validator.adata.obs
        obs.loc[obs.index[0], "cell_type_ontology_term_id"] = cell_type_ontology_term_id
        validator.validate_adata()
        assert len(validator.errors) > 0

    def test_organism_cell_type_ontology_term_id__visium_in_tissue_0(self, validator_with_visium_fruitfly_adata):
        validator = validator_with_visium_fruitfly_adata
        obs = validator.adata.obs
        for i in range(2):
            obs.loc[obs.index[i], "in_tissue"] = i
            obs.loc[obs.index[i], "cell_type_ontology_term_id"] = "unknown"
        validator.reset(None, 2)
        validator.validate_adata()
        assert not validator.errors

    def test_organism_cell_type_ontology_term_id__visium_in_tissue_0_invalid(
        self, validator_with_visium_fruitfly_adata
    ):
        validator: Validator = validator_with_visium_fruitfly_adata
        obs = validator.adata.obs
        for i in range(2):
            obs.loc[obs.index[i], "in_tissue"] = i
            obs.loc[obs.index[i], "cell_type_ontology_term_id"] = "FBbt:00049192"
        validator.reset(None, 2)
        validator.validate_adata()
        assert (
            f"obs['cell_type_ontology_term_id'] must be 'unknown' when {ERROR_SUFFIX_VISIUM_AND_IS_SINGLE_TRUE_IN_TISSUE_0}."
            in validator.errors[0]
        )

    @pytest.mark.parametrize(
        "tissue_ontology_term_id",
        [
            "FBbt:00007337",  # valid descendant of FBbt:10000000
            "UBERON:0002048",  # valid UBERON term that is a descendant of UBERON:0001062
        ],
    )
    def test_organism_tissue_type_ontology_term_id(self, validator_with_fruitfly_adata, tissue_ontology_term_id):
        validator = validator_with_fruitfly_adata
        obs = validator.adata.obs
        obs.loc[obs.index[0], "tissue_ontology_term_id"] = tissue_ontology_term_id
        validator.validate_adata()
        assert not validator.errors

    @pytest.mark.parametrize(
        "tissue_ontology_term_id",
        [
            "CL:0000001",  # Wrong ontology
            "FBbt:10000000",  # Must be descendant of FBbt:10000000, not itself
            "FBbt:00007002",  # FBbt:00007002 is an explicitly forbidden term
            "FBbt:00007294",  # FBbt:00007002 descendant, an explicitly forbidden ancestor
            "UBERON:0001062",  # Must be descendant of UBERON:0001062, cannot be itself
            "na",
            "unknown",
        ],
    )
    def test_tissue_ontology_term_id__invalid(self, validator_with_fruitfly_adata, tissue_ontology_term_id):
        validator = validator_with_fruitfly_adata
        obs = validator.adata.obs
        obs.loc[obs.index[0], "tissue_ontology_term_id"] = tissue_ontology_term_id
        validator.validate_adata()
        assert len(validator.errors) > 0

    @pytest.mark.parametrize(
        "tissue_type",
        ["tissue", "organoid"],
    )
    def test_organism_tissue_type_valid(self, validator_with_fruitfly_adata, tissue_type):
        validator = validator_with_fruitfly_adata
        obs = validator.adata.obs
        obs.loc[obs.index[0], "tissue_type"] = tissue_type
        validator.validate_adata()
        assert not validator.errors

    @pytest.mark.parametrize(
        "tissue_ontology_term_id",
        [
            "CL:4023077",  # valid CL term for primary cell culture
            "FBbt:00049192",  # valid FBbt term
        ],
    )
    def test_cell_culture_tissue_ontology_term_id(self, validator_with_fruitfly_adata, tissue_ontology_term_id):
        validator = validator_with_fruitfly_adata
        obs = validator.adata.obs
        obs.loc[obs.index[0], "tissue_type"] = "primary cell culture"
        obs.loc[obs.index[0], "tissue_ontology_term_id"] = tissue_ontology_term_id
        validator.validate_adata()
        assert not validator.errors

    def test_cell_culture_tissue_ontology_term_id_invalid(self, validator_with_fruitfly_adata):
        validator = validator_with_fruitfly_adata
        obs = validator.adata.obs
        obs.loc[obs.index[0], "tissue_type"] = "primary cell culture"
        obs.loc[obs.index[0], "tissue_ontology_term_id"] = (
            "UBERON:0002048"  # only valid UBERON term if not cell culture
        )
        validator.validate_adata()
        assert len(validator.errors) > 0


class TestRoundworm:
    """
    Tests for the roundworm / c. elegans schema
    """

    @pytest.fixture
    def roundworm_obs(self):
        obs = examples.adata.copy().obs
        for i in range(2):
            obs.loc[obs.index[i], "cell_type_ontology_term_id"] = "WBbt:0008611"
            obs.loc[obs.index[i], "self_reported_ethnicity_ontology_term_id"] = "na"
            obs.loc[obs.index[i], "development_stage_ontology_term_id"] = "WBls:0000532"
            obs.loc[obs.index[i], "tissue_ontology_term_id"] = "WBbt:0006749"
            obs.loc[obs.index[i], "sex_ontology_term_id"] = "PATO:0000384"
        return obs

    @pytest.fixture
    def roundworm_visium_obs(self):
        obs = examples.adata_visium.copy().obs
        for i in range(2):
            obs.loc[obs.index[i], "self_reported_ethnicity_ontology_term_id"] = "na"
            obs.loc[obs.index[i], "development_stage_ontology_term_id"] = "WBls:0000532"
            obs.loc[obs.index[i], "tissue_ontology_term_id"] = "WBbt:0006749"
            obs.loc[obs.index[i], "sex_ontology_term_id"] = "PATO:0000384"
            obs.loc[obs.index[i], "cell_type_ontology_term_id"] = "unknown"
        return obs

    @pytest.fixture
    def roundworm_var(self):
        return pd.DataFrame(
            [[False]],
            index=[
                "WBGene00000003",
                "WBGene00000007",
                "WBGene00000014",
                "WBGene00000015",
                "WBGene00000022",
                "WBGene00000024",
                "WBGene00000027",
            ],
            columns=["feature_is_filtered"],
        )

    @pytest.fixture
    def validator_with_roundworm_adata(self, validator_with_adata, roundworm_obs, roundworm_var):
        validator_with_adata.adata.obs = roundworm_obs
        validator_with_adata.adata.uns["organism_ontology_term_id"] = "NCBITaxon:6239"
        validator_with_adata.adata.var = roundworm_var.copy()
        new_raw = anndata.AnnData(
            X=validator_with_adata.adata.raw.X.copy(), var=roundworm_var.copy(), obs=roundworm_obs.copy()
        )
        new_raw.var.drop("feature_is_filtered", axis=1, inplace=True)
        validator_with_adata.adata.raw = new_raw
        return validator_with_adata

    @pytest.fixture
    def validator_with_visium_roundworm_adata(self, validator_with_visium_assay, roundworm_visium_obs, roundworm_var):
        validator_with_visium_assay.adata.obs = roundworm_visium_obs
        validator_with_visium_assay.adata.uns["organism_ontology_term_id"] = "NCBITaxon:6239"
        validator_with_visium_assay.adata.var = roundworm_var.copy()
        new_raw = anndata.AnnData(
            X=validator_with_visium_assay.adata.raw.X.copy(), var=roundworm_var.copy(), obs=roundworm_visium_obs.copy()
        )
        new_raw.var.drop("feature_is_filtered", axis=1, inplace=True)
        validator_with_visium_assay.adata.raw = new_raw
        return validator_with_visium_assay

    @pytest.mark.parametrize(
        "development_stage_ontology_term_id",
        [
            "WBls:0000669",  # unfertilized egg Ce
            "WBls:0000805",  # descendant of WBls:0000803
            "WBls:0000816",  # descendant of WBls:0000804
            "unknown",
        ],
    )
    def test_development_stage_ontology_term_id_roundworm(
        self, validator_with_roundworm_adata, development_stage_ontology_term_id
    ):
        """
        If organism_ontology_term_id is "NCBITaxon:6239" for C. elegans,
        this MUST be the most accurate WBls term or 'unknown'
        """
        validator = validator_with_roundworm_adata
        obs = validator.adata.obs
        obs.loc[obs.index[0], "development_stage_ontology_term_id"] = development_stage_ontology_term_id
        validator.validate_adata()
        assert not validator.errors

    @pytest.mark.parametrize(
        "development_stage_ontology_term_id",
        [
            "HsapDv:0000001",  # Wrong ontology
            "WBls:0000825",  # Not a descendant of WBls:0000803 or WBls:0000804
        ],
    )
    def test_development_stage_ontology_term_id_roundworm__invalid(
        self, validator_with_roundworm_adata, development_stage_ontology_term_id
    ):
        validator = validator_with_roundworm_adata
        obs = validator.adata.obs
        obs.loc[obs.index[0], "development_stage_ontology_term_id"] = development_stage_ontology_term_id
        validator.validate_adata()
        assert len(validator.errors) > 0

    @pytest.mark.parametrize(
        "cell_type_ontology_term_id",
        ["WBbt:0005762", "CL:4023077", "unknown"],
    )
    def test_cell_type_ontology_term_id(self, validator_with_roundworm_adata, cell_type_ontology_term_id):
        """
        If organism_ontology_term_id is "NCBITaxon:6239" for C. elegans,
        MUST be a descendant term id of 'WBbt:0004017' (cell) or 'unknown'
        """
        validator = validator_with_roundworm_adata
        obs = validator.adata.obs
        obs.loc[obs.index[0], "cell_type_ontology_term_id"] = cell_type_ontology_term_id
        validator.validate_adata()
        assert not validator.errors

    @pytest.mark.parametrize(
        "cell_type_ontology_term_id",
        [
            "UBERON:0000001",  # Wrong ontology
            "WBbt:0000100",  # Same ontology, not a descendant of WBbt:0004017
            "WBbt:0004017",  # Do not accept WBbt:0004017 itself, must be a descendant
            "na",  # Allowed for other organisms, not allowed if organism is fruit fly
        ],
    )
    def test_cell_type_ontology_term_id__invalid(self, validator_with_roundworm_adata, cell_type_ontology_term_id):
        validator = validator_with_roundworm_adata
        obs = validator.adata.obs
        obs.loc[obs.index[0], "cell_type_ontology_term_id"] = cell_type_ontology_term_id
        validator.validate_adata()
        assert len(validator.errors) > 0

    def test_organism_cell_type_ontology_term_id__visium_in_tissue_0(self, validator_with_visium_roundworm_adata):
        validator: Validator = validator_with_visium_roundworm_adata
        obs = validator.adata.obs
        for i in range(2):
            obs.loc[obs.index[i], "in_tissue"] = i
            obs.loc[obs.index[i], "cell_type_ontology_term_id"] = "unknown"
        validator.reset(None, 2)
        validator.validate_adata()
        assert not validator.errors

    def test_organism_cell_type_ontology_term_id__visium_in_tissue_0_invalid(
        self, validator_with_visium_roundworm_adata
    ):
        validator: Validator = validator_with_visium_roundworm_adata
        obs = validator.adata.obs
        for i in range(2):
            obs.loc[obs.index[i], "in_tissue"] = i
            obs.loc[obs.index[i], "cell_type_ontology_term_id"] = "WBbt:0005739"
        validator.reset(None, 2)
        validator.validate_adata()
        assert (
            f"obs['cell_type_ontology_term_id'] must be 'unknown' when {ERROR_SUFFIX_VISIUM_AND_IS_SINGLE_TRUE_IN_TISSUE_0}"
            in validator.errors[0]
        )

    @pytest.mark.parametrize(
        "tissue_ontology_term_id",
        [
            "WBbt:0006750",  # valid descendant of WBbt:0005766
            "UBERON:0002048",  # valid UBERON term that is a descendant of UBERON:0001062
        ],
    )
    def test_organism_tissue_type_ontology_term_id(self, validator_with_roundworm_adata, tissue_ontology_term_id):
        validator = validator_with_roundworm_adata
        obs = validator.adata.obs
        obs.loc[obs.index[0], "tissue_ontology_term_id"] = tissue_ontology_term_id
        validator.validate_adata()
        assert not validator.errors

    @pytest.mark.parametrize(
        "tissue_ontology_term_id",
        [
            "CL:0000001",  # Wrong ontology
            "WBbt:0005766",  # Anatomy, explicitly forbidden term - must be a descendant of this term
            "WBbt:0007849",  # hermaphrodite, explicitly forbidden term
            "WBbt:0007850",  # male, explicitly forbidden term
            "WBbt:0008595",  # female, explicitly forbidden term
            "WBbt:0004017",  # cell, explicitly forbidden term
            "WBbt:0008611",  # descendant of WBbt:0004017 (cell)
            "WBbt:00006803",  # nucleus, explicitly forbidden term
            "WBbt:0002702",  # descendant of WBbt:00006803 (nucleus)
            "UBERON:0001062",  # Must be descendant of UBERON:0001062, cannot be itself
            "na",
            "unknown",
        ],
    )
    def test_tissue_ontology_term_id__invalid(self, validator_with_roundworm_adata, tissue_ontology_term_id):
        validator = validator_with_roundworm_adata
        obs = validator.adata.obs
        obs.loc[obs.index[0], "tissue_ontology_term_id"] = tissue_ontology_term_id
        validator.validate_adata()
        assert len(validator.errors) > 0

    @pytest.mark.parametrize(
        "tissue_type",
        ["tissue", "organoid"],
    )
    def test_organism_tissue_type_valid(self, validator_with_roundworm_adata, tissue_type):
        validator = validator_with_roundworm_adata
        obs = validator.adata.obs
        obs.loc[obs.index[0], "tissue_type"] = tissue_type
        validator.validate_adata()
        assert not validator.errors

    @pytest.mark.parametrize(
        "sex_ontology_term_id",
        ["unknown", "PATO:0000384", "PATO:0001340"],
    )
    def test_sex_ontology_term_id_valid(self, validator_with_roundworm_adata, sex_ontology_term_id):
        validator = validator_with_roundworm_adata
        obs = validator.adata.obs
        obs.loc[obs.index[0], "sex_ontology_term_id"] = sex_ontology_term_id
        validator.validate_adata()
        assert not validator.errors

    def test_sex_ontology_term_id__invalid(self, validator_with_roundworm_adata):
        validator = validator_with_roundworm_adata
        obs = validator.adata.obs
        obs.loc[obs.index[0], "sex_ontology_term_id"] = "PATO:0000383"  # allowed for other organisms, not c. elegans
        validator.validate_adata()
        error_message = (
            "ERROR: 'PATO:0000383' in 'sex_ontology_term_id' is not an allowed term id. When "
            "'organism_ontology_term_id' is 'NCBITaxon:6239' (Caenorhabditis elegans), "
            "'sex_ontology_term_id' MUST be 'PATO:0000384' for male, 'PATO:0001340' for hermaphrodite, 'na' or 'unknown'."
        )
        assert error_message in validator.errors

    def test_sex_ontology_term_id__na_invalid(self, validator_with_roundworm_adata):
        validator = validator_with_roundworm_adata
        obs = validator.adata.obs
        obs.loc[obs.index[0], "sex_ontology_term_id"] = "na"  # only valid when tissue_type is 'cell line'
        validator.validate_adata()
        error_message = "ERROR: 'na' in 'sex_ontology_term_id' is not a valid ontology term id of 'PATO'. When 'tissue_type' is not 'cell line', 'sex_ontology_term_id' cannot be 'na'."
        assert error_message in validator.errors

    @pytest.mark.parametrize(
        "tissue_ontology_term_id",
        [
            "CL:4023077",  # valid CL term for primary cell culture
            "WBbt:0005762",  # valid WBbt term
        ],
    )
    def test_cell_culture_tissue_ontology_term_id(self, validator_with_roundworm_adata, tissue_ontology_term_id):
        validator = validator_with_roundworm_adata
        obs = validator.adata.obs
        obs.loc[obs.index[0], "tissue_type"] = "primary cell culture"
        obs.loc[obs.index[0], "tissue_ontology_term_id"] = tissue_ontology_term_id
        validator.validate_adata()
        assert not validator.errors

    def test_cell_culture_tissue_ontology_term_id_invalid(self, validator_with_roundworm_adata):
        validator = validator_with_roundworm_adata
        obs = validator.adata.obs
        obs.loc[obs.index[0], "tissue_type"] = "primary cell culture"
        obs.loc[obs.index[0], "tissue_ontology_term_id"] = "UBERON:0002048"
        validator.validate_adata()
        assert len(validator.errors) > 0


class TestMultiSpecies:
    """
    Tests to verify our support for human / mouse is not impacted by support for additional species
    """

    @pytest.mark.parametrize(
        "cell_type_ontology_term_id",
        [
            "UBERON:0000001",  # Wrong ontology
            "ZFA:0000003",  # Valid for zebrafish, not valid for human or mouse data
            "FBbt:00049192",  # Valid for fruit fly, not valid for human or mouse data
            "WBbt:0008611",  # Valid for roundworm, not valid for human or mouse data
            "na",  # Allowed for other organisms, not allowed if organism is fruit fly
        ],
    )
    def test_cell_type_ontology_term_id__invalid(self, validator_with_adata, cell_type_ontology_term_id):
        validator = validator_with_adata
        obs = validator.adata.obs
        obs.loc[obs.index[0], "cell_type_ontology_term_id"] = cell_type_ontology_term_id
        validator.validate_adata()
        assert len(validator.errors) > 0

    @pytest.mark.parametrize(
        "tissue_ontology_term_id",
        [
            "CL:0000001",  # Wrong ontology
            "ZFA:0001262",  # Valid for zebrafish, not valid for human or mouse data
            "FBbt:00007337",  # Valid for fruit fly, not valid for human or mouse data
            "WBbt:0006749",  # Valid for roundworm, not valid for human or mouse data
            "UBERON:0001062",  # Must be descendant of UBERON:0001062, cannot be itself
            "na",
            "unknown",
        ],
    )
    def test_tissue_ontology_term_id__invalid(self, validator_with_adata, tissue_ontology_term_id):
        validator = validator_with_adata
        obs = validator.adata.obs
        obs.loc[obs.index[0], "tissue_ontology_term_id"] = tissue_ontology_term_id
        validator.validate_adata()
        assert len(validator.errors) > 0<|MERGE_RESOLUTION|>--- conflicted
+++ resolved
@@ -1089,7 +1089,6 @@
         """
         validator = validator_with_adata
         obs = validator.adata.obs
-<<<<<<< HEAD
         obs.loc[:, "tissue_type"] = "cell line"
         obs.loc[:, "cell_type_ontology_term_id"] = "na"
         obs.loc[:, "development_stage_ontology_term_id"] = "na"
@@ -1097,14 +1096,6 @@
         obs.loc[:, "tissue_ontology_term_id"] = "CVCL_0001"
         obs.loc[:, "self_reported_ethnicity_ontology_term_id"] = "na"
         assert validator.validate_adata(), validator.errors
-=======
-        obs["tissue_type"][:] = "cell line"
-        obs["cell_type_ontology_term_id"][:] = "na"
-        obs["development_stage_ontology_term_id"][:] = "na"
-        obs["tissue_ontology_term_id"][:] = "CVCL_0001"
-        obs["sex_ontology_term_id"][:] = "na"
-        assert validator.validate_adata()
->>>>>>> b2d8ad24
         assert validator.errors == []
 
     def test_cell_type_ontology_term_id__na_unknown_mixed(self, validator_with_adata):
