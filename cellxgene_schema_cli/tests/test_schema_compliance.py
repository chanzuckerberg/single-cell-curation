--- conflicted
+++ resolved
@@ -1261,11 +1261,6 @@
         obs = validator.adata.obs
         # Set up one row as cell line to test the validation
         obs.loc["X", "self_reported_ethnicity_ontology_term_id"] = "HANCESTRO:0005"
-<<<<<<< HEAD
-        # # Set the other row to valid values to avoid other validation errors
-        # obs.loc["Y", "self_reported_ethnicity_ontology_term_id"] = "HANCESTRO:0580"
-=======
->>>>>>> 30841456
         assert not validator.validate_adata()
         assert (
             "ERROR: 'HANCESTRO:0005' in 'self_reported_ethnicity_ontology_term_id' is not a valid value of 'self_reported_ethnicity_ontology_term_id'. When 'tissue_type' is 'cell line', 'self_reported_ethnicity_ontology_term_id' MUST be 'na'."
