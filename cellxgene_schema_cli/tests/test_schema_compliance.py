--- conflicted
+++ resolved
@@ -811,20 +811,12 @@
         """
         NaN values should not be allowed in dataframes
         """
-<<<<<<< HEAD
         validator.adata.obs.loc[validator.adata.obs.index[0], "tissue_ontology_term_id"] = numpy.nan
         validator.validate_adata()
-        assert validator.errors == [
+        assert (
             "ERROR: Column 'tissue_ontology_term_id' in dataframe 'obs' must not contain NaN values."
-        ]
-=======
-        self.validator.adata.obs.loc[self.validator.adata.obs.index[0], "tissue_ontology_term_id"] = numpy.nan
-        self.validator.validate_adata()
-        self.assertIn(
-            "ERROR: Column 'tissue_ontology_term_id' in dataframe 'obs' must not contain NaN values.",
-            self.validator.errors,
+            in validator.errors
         )
->>>>>>> b765098a
 
 
 class TestVar:
