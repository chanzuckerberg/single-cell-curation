--- conflicted
+++ resolved
@@ -333,7 +333,6 @@
         validator.validate_adata()
         assert not validator.errors
 
-<<<<<<< HEAD
     def test__validate_spatial_is_single_false_ok(self):
         validator: Validator = Validator()
         validator._set_schema_def()
@@ -343,8 +342,6 @@
         validator.validate_adata()
         assert not validator.errors
 
-=======
->>>>>>> 5b610783
     def test__validate_spatial_forbidden_if_not_visium_or_slide_seqv2(self):
         validator: Validator = Validator()
         validator._set_schema_def()
@@ -707,12 +704,9 @@
             ("EFO:0010961", False),
             ("EFO:0030062", True),
             ("EFO:0030062", False),
-<<<<<<< HEAD
-=======
             ("EFO:0030062", False),
             ("EFO:0009899", True),  # Non-spatial
             ("EFO:0009899", False),  #  Non-spatial
->>>>>>> 5b610783
         ],
     )
     def test__validate_tissue_position_forbidden(self, assay_ontology_term_id, is_single):
@@ -723,10 +717,7 @@
         validator.adata = adata_visium.copy()
         validator.adata.obs.assay_ontology_term_id = assay_ontology_term_id
         validator.adata.uns["spatial"]["is_single"] = is_single
-<<<<<<< HEAD
         validator.adata.obs["is_primary_data"] = False
-=======
->>>>>>> 5b610783
 
         # Confirm tissue positions are not allowed.
         validator._check_spatial_obs()
@@ -749,8 +740,6 @@
         assert validator.errors
         assert f"obs['{tissue_position_name}'] {ERROR_SUFFIX_VISIUM_AND_IS_SINGLE_TRUE_REQUIRED}" in validator.errors[0]
 
-<<<<<<< HEAD
-=======
     def test__validate_tissue_position_not_required(self):
         validator: Validator = Validator()
         validator._set_schema_def()
@@ -761,7 +750,6 @@
         validator._check_spatial_obs()
         assert not validator.errors
 
->>>>>>> 5b610783
     @pytest.mark.parametrize("tissue_position_name", ["array_col", "array_row", "in_tissue"])
     def test__validate_tissue_position_int_error(self, tissue_position_name):
         validator: Validator = Validator()
