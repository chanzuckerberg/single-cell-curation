import hashlib
import os
import tempfile
from typing import Union
from unittest import mock

import anndata
import numpy as np
import pandas as pd
import pytest
from cellxgene_ontology_guide.entities import Ontology
from cellxgene_schema.schema import get_schema_definition
from cellxgene_schema.validate import (
    ERROR_SUFFIX_VISIUM_AND_IS_SINGLE_TRUE,
    ERROR_SUFFIX_VISIUM_AND_IS_SINGLE_TRUE_FORBIDDEN,
    ERROR_SUFFIX_VISIUM_AND_IS_SINGLE_TRUE_REQUIRED,
    Validator,
    validate,
)
from cellxgene_schema.write_labels import AnnDataLabelAppender
from fixtures.examples_validate import adata as adata_valid
from fixtures.examples_validate import (
    adata_minimal,
    adata_slide_seqv2,
    adata_spatial_is_single_false,
    adata_visium,
    adata_with_labels,
    good_obs,
    good_obsm,
    good_uns,
    good_uns_with_visium_spatial,
    good_var,
    h5ad_invalid,
    h5ad_valid,
    visium_library_id,
)
from numpy import ndarray
from scipy import sparse
from scipy.sparse import spmatrix

# Tests for internal functions of the Validator and LabelWriter classes.


@pytest.fixture(scope="class")
def schema_def():
    return get_schema_definition()


@pytest.fixture()
def validator_with_minimal_adata():
    validator = Validator()
    validator.adata = adata_minimal.copy()
    return validator


@pytest.fixture
def label_writer():
    validator = Validator()
    validator.adata = adata_valid.copy()
    validator.validate_adata()
    return AnnDataLabelAppender(validator)


@pytest.fixture
def valid_adata():
    return adata_valid.copy()


class TestFieldValidation:
    def test_schema_definition(self, schema_def):
        """
        Tests that the definition of schema is well-defined
        """
        assert isinstance(schema_def["components"], dict)
        assert isinstance(schema_def["components"]["obs"], dict)
        assert isinstance(schema_def["components"]["obs"]["columns"], dict)

        # Check that any columns in obs that are "curie" have "curie_constraints" and "ontologies" under the constraints
        for i in schema_def["components"]["obs"]["columns"]:
            assert "type" in schema_def["components"]["obs"]["columns"][i]
            if schema_def["components"]["obs"]["columns"][i]["type"] == "curie":
                if "curie_constraints" in schema_def["components"]["obs"]["columns"][i]:
                    assert isinstance(
                        schema_def["components"]["obs"]["columns"][i]["curie_constraints"],
                        dict,
                    )
                    assert isinstance(
                        schema_def["components"]["obs"]["columns"][i]["curie_constraints"]["ontologies"],
                        list,
                    )

                    # Check that the allowed ontologies are in the ontology checker or 'NA' (special case)
                    for ontology_name in schema_def["components"]["obs"]["columns"][i]["curie_constraints"][
                        "ontologies"
                    ]:
                        if ontology_name != "NA":
                            assert getattr(Ontology, ontology_name, None) is not None
                else:
                    # if no curie_constraints in top-level for type curie, assert that 'dependencies' list exists
                    assert isinstance(
                        schema_def["components"]["obs"]["columns"][i]["dependencies"],
                        list,
                    )

    def test_validate_ontology_good(self, validator_with_minimal_adata, schema_def):
        validator = validator_with_minimal_adata
        column_name = "cell_type_ontology_term_id"
        curie_constraints = schema_def["components"]["obs"]["columns"][column_name]["curie_constraints"]
        validator._validate_curie("CL:0000066", column_name, curie_constraints)
        validator._validate_curie("CL:0000192", column_name, curie_constraints)
        assert not validator.errors

    def test_validate_ontology_wrong_ontology(self, validator_with_minimal_adata, schema_def):
        validator = validator_with_minimal_adata
        column_name = "cell_type_ontology_term_id"
        curie_constraints = schema_def["components"]["obs"]["columns"][column_name]["curie_constraints"]
        validator._validate_curie("EFO:0009899", column_name, curie_constraints)
        assert validator.errors

    def test_validate_ontology_wrong_term(self, validator_with_minimal_adata, schema_def):
        validator = validator_with_minimal_adata
        column_name = "cell_type_ontology_term_id"
        curie_constraints = schema_def["components"]["obs"]["columns"][column_name]["curie_constraints"]
        validator._validate_curie("NO_TERM2", column_name, curie_constraints)
        assert validator.errors


class TestAddLabelFunctions:
    def test_get_dictionary_mapping_feature_id(self, label_writer):
        # Good
        ids = [
            "ERCC-00002",
            "ENSG00000127603",
            "ENSMUSG00000059552",
            "ENSSASG00005000004",
        ]
        labels = [
            "ERCC-00002 (spike-in control)",
            "MACF1",
            "Trp53",
            "S",
        ]
        expected_dict = dict(zip(ids, labels))
        assert label_writer._get_mapping_dict_feature_id(ids), expected_dict

        # Bad
        ids = ["NO_GENE"]
        with pytest.raises(KeyError):
            label_writer._get_mapping_dict_feature_id(ids)

    def test_get_dictionary_mapping_feature_reference(self, label_writer):
        # Good
        ids = [
            "ERCC-00002",
            "ENSG00000127603",
            "ENSMUSG00000059552",
            "ENSSASG00005000004",
        ]
        labels = [
            "NCBITaxon:32630",
            "NCBITaxon:9606",
            "NCBITaxon:10090",
            "NCBITaxon:2697049",
        ]
        expected_dict = dict(zip(ids, labels))
        assert label_writer._get_mapping_dict_feature_reference(ids) == expected_dict

        # Bad
        ids = ["NO_GENE"]
        with pytest.raises(KeyError):
            label_writer._get_mapping_dict_feature_id(ids)

    def test_get_dictionary_mapping_feature_length(self, label_writer):
        # Good
        ids = [
            "ERCC-00002",
            "ENSG00000127603",
            "ENSMUSG00000059552",
            "ENSSASG00005000004",
        ]
        # values derived from csv
        gene_lengths = [
            0,  # non-gene feature, so set to 0 regardless of csv value
            70573,
            4045,
            3822,
        ]
        expected_dict = dict(zip(ids, gene_lengths))
        assert label_writer._get_mapping_dict_feature_length(ids) == expected_dict

        # Bad
        ids = ["NO_GENE"]
        with pytest.raises(KeyError):
            label_writer._get_mapping_dict_feature_id(ids)

    @pytest.mark.parametrize(
        "ids,labels,curie_constraints",
        [
            (["CL:0000066", "CL:0000192"], ["epithelial cell", "smooth muscle cell"], "cell_type_ontology_term_id"),
            (["EFO:0009899", "EFO:0009922"], ["10x 3' v2", "10x 3' v3"], "assay_ontology_term_id"),
            (["MONDO:0100096"], ["COVID-19"], "disease_ontology_term_id"),
        ],
    )
    def test_get_dictionary_mapping_curie__good(self, schema_def, label_writer, ids, labels, curie_constraints):
        # Good
        curie_constraints = schema_def["components"]["obs"]["columns"][curie_constraints]["curie_constraints"]
        expected_dict = dict(zip(ids, labels))
        assert label_writer._get_mapping_dict_curie(ids, curie_constraints) == expected_dict

    def test_get_dictionary_mapping_curie__self_reported_ethnicity_ontology_term_id(self, schema_def, label_writer):
        ids = ["HANCESTRO:0005", "HANCESTRO:0014", "HANCESTRO:0005,HANCESTRO:0014", "unknown"]
        labels = ["European", "Hispanic or Latin American", "European,Hispanic or Latin American", "unknown"]
        curie_constraints = schema_def["components"]["obs"]["columns"]["self_reported_ethnicity_ontology_term_id"][
            "dependencies"
        ][0]["curie_constraints"]
        expected_dict = dict(zip(ids, labels))
        assert label_writer._get_mapping_dict_curie(ids, curie_constraints) == expected_dict

    @pytest.mark.parametrize(
        "ids", [["CL:0000066", "CL:0000192_FOO"], ["CL:0000066", "CL:0000192", "UBERON:0002048"], ["CL:NO_TERM"]]
    )
    def test_get_dictionary_mapping_curie__bad(self, schema_def, label_writer, ids):
        curie_constraints = schema_def["components"]["obs"]["columns"]["cell_type_ontology_term_id"][
            "curie_constraints"
        ]
        with pytest.raises(ValueError):
            label_writer._get_mapping_dict_curie(ids, curie_constraints)

    def test__write__Success(self, label_writer):
        with tempfile.TemporaryDirectory() as temp_dir:
            labels_path = "/".join([temp_dir, "labels.h5ad"])
            label_writer.write_labels(labels_path)
        assert label_writer.was_writing_successful
        assert not label_writer.errors

    def test__write__Fail(self, label_writer):
        label_writer.adata.write_h5ad = mock.Mock(side_effect=Exception("Test Fail"))
        with tempfile.TemporaryDirectory() as temp_dir:
            labels_path = "/".join([temp_dir, "labels.h5ad"])
            label_writer.write_labels(labels_path)
        assert not label_writer.was_writing_successful
        assert label_writer.errors


class TestIgnoreLabelFunctions:
    def test_validating_labeled_h5ad_should_fail_if_no_flag_set(self):
        validator = Validator()
        validator.adata = adata_with_labels.copy()
        is_valid = validator.validate_adata()

        assert not is_valid

    def test_validating_labeled_h5ad_should_pass_if_flag_set(self):
        validator = Validator(ignore_labels=True)
        validator.adata = adata_with_labels.copy()
        is_valid = validator.validate_adata()

        assert is_valid


class TestValidate:
    @staticmethod
    def hash_file(file_name: str) -> str:
        with open(file_name, "rb") as f:
            # Read the contents of the file in chunks
            chunk_size = 1024
            hasher = hashlib.sha256()
            while chunk := f.read(chunk_size):
                hasher.update(chunk)
        return hasher.hexdigest()

    def test__validate_with_h5ad_valid_and_labels(self):
        with tempfile.TemporaryDirectory() as temp_dir:
            labels_path = "/".join([temp_dir, "labels.h5ad"])

            success, errors, is_seurat_convertible = validate(h5ad_valid, labels_path)

            import anndata as ad

            adata = ad.read_h5ad(labels_path)
            assert adata.X.has_canonical_format
            assert adata.raw.X.has_canonical_format
            assert success
            assert not errors
            assert is_seurat_convertible
            assert os.path.exists(labels_path)
            expected_hash = "55fbc095218a01cad33390f534d6690af0ecd6593f27d7cd4d26e91072ea8835"
            original_hash = self.hash_file(h5ad_valid)
            assert original_hash != expected_hash, "Writing labels did not change the dataset from the original."

    def test__validate_with_h5ad_valid_and_without_labels(self):
        success, errors, is_seurat_convertible = validate(h5ad_valid)

        assert success
        assert not errors
        assert is_seurat_convertible

    def test__validate_with_h5ad_invalid_and_with_labels(self):
        with tempfile.TemporaryDirectory() as temp_dir:
            labels_path = "/".join([temp_dir, "labels.h5ad"])

            success, errors, is_seurat_convertible = validate(h5ad_invalid, labels_path)

            assert not success
            assert errors
            assert is_seurat_convertible
            assert not os.path.exists(labels_path)

    def test__validate_with_h5ad_invalid_and_without_labels(self):
        success, errors, is_seurat_convertible = validate(h5ad_invalid)

        assert not success
        assert errors
        assert is_seurat_convertible


class TestCheckSpatial:
    def test__validate_spatial_visium_ok(self):
        validator: Validator = Validator()
        validator._set_schema_def()
        validator.adata = adata_visium.copy()

        # Confirm spatial is valid.
<<<<<<< HEAD
        validator._check_spatial_uns()
=======
        validator.validate_adata()
>>>>>>> 6d801292
        assert not validator.errors

    def test__validate_spatial_slide_seqV2_ok(self):
        validator: Validator = Validator()
        validator._set_schema_def()
        validator.adata = adata_slide_seqv2.copy()

        # Confirm spatial is valid.
<<<<<<< HEAD
        validator._check_spatial_uns()
=======
        validator.validate_adata()
>>>>>>> 6d801292
        assert not validator.errors

    def test__validate_spatial_is_single_false_ok(self):
        validator: Validator = Validator()
        validator._set_schema_def()
        validator.adata = adata_spatial_is_single_false.copy()

        # Confirm spatial is valid.
        validator.validate_adata()
        assert not validator.errors

    def test__validate_spatial_forbidden_if_not_visium_or_slide_seqv2(self):
        validator: Validator = Validator()
        validator._set_schema_def()

        # Create Visium adata (with spatial) with 10x 3' v2 obs.
        validator.adata = adata_visium.copy()
        validator.adata.obs = good_obs.copy()

        # Confirm spatial is not allowed for 10x 3' v2.
        validator._check_spatial_uns()
        assert len(validator.errors) == 1
        assert (
            "uns['spatial'] is only allowed for obs['assay_ontology_term_id'] values "
            "'EFO:0010961' (Visium Spatial Gene Expression) and 'EFO:0030062' (Slide-seqV2)." in validator.errors[0]
        )

    def test__validate_spatial_required_if_visium(self):
        validator: Validator = Validator()
        validator._set_schema_def()
        validator.adata = adata_visium.copy()
        validator.adata.uns = good_uns.copy()

        # Confirm spatial is required for Visium.
        validator._check_spatial_uns()
        assert len(validator.errors) == 1
        assert (
            "uns['spatial'] is required for obs['assay_ontology_term_id'] values "
            "'EFO:0010961' (Visium Spatial Gene Expression) and 'EFO:0030062' (Slide-seqV2)." in validator.errors[0]
        )

    def test__validate_spatial_required_if_slide_seqV2(self):
        validator: Validator = Validator()
        validator._set_schema_def()
        validator.adata = adata_slide_seqv2.copy()
        validator.adata.uns = good_uns.copy()

        # Confirm spatial is required for Slide-seqV2.
        validator._check_spatial_uns()
        assert len(validator.errors) == 1
        assert (
            "uns['spatial'] is required for obs['assay_ontology_term_id'] values "
            "'EFO:0010961' (Visium Spatial Gene Expression) and 'EFO:0030062' (Slide-seqV2)." in validator.errors[0]
        )

    def test__validate_spatial_allowed_keys_error(self):
        validator: Validator = Validator()
        validator._set_schema_def()
        validator.adata = adata_visium.copy()
        validator.adata.uns["spatial"]["invalid_key"] = True

        # Confirm additional key is identified as invalid.
        validator._check_spatial_uns()
        assert validator.errors
        assert (
            "uns['spatial'] must contain only two top-level keys: 'is_single' and a library_id. "
            "More than two top-level keys detected:" in validator.errors[0]
        )

    def test__validate_is_single_required_visium_error(self):
        validator: Validator = Validator()
        validator._set_schema_def()
        validator.adata = adata_visium.copy()
        validator.adata.uns["spatial"].pop("is_single")

        # Confirm is_single is identified as required.
        validator._check_spatial_uns()
        assert validator.errors
        assert "uns['spatial'] must contain the key 'is_single'." in validator.errors[0]

    def test__validate_is_single_required_slide_seqV2_error(self):
        validator: Validator = Validator()
        validator._set_schema_def()

        # Remove is_single key to trigger error, but add dummy library_id to pass earlier truthy check
        # on spatial existing.
        validator.adata = adata_slide_seqv2.copy()
        validator.adata.uns["spatial"] = {
            "library_id": "test_library_id",
        }

        # Confirm is_single is identified as required.
        validator._check_spatial_uns()
        assert validator.errors
        assert "uns['spatial'] must contain the key 'is_single'." in validator.errors[0]

    def test__validate_is_single_boolean_error(self):
        validator: Validator = Validator()
        validator._set_schema_def()
        validator.adata = adata_visium.copy()
        validator.adata.uns["spatial"]["is_single"] = "invalid"

        # Confirm is_single is identified as invalid.
        validator._check_spatial_uns()
        assert validator.errors
        assert "uns['spatial']['is_single'] must be of boolean type" in validator.errors[0]

    def test__validate_library_id_forbidden_if_slide_seqV2(self):
        validator: Validator = Validator()
        validator._set_schema_def()

        # Add library_id to Slide-seqV2 uns to trigger error.
        validator.adata = adata_slide_seqv2.copy()
        validator.adata.uns = good_uns_with_visium_spatial

        # Confirm library_id is not allowed for Slide-seqV2.
        validator._check_spatial_uns()
        assert len(validator.errors) == 1
        assert f"uns['spatial'][library_id] {ERROR_SUFFIX_VISIUM_AND_IS_SINGLE_TRUE_FORBIDDEN}" in validator.errors[0]

    def test__validate_library_id_forbidden_if_visium_and_is_single_false(self):
        validator: Validator = Validator()
        validator._set_schema_def()

        # Set is_single to False to trigger error.
        validator.adata = adata_visium.copy()
        validator.adata.uns["spatial"]["is_single"] = np.bool_(False)

        # Confirm library_id is not allowed for Visium if is_single is False.
        validator._check_spatial_uns()
        assert len(validator.errors) == 1
        assert f"uns['spatial'][library_id] {ERROR_SUFFIX_VISIUM_AND_IS_SINGLE_TRUE_FORBIDDEN}" in validator.errors[0]

    def test__validate_library_id_required_if_visium(self):
        validator: Validator = Validator()
        validator._set_schema_def()
        validator.adata = adata_visium.copy()
        validator.adata.uns["spatial"].pop(visium_library_id)

        # Confirm library_id is identified as required.
        validator._check_spatial_uns()
        assert validator.errors
        assert (
            f"uns['spatial'] must contain at least one key representing the library_id when {ERROR_SUFFIX_VISIUM_AND_IS_SINGLE_TRUE}"
            in validator.errors[0]
        )

    def test__validate_library_id_allowed_keys_error(self):
        validator: Validator = Validator()
        validator._set_schema_def()
        validator.adata = adata_visium.copy()
        validator.adata.uns["spatial"][visium_library_id]["invalid_key"] = True

        # Confirm additional key is identified as invalid.
        validator._check_spatial_uns()
        assert validator.errors
        assert (
            "uns['spatial'][library_id] can only contain the keys 'images' and 'scalefactors'." in validator.errors[0]
        )

    def test__validate_images_required_error(self):
        validator: Validator = Validator()
        validator._set_schema_def()
        validator.adata = adata_visium.copy()
        validator.adata.uns["spatial"][visium_library_id].pop("images")

        # Confirm images is required.
        validator._check_spatial_uns()
        assert validator.errors
        assert "uns['spatial'][library_id] must contain the key 'images'." in validator.errors[0]

    def test__validate_images_allowed_keys_error(self):
        validator: Validator = Validator()
        validator._set_schema_def()
        validator.adata = adata_visium.copy()
        validator.adata.uns["spatial"][visium_library_id]["images"]["invalid_key"] = True

        # Confirm additional key is identified as invalid.
        validator._check_spatial_uns()
        assert validator.errors
        assert (
            "uns['spatial'][library_id]['images'] can only contain the keys 'fullres' and 'hires'."
            in validator.errors[0]
        )

    def test__validate_images_hires_required_error(self):
        validator: Validator = Validator()
        validator._set_schema_def()
        validator.adata = adata_visium.copy()
        validator.adata.uns["spatial"][visium_library_id]["images"].pop("hires")

        # Confirm hires is required.
        validator._check_spatial_uns()
        assert validator.errors
        assert "uns['spatial'][library_id]['images'] must contain the key 'hires'." in validator.errors[0]

    def test__validate_images_fullres_optional(self):
        validator: Validator = Validator()
        validator._set_schema_def()
        validator.adata = adata_visium.copy()
        validator.adata.uns["spatial"][visium_library_id]["images"].pop("fullres")

        # Confirm fullres is optional.
        validator._check_spatial_uns()
        assert not validator.errors
        assert validator.warnings
        assert (
            "No uns['spatial'][library_id]['images']['fullres'] was found. "
            "It is STRONGLY RECOMMENDED that uns['spatial'][library_id]['images']['fullres'] is provided."
            in validator.warnings[0]
        )

    def test__validate_images_hires_is_ndarray_error(self):
        validator: Validator = Validator()
        validator._set_schema_def()
        validator.adata = adata_visium.copy()
        validator.adata.uns["spatial"][visium_library_id]["images"]["hires"] = "invalid"

        # Confirm hires is identified as invalid.
        validator._check_spatial_uns()
        assert validator.errors
        assert "uns['spatial'][library_id]['images']['hires'] must be of numpy.ndarray type" in validator.errors[0]

    def test__valide_images_hires_is_shape_error(self):
        validator: Validator = Validator()
        validator._set_schema_def()
        validator.adata = adata_visium.copy()
        validator.adata.uns["spatial"][visium_library_id]["images"]["hires"] = np.zeros((1, 1))

        # Confirm hires is identified as invalid.
        validator._check_spatial_uns()
        assert validator.errors
        assert "uns['spatial'][library_id]['images']['hires'] must have shape (,,3)" in validator.errors[0]

    def test__validate_images_hires_max_dimension_greater_than_error(self):
        validator: Validator = Validator()
        validator._set_schema_def()
        validator.adata = adata_visium.copy()
        validator.adata.uns["spatial"][visium_library_id]["images"]["hires"] = np.zeros((1, 2001, 3))

        # Confirm hires is identified as invalid.
        validator._check_spatial_uns()
        assert validator.errors
        assert (
            "The largest dimension of uns['spatial'][library_id]['images']['hires'] must be 2000 pixels"
            in validator.errors[0]
        )

    def test__validate_images_hires_max_dimension_less_than_error(self):
        validator: Validator = Validator()
        validator._set_schema_def()
        validator.adata = adata_visium.copy()
        validator.adata.uns["spatial"][visium_library_id]["images"]["hires"] = np.zeros((1, 1999, 3))

        # Confirm hires is identified as invalid.
        validator._check_spatial_uns()
        assert validator.errors
        assert (
            "The largest dimension of uns['spatial'][library_id]['images']['hires'] must be 2000 pixels"
            in validator.errors[0]
        )

    def test__validate_images_fullres_is_ndarray_error(self):
        validator: Validator = Validator()
        validator._set_schema_def()
        validator.adata = adata_visium.copy()
        validator.adata.uns["spatial"][visium_library_id]["images"]["fullres"] = "invalid"

        # Confirm fullres is identified as invalid.
        validator._check_spatial_uns()
        assert validator.errors
        assert "uns['spatial'][library_id]['images']['fullres'] must be of numpy.ndarray type" in validator.errors[0]

    def test__validate_images_fullres_is_shape_error(self):
        validator: Validator = Validator()
        validator._set_schema_def()
        validator.adata = adata_visium.copy()
        validator.adata.uns["spatial"][visium_library_id]["images"]["fullres"] = np.zeros((1, 1))

        # Confirm fullres is identified as invalid.
        validator._check_spatial_uns()
        assert validator.errors
        assert "uns['spatial'][library_id]['images']['fullres'] must have shape (,,3)" in validator.errors[0]

    def test__validate_scalefactors_required_error(self):
        validator: Validator = Validator()
        validator._set_schema_def()
        validator.adata = adata_visium.copy()
        validator.adata.uns["spatial"][visium_library_id].pop("scalefactors")

        # Confirm scalefactors is required.
        validator._check_spatial_uns()
        assert validator.errors
        assert "uns['spatial'][library_id] must contain the key 'scalefactors'." in validator.errors[0]

    def test__validate_scalefactors_allowed_keys_error(self):
        validator: Validator = Validator()
        validator._set_schema_def()
        validator.adata = adata_visium.copy()
        validator.adata.uns["spatial"][visium_library_id]["scalefactors"]["invalid_key"] = True

        # Confirm additional key is identified as invalid.
        validator._check_spatial_uns()
        assert validator.errors
        assert (
            "uns['spatial'][library_id]['scalefactors'] can only contain the keys "
            "'spot_diameter_fullres' and 'tissue_hires_scalef'." in validator.errors[0]
        )

    def test__validate_scalefactors_spot_diameter_fullres_required_error(self):
        validator: Validator = Validator()
        validator._set_schema_def()
        validator.adata = adata_visium.copy()
        validator.adata.uns["spatial"][visium_library_id]["scalefactors"].pop("spot_diameter_fullres")

        # Confirm spot_diameter_fullres is required.
        validator._check_spatial_uns()
        assert validator.errors
        assert (
            "uns['spatial'][library_id]['scalefactors'] must contain the key 'spot_diameter_fullres'."
            in validator.errors[0]
        )

    def test__validate_scalefactors_tissue_hires_scalef_required_error(self):
        validator: Validator = Validator()
        validator._set_schema_def()
        validator.adata = adata_visium.copy()
        validator.adata.uns["spatial"][visium_library_id]["scalefactors"].pop("tissue_hires_scalef")

        # Confirm tissue_hires_scalef is required.
        validator._check_spatial_uns()
        assert validator.errors
        assert (
            "uns['spatial'][library_id]['scalefactors'] must contain the key 'tissue_hires_scalef'."
            in validator.errors[0]
        )

    def test__validate_scalefactors_spot_diameter_fullres_is_float_error(self):
        validator: Validator = Validator()
        validator._set_schema_def()
        validator.adata = adata_visium.copy()
        validator.adata.uns["spatial"][visium_library_id]["scalefactors"]["spot_diameter_fullres"] = "invalid"

        # Confirm spot_diameter_fullres is identified as invalid.
        validator._check_spatial_uns()
        assert validator.errors
        assert (
            "uns['spatial'][library_id]['scalefactors']['spot_diameter_fullres'] must be of type float"
            in validator.errors[0]
        )

    def test__validate_scalefactors_tissue_hires_scalef_is_float_error(self):
        validator: Validator = Validator()
        validator._set_schema_def()
        validator.adata = adata_visium.copy()
        validator.adata.uns["spatial"][visium_library_id]["scalefactors"]["tissue_hires_scalef"] = "invalid"

        # Confirm tissue_hires_scalef is identified as invalid.
        validator._check_spatial_uns()
        assert validator.errors
        assert (
            "uns['spatial'][library_id]['scalefactors']['tissue_hires_scalef'] must be of type float"
            in validator.errors[0]
        )

    @pytest.mark.parametrize(
        "assay_ontology_term_id, is_single", [("EFO:0030062", False), ("EFO:0010961", False), ("EFO:0030062", True)]
    )
    def test__validate_tissue_position_forbidden(self, assay_ontology_term_id, is_single):
        validator: Validator = Validator()
        validator._set_schema_def()

        # Create Visium adata with tissue positions, update assay_ontology_term_id and is_single to trigger error.
        validator.adata = adata_visium.copy()
        validator.adata.obs.assay_ontology_term_id = assay_ontology_term_id
        validator.adata.uns["spatial"]["is_single"] = is_single
        validator.adata.obs["is_primary_data"] = False

        # Confirm tissue positions are not allowed.
        validator._check_spatial_obs()
        assert len(validator.errors) == 3
        tissue_position_names = ["array_col", "array_row", "in_tissue"]
        for i, tissue_position_name in enumerate(tissue_position_names):
            assert (
                f"obs['{tissue_position_name}'] {ERROR_SUFFIX_VISIUM_AND_IS_SINGLE_TRUE_FORBIDDEN}"
                in validator.errors[i]
            )

    @pytest.mark.parametrize("tissue_position_name", ["array_col", "array_row", "in_tissue"])
    def test__validate_tissue_position_required(self, tissue_position_name):
        validator: Validator = Validator()
        validator._set_schema_def()
        validator.adata = adata_visium.copy()
        validator.adata.obs.pop(tissue_position_name)

        validator._check_spatial_obs()
        assert validator.errors
        assert f"obs['{tissue_position_name}'] {ERROR_SUFFIX_VISIUM_AND_IS_SINGLE_TRUE_REQUIRED}" in validator.errors[0]

    @pytest.mark.parametrize("tissue_position_name", ["array_col", "array_row", "in_tissue"])
    def test__validate_tissue_position_int_error(self, tissue_position_name):
        validator: Validator = Validator()
        validator._set_schema_def()
        validator.adata = adata_visium.copy()
        validator.adata.obs[tissue_position_name] = 1.0

        # Confirm tissue_position is identified as invalid.
        validator._check_spatial_obs()
        assert validator.errors
        assert f"obs['{tissue_position_name}'] must be of int type" in validator.errors[0]

    @pytest.mark.parametrize(
        "tissue_position_name, min, error_message_token",
        [
            ("array_col", 0, "between 0 and 127"),
            ("array_row", 0, "between 0 and 77"),
            ("in_tissue", 0, "0 or 1"),
        ],
    )
    def test__validate_tissue_position_int_min_error(self, tissue_position_name, min, error_message_token):
        validator: Validator = Validator()
        validator._set_schema_def()
        validator.adata = adata_visium.copy()
        validator.adata.obs[tissue_position_name] = min - 1

        # Confirm tissue_position is identified as invalid.
        validator._check_spatial_obs()
        assert validator.errors
        assert f"obs['{tissue_position_name}'] must be {error_message_token}" in validator.errors[0]

    @pytest.mark.parametrize(
        "tissue_position_name, max, error_message_token",
        [
            ("array_col", 127, "between 0 and 127"),
            ("array_row", 77, "between 0 and 77"),
            ("in_tissue", 1, "0 or 1"),
        ],
    )
    def test__validate_tissue_position_int_max_error(self, tissue_position_name, max, error_message_token):
        validator: Validator = Validator()
        validator._set_schema_def()
        validator.adata = adata_visium.copy()
        validator.adata.obs[tissue_position_name] = max + 1

        # Confirm tissue_position is identified as invalid.
        validator._check_spatial_obs()
        assert validator.errors
        assert f"obs['{tissue_position_name}'] must be {error_message_token}" in validator.errors[0]


class TestSeuratConvertibility:
    def validation_helper(self, matrix, raw=None):
        data = anndata.AnnData(X=matrix, obs=good_obs, uns=good_uns, obsm=good_obsm, var=good_var)
        if raw:
            data.raw = raw
        self.validator: Validator = Validator()
        self.validator._set_schema_def()
        self.validator.schema_def["max_size_for_seurat"] = 2**3 - 1  # Reduce size required to fail (faster tests)
        self.validator.adata = data

    def test_determine_seurat_convertibility(self):
        # Sparse matrix with too many nonzero values is not Seurat-convertible
        sparse_matrix_too_large = sparse.csr_matrix(np.ones((good_obs.shape[0], good_var.shape[0]), dtype=np.float32))
        self.validation_helper(sparse_matrix_too_large)
        self.validator._validate_seurat_convertibility()
        assert len(self.validator.warnings) == 1
        assert not self.validator.is_seurat_convertible

        # Reducing nonzero count by 1, to within limit, makes it Seurat-convertible
        sparse_matrix_with_zero = sparse.csr_matrix(np.ones((good_obs.shape[0], good_var.shape[0]), dtype=np.float32))
        sparse_matrix_with_zero[0, 0] = 0
        self.validation_helper(sparse_matrix_with_zero)
        self.validator._validate_seurat_convertibility()
        assert len(self.validator.warnings) == 0
        assert self.validator.is_seurat_convertible

        # Dense matrices with a dimension that exceeds limit will fail -- zeros are irrelevant
        dense_matrix_with_zero = np.zeros((good_obs.shape[0], good_var.shape[0]), dtype=np.float32)
        self.validation_helper(dense_matrix_with_zero)
        self.validator.schema_def["max_size_for_seurat"] = 2**2 - 1
        self.validator._validate_seurat_convertibility()
        assert len(self.validator.warnings) == 1
        assert not self.validator.is_seurat_convertible

        # Dense matrices with dimensions in bounds but total count over will succeed
        dense_matrix = np.ones((good_obs.shape[0], good_var.shape[0]), dtype=np.float32)
        self.validation_helper(dense_matrix)
        self.validator.schema_def["max_size_for_seurat"] = 2**3 - 1
        self.validator._validate_seurat_convertibility()
        assert len(self.validator.warnings) == 0
        assert self.validator.is_seurat_convertible

        # h5ad where raw matrix variable count != length of raw var variables array is not Seurat-convertible
        matrix = sparse.csr_matrix(np.zeros([good_obs.shape[0], good_var.shape[0]], dtype=np.float32))
        raw = anndata.AnnData(X=matrix, var=good_var)
        raw.var.drop("ENSSASG00005000004", axis=0, inplace=True)
        self.validation_helper(matrix, raw)
        self.validator._validate_seurat_convertibility()
        assert len(self.validator.errors) == 1
        assert not self.validator.is_seurat_convertible
        assert not self.validator.is_valid

        # Visium datasets are not Seurat-convertible
        self.validation_helper(sparse_matrix_with_zero)
        self.validator.adata.obs = adata_visium.obs.copy()
        self.validator._validate_seurat_convertibility()
        assert len(self.validator.warnings) == 1
        assert not self.validator.is_seurat_convertible


class TestValidatorValidateDataFrame:
    @pytest.mark.parametrize("_type", [np.int64, np.int32, int, np.float64, np.float32, float, str])
    def test_succeed_categorical_types(self, tmp_path, _type, valid_adata):
        # Arrange
        categories = [*map(_type, range(adata_valid.n_obs))]
        self._add_catagorical_obs(valid_adata, categories)
        validator = self._create_validator(valid_adata)

        # Act
        validator._validate_dataframe("obs")

        # Assert
        assert not validator.errors
        valid_adata.write_h5ad(f"{tmp_path}/test.h5ad")  # Succeed write

    def test_fail_categorical_mixed_types(self, tmp_path, valid_adata):
        # Arrange
        categories = ["hello", 123]
        self._add_catagorical_obs(valid_adata, categories)
        validator = self._create_validator(valid_adata)

        # Act
        validator._validate_dataframe("obs")

        # Assert
        assert "in dataframe 'obs' contains 2 categorical types. Only one type is allowed." in validator.errors[0]
        self._fail_write_h5ad(tmp_path, valid_adata)

    def test_fail_categorical_bool(self, tmp_path, valid_adata):
        # Arrange
        categories = [True, False]
        self._add_catagorical_obs(valid_adata, categories)
        validator = self._create_validator(valid_adata)

        # Act
        validator._validate_dataframe("obs")

        # Assert
        assert "in dataframe 'obs' contains illegal_categorical_types={<class 'bool'>}." in validator.errors[0]
        self._fail_write_h5ad(tmp_path, valid_adata)

    def _add_catagorical_obs(self, adata, categories):
        t = pd.CategoricalDtype(categories=categories)
        adata.obs["test_cat"] = pd.Series(data=categories, index=["X", "Y"], dtype=t)

    def _create_validator(self, adata):
        validator = Validator()
        validator._set_schema_def()
        validator.adata = adata
        return validator

    def _fail_write_h5ad(self, tmp_path, adata):
        with pytest.raises(TypeError):
            # If this tests starts to fail here it means the anndata version has be upgraded and this check is no
            # longer needed
            adata.write_h5ad(f"{tmp_path}/test.h5ad")

    def test_fail_mixed_column_types(self, tmp_path, valid_adata):
        # Arrange
        valid_adata.obs["mixed"] = pd.Series(data=["1234", 0], index=["X", "Y"])
        validator = self._create_validator(valid_adata)

        # Act
        validator._validate_dataframe("obs")

        # Assert
        assert "in dataframe 'obs' cannot contain mixed types." in validator.errors[0]
        self._fail_write_h5ad(tmp_path, valid_adata)


class TestIsRaw:
    @staticmethod
    def create_validator(data: Union[ndarray, spmatrix], matrix_format: str) -> Validator:
        """
        Create a sample AnnData instance with the given data and format.

        :param data: The data matrix.
        :param matrix_format: The format of the data matrix (e.g., "dense", "csr", "csc").

        :return anndata.AnnData: An AnnData instance with the specified data and format.
        """
        validator = Validator()

        adata = anndata.AnnData(X=data)
        adata.obsm["X_" + matrix_format] = data

        validator.adata = adata
        return validator

    @pytest.mark.parametrize(
        "data, matrix_format, expected_result",
        [
            # Test case with integer values in a dense matrix
            (np.array([[1, 2, 3], [4, 5, 6]], dtype=int), "dense", True),
            # Test case with float values in a dense matrix
            (np.array([[1.1, 2.2, 3.3], [4.4, 5.5, 6.6]]), "dense", False),
            # Test case with integer values in a sparse matrix (CSR format)
            (sparse.csr_matrix([[1, 0, 3], [0, 5, 0]], dtype=int), "csr", True),
            # Test case with float values in a sparse matrix (CSC format)
            (sparse.csc_matrix([[1.1, 0, 3.3], [0, 5.5, 0]]), "csc", False),
            # Test case with mixed integer and float values in a dense matrix
            (np.array([[1, 2.2, 3], [4.4, 5, 6.6]]), "dense", False),
        ],
    )
    def test_has_valid_raw(self, data, matrix_format, expected_result):
        validator = self.create_validator(data, matrix_format)
        assert validator._has_valid_raw() == expected_result

    @mock.patch("cellxgene_schema.validate.get_matrix_format", return_value="unknown")
    def test_has_valid_raw_with_unknown_format(self, mock_get_matrix_format):
        data = np.array([[1, 2, 3], [4, 5, 6]], dtype=int)
        validator = self.create_validator(data, "unknown")
        with pytest.raises(AssertionError):
            validator._has_valid_raw()<|MERGE_RESOLUTION|>--- conflicted
+++ resolved
@@ -321,11 +321,7 @@
         validator.adata = adata_visium.copy()
 
         # Confirm spatial is valid.
-<<<<<<< HEAD
-        validator._check_spatial_uns()
-=======
         validator.validate_adata()
->>>>>>> 6d801292
         assert not validator.errors
 
     def test__validate_spatial_slide_seqV2_ok(self):
@@ -334,11 +330,7 @@
         validator.adata = adata_slide_seqv2.copy()
 
         # Confirm spatial is valid.
-<<<<<<< HEAD
-        validator._check_spatial_uns()
-=======
         validator.validate_adata()
->>>>>>> 6d801292
         assert not validator.errors
 
     def test__validate_spatial_is_single_false_ok(self):
