import csv
import gzip
import os
import sys
import urllib.request
from multiprocessing import Process
from typing import Dict

import gtf_tools
import yaml

sys.path.append(os.path.join(os.path.dirname(os.path.realpath(__file__)), "../cellxgene_schema"))
import env


def _parse_gtf(gtf_path: str, output_file: str):
    """
    Parses a gziped GTF file to get gene and transcript info into a gziped comma-separated file with the following
    structure, with three columns and no header: 1) gene id, 2) gene,
    3) gene

    :param str gtf_path: path to gzipped gtf file
    :param str output_json_file: path to output json

    :rtype: None
    """

    output_to_print = ""
    gene_lengths = _get_gene_lengths_from_gtf(gtf_path)
    with gzip.open(gtf_path, "rb") as gtf:
        for line in gtf:
            line = line.decode("utf-8")

            if line[0] == "#":
                continue

            line = line.rstrip().split("\t")

            # Desired features based on whether is gene or transcript
            if line[2] == "gene":
                features = ["gene_id", "gene_name", "gene_version"]
            else:
                continue

            # Extract features (column 9 of GTF)
            current_features = gtf_tools._get_features(line)
            # Filter genes suffixed with "PAR_Y"
            if current_features["gene_id"].endswith("PAR_Y"):
                continue

            # get gene length
            current_length = gene_lengths[current_features["gene_id"]]

            # Select  features of interest, raise error if feature of interest not found
            target_features = [""] * len(features)
            for i in range(len(features)):
                feature = features[i]
                if feature in current_features:
                    target_features[i] = current_features[feature]

                # if the symbol starts with ENSG and it does not match the Ensembl ID, then the symbol used should be
                # the Ensembl ID
                if (
                    feature in ["gene_name"]
                    and current_features[feature].startswith("ENSG")
                    and current_features[feature] != current_features["gene_id"]
                ):
                    target_features[i] = current_features["gene_id"]

                # Add gene version if available from gene id
                if feature in ["gene_id"]:
                    if "." in target_features[i]:
                        (feature_id, feature_version) = target_features[i].split(".")
                    else:
                        feature_id = target_features[i]
                        feature_version = ""

                    target_features[i] = feature_id
                    current_features[feature.replace("id", "version")] = feature_version

            output_to_print += ",".join(target_features + [str(current_length)]) + "\n"

    with gzip.open(output_file, "wt") as output:
        output.write(output_to_print)


def _get_gene_lengths_from_gtf(gtf_path: str) -> Dict[str, int]:
    """
    Parses a GTF file and calculates gene lengths, which are calculated as follows for each gene:
       1. Get all different isoforms
       2. Merge exons to create a set of non-overlapping "meta" exons
       3. Sum the lengths of these "meta" exons

    Code inspired from http://www.genemine.org/gtftools.php

    :param str gtf_path: path to gzipped gtf file

    :rtype  Dict[str]
    :return A dictionary with keys being gene ids and values the corresponding length in base pairs
    """

    with gzip.open(gtf_path, "rb") as gtf:
        # Dictionary of list of tuples that will store exon in bed format-like. Elements of the tuples will be the
        # equivalent  fields from the bed format: chromosome, start, end, strand). Each list of tuples will correspond
        # to one gene.

        exons_in_bed = {}

        for line in gtf:
            line = line.decode("utf-8")

            if line[0] == "#":
                continue

            line = line.rstrip().split("\t")

            if line[2] != "exon":
                continue

            # Convert line to bed-like format: (chromosome, start, end, strand)
            exon_bed = (line[0], int(line[3]) - 1, int(line[4]), line[6])

            current_features = gtf_tools._get_features(line)
            gene_id = current_features["gene_id"]
            if gene_id in exons_in_bed:
                exons_in_bed[gene_id].append(exon_bed)
            else:
                exons_in_bed[gene_id] = [exon_bed]

    # Merge exons from the same gene to create non-overlapping "meta" genes
    # Then calculate gene length
    gene_lengths = {}
    for gene in exons_in_bed:
        meta_exons = gtf_tools.merge_bed_ranges(exons_in_bed[gene])

        # get length for this gene, i.e. sum of lengths of "meta" exons
        gene_lengths[gene] = 0
        for exon in meta_exons:
            gene_lengths[gene] += exon[2] - exon[1]

    return gene_lengths


def _process_ercc(ercc_path: str, output_file: str):
    """
    process the ERCC download, keeps only first column with no header

    :param str gtf_path: path to ercch download from thermo fisher
    :param str output_json_file: path to output file
    """

    output_to_print = ""
    with open(ercc_path, "r") as ercc:
        lines = ercc.readlines()[1:]
        for line in lines:
            line = line.rstrip().split("\t")
            ercc_id = line[0]
            errc_length = str(len(line[4]))
            errc_version = "1"
            output_to_print += ",".join([ercc_id, ercc_id + " (spike-in control)", errc_version, errc_length]) + "\n"

    with gzip.open(output_file, "wt") as output:
        output.write(output_to_print)


def process_gene_info(gene_info: dict) -> None:
    """
    Download the gene_info and convert it into a csv
    :param gene_info: context to download and process the gene information.
    """
    print("download", gene_info["description"])
    temp_file_path, _ = urllib.request.urlretrieve(gene_info["url"])
<<<<<<< HEAD
    print("backup_previous")
    os.rename(gene_info["new_file"], gene_info["new_file"] + ".bak")
    print("process", gene_info["description"])
    gene_info["processor"](temp_file_path, gene_info["new_file"])
=======
    previous_ref_filepath = os.path.join(env.ONTOLOGY_DIR, f"previous_{gene_info['description']}.csv.gz")
    try:
        # temporarily backup previous processed csv
        os.rename(gene_info["new_file"], previous_ref_filepath)
        print("process", gene_info["description"])
        gene_info["processor"](temp_file_path, gene_info["new_file"])
        print("generating gene reference diff for", gene_info["description"])
        generate_gene_ref_diff(gene_info["description"], gene_info["new_file"], previous_ref_filepath)
    except Exception as e:
        print("processing failed, reverting", gene_info["description"])
        os.replace(previous_ref_filepath, gene_info["new_file"])
        raise e
    # remove previous processed csv once diff is complete
    os.remove(previous_ref_filepath)
>>>>>>> 82485e2c
    print("finish", gene_info["description"])


def generate_gene_ref_diff(output_filename: str, current_ref_filepath: str, previous_ref_filepath: str) -> None:
    """
    Compare the previous gene reference CSV to the newest generated CSV. Report a text file with every
    Ensembl ID available in the previous gene reference CSV that is no longer found in the newest.
    :param output_filename: Filename for output diff textfile
    :param current_ref_filepath: Full filepath for the new processed gene csv
    :param previous_ref_filepath: Full filepath for the previous processed gene csv
    """
    new_ref_gene_ids = set()
    with gzip.open(current_ref_filepath, "rt") as f:
        for row in csv.reader(f):
            gene_id = row[0]
            new_ref_gene_ids.add(gene_id)

    removed_gene_ids = []
    with gzip.open(previous_ref_filepath, "rt") as f:
        for row in csv.reader(f):
            gene_id = row[0]
            if gene_id not in new_ref_gene_ids:
                removed_gene_ids.append(gene_id)

    diff_filepath = os.path.join(env.ONTOLOGY_DIR, f"{output_filename}_diff.txt")
    with open(diff_filepath, "w") as f:
        for gene_id in removed_gene_ids:
            f.write(f"{gene_id}\n")


def main():
    with open(env.GENE_INFO_YAML, "r") as gene_info_handle:
        gene_infos: dict = yaml.safe_load(gene_info_handle)

    ps = []
    for gene_info in gene_infos.values():
        gene_info["new_file"] = os.path.join(env.ONTOLOGY_DIR, f"genes_{gene_info['description']}.csv.gz")
        # determine how to process based on file type
        if gene_info["url"].endswith("gtf.gz"):
            gene_info["processor"] = _parse_gtf
        elif gene_info["url"].endswith("txt"):
            gene_info["processor"] = _process_ercc
        else:
            raise TypeError(f"unknown file type: {gene_info['file_type']}")

        # add version to URL if needed
        if gene_info.get("version"):
            gene_info["url"] = gene_info["url"].format(version=gene_info["version"])
        p = Process(target=process_gene_info, args=(gene_info,))
        p.start()
        ps.append(p)

    for p in ps:
        p.join()


if __name__ == "__main__":
    main()<|MERGE_RESOLUTION|>--- conflicted
+++ resolved
@@ -170,12 +170,6 @@
     """
     print("download", gene_info["description"])
     temp_file_path, _ = urllib.request.urlretrieve(gene_info["url"])
-<<<<<<< HEAD
-    print("backup_previous")
-    os.rename(gene_info["new_file"], gene_info["new_file"] + ".bak")
-    print("process", gene_info["description"])
-    gene_info["processor"](temp_file_path, gene_info["new_file"])
-=======
     previous_ref_filepath = os.path.join(env.ONTOLOGY_DIR, f"previous_{gene_info['description']}.csv.gz")
     try:
         # temporarily backup previous processed csv
@@ -190,7 +184,6 @@
         raise e
     # remove previous processed csv once diff is complete
     os.remove(previous_ref_filepath)
->>>>>>> 82485e2c
     print("finish", gene_info["description"])
 
 
